--- conflicted
+++ resolved
@@ -1,10 +1,6 @@
 {
   "name": "@makeswift/prop-controllers",
-<<<<<<< HEAD
-  "version": "0.4.3-canary.0",
-=======
   "version": "0.4.3",
->>>>>>> ddb1450a
   "license": "MIT",
   "files": [
     "dist"
