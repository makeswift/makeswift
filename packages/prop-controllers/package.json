--- conflicted
+++ resolved
@@ -1,10 +1,6 @@
 {
   "name": "@makeswift/prop-controllers",
-<<<<<<< HEAD
-  "version": "0.3.3-canary.0",
-=======
   "version": "0.3.3",
->>>>>>> b42d7671
   "license": "MIT",
   "files": [
     "dist"
