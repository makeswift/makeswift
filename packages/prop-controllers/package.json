--- conflicted
+++ resolved
@@ -1,10 +1,6 @@
 {
   "name": "@makeswift/prop-controllers",
-<<<<<<< HEAD
-  "version": "0.4.8-canary.0",
-=======
   "version": "0.4.8",
->>>>>>> 5c2e10a7
   "license": "MIT",
   "files": [
     "dist"
