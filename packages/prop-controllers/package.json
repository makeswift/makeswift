--- conflicted
+++ resolved
@@ -1,10 +1,6 @@
 {
   "name": "@makeswift/prop-controllers",
-<<<<<<< HEAD
-  "version": "0.4.2-canary.0",
-=======
   "version": "0.4.2",
->>>>>>> 7c748829
   "license": "MIT",
   "files": [
     "dist"
