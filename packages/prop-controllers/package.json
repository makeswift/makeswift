{
  "name": "@makeswift/prop-controllers",
<<<<<<< HEAD
  "version": "0.3.4-canary.1",
=======
  "version": "0.3.4",
>>>>>>> e2eb5d66
  "license": "MIT",
  "files": [
    "dist"
  ],
  "main": "./dist/cjs/index.js",
  "module": "./dist/esm/index.js",
  "types": "./dist/types/index.d.ts",
  "scripts": {
    "dev": "concurrently -k 'tsc --watch --preserveWatchOutput' 'tsup --watch'",
    "clean": "rm -rf dist",
    "build": "tsc && tsup",
    "prepublishOnly": "turbo run build",
    "test": "jest"
  },
  "dependencies": {
    "@makeswift/controls": "workspace:*",
    "ts-pattern": "^5.0.8",
    "zod": "^3.21.4"
  },
  "devDependencies": {
    "@swc/jest": "^0.2.36",
    "@types/jest": "^29.5.12",
    "concurrently": "^8.2.2",
    "jest": "^29.7.0",
    "tsup": "^8.0.2",
    "typescript": "^5.1.6"
  }
}<|MERGE_RESOLUTION|>--- conflicted
+++ resolved
@@ -1,10 +1,6 @@
 {
   "name": "@makeswift/prop-controllers",
-<<<<<<< HEAD
-  "version": "0.3.4-canary.1",
-=======
   "version": "0.3.4",
->>>>>>> e2eb5d66
   "license": "MIT",
   "files": [
     "dist"
