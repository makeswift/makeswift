{
  "name": "@makeswift/prop-controllers",
<<<<<<< HEAD
  "version": "0.4.4-canary.0",
=======
  "version": "0.4.4",
>>>>>>> 4d888c17
  "license": "MIT",
  "files": [
    "dist"
  ],
  "main": "./dist/cjs/index.js",
  "module": "./dist/esm/index.js",
  "types": "./dist/types/index.d.ts",
  "scripts": {
    "dev": "concurrently -k 'tsc --watch --preserveWatchOutput' 'tsup --watch'",
    "clean": "rm -rf dist",
    "build": "tsc && tsup",
    "prepublishOnly": "turbo run build",
    "test": "jest"
  },
  "dependencies": {
    "@makeswift/controls": "workspace:*",
    "ts-pattern": "^5.0.8",
    "zod": "^3.21.4"
  },
  "devDependencies": {
    "@swc/jest": "^0.2.36",
    "@types/jest": "^29.5.12",
    "concurrently": "^8.2.2",
    "jest": "^29.7.0",
    "tsup": "^8.0.2",
    "typescript": "^5.1.6"
  }
}<|MERGE_RESOLUTION|>--- conflicted
+++ resolved
@@ -1,10 +1,6 @@
 {
   "name": "@makeswift/prop-controllers",
-<<<<<<< HEAD
-  "version": "0.4.4-canary.0",
-=======
   "version": "0.4.4",
->>>>>>> 4d888c17
   "license": "MIT",
   "files": [
     "dist"
