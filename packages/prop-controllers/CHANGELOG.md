# @makeswift/prop-controllers

<<<<<<< HEAD
## 0.4.2-canary.0
=======
## 0.4.2
>>>>>>> 7c748829

### Patch Changes

- f33c4d7: Add support for removing resources while copying control/prop-controller data with a replacement context
- Updated dependencies [f33c4d7]
<<<<<<< HEAD
  - @makeswift/controls@0.1.9-canary.0
=======
  - @makeswift/controls@0.1.9
>>>>>>> 7c748829

## 0.4.1

### Patch Changes

- Updated dependencies [0988af6]
  - @makeswift/controls@0.1.8

## 0.4.0

### Minor Changes

- 691be81: fix: correct typo in introspection method: `getResponsiveColorPropControllerDataSawtchIds` -> `getResponsiveColorPropControllerDataSwatchIds`

### Patch Changes

- Updated dependencies [0e503bb]
- Updated dependencies [8d9a47b]
  - @makeswift/controls@0.1.7

## 0.3.7

### Patch Changes

- Updated dependencies [11ae3c2]
  - @makeswift/controls@0.1.6

## 0.3.6

### Patch Changes

- Updated dependencies [da076ce]
  - @makeswift/controls@0.1.5

## 0.3.5

### Patch Changes

- Updated dependencies [e2eb5d6]
  - @makeswift/controls@0.1.4

## 0.3.4

### Patch Changes

- Updated dependencies [1081caa]
- Updated dependencies [4d82ccd]
  - @makeswift/controls@0.1.3

## 0.3.3

### Patch Changes

- Updated dependencies [be118e6]
  - @makeswift/controls@0.1.2

## 0.3.2

### Patch Changes

- Updated dependencies [5cfd1af]
  - @makeswift/controls@0.1.1

## 0.3.1

### Patch Changes

- 30a7c9b: Refactored package to use common types and schemas defined in the
  `@makeswift/controls` package.
- Updated dependencies [30a7c9b]
  - @makeswift/controls@0.1.0

## 0.3.0

### Minor Changes

- b7a2a4c: Add data type to legacy `TextInput` prop controller and move it to `@makeswift/prop-controllers`.
- c65e6a8: Add data type to legacy `ResponsiveSelect` prop controller, move it to `@makeswift/prop-controllers`
- 8f019cd: Add data type to legacy `ResponsiveNumber` prop controller, move it to `@makeswift/prop-controllers`
- f32d402: Add data type to legacy `SocialLinks` prop controller and move it to `@makeswift/prop-controllers`.
- 7d05094: Add data type to legacy `ResponsiveOpacity` prop controller and move it to `@makeswift/prop-controllers`.

### Patch Changes

- 2ac496f: Add data type to legacy `ResponsiveIconRadioGroup` prop controller, move it to `@makeswift/prop-controllers`

## 0.2.1

### Patch Changes

- 9a439d5: Update `BackgroundsDescriptorV1` version field to be optional to match previous behavior.

## 0.2.0

### Minor Changes

- f5c3617: Add data type to legacy `TableFormFields` prop controller and move it to `@makeswift/prop-controllers`.
- bb82576: Add data type to legacy `Image` prop controller and move it to `@makeswift/prop-controllers`.
- 860f92a: Add data type to legacy `Backgrounds` prop controller and move it to `@makeswift/prop-controllers`.
- 61d43cc: Add data type to legacy `Images` prop controller and move it to `@makeswift/prop-controllers`.
- 092784c: Add data type to legacy `ElementID` prop controller and move it to `@makeswift/prop-controllers`.
- 87e1665: Add data type to legacy `Grid` prop controller and move it to `@makeswift/prop-controllers`.

### Patch Changes

- 4b0d47c: Use correct copy method for ElementID.
- 4d38a0b: Fix v2 data values not properly transformed for `ResponsiveValue` option.

## 0.1.1

### Patch Changes

- a64a640: Use `turbo` in prepublishing step to automatically build dependencies as needed

## 0.1.0

### Minor Changes

- cf79dcb: Add data type to legacy `ResponsiveLength` prop controller and move it to `@makeswift/prop-controllers`.
- 89a6d77: Add data type to legacy `BorderRadius` prop controller and move it to `@makeswift/prop-controllers`.
- 5bd9b5f: Add data type to legacy `Shadows` prop controller and move it to `@makeswift/prop-controllers`.
- 0a9a89c: Add data type to legacy `ResponsiveColor` prop controller and move it to `@makeswift/prop-controllers`.
- 4847f1b: Add data type to legacy `Checkbox` prop controller and move it to `@makeswift/prop-controllers`.
- 38f8798: Add data type to legacy `Border` prop controller and move it to `@makeswift/prop-controllers`.
- b5fe83a: Add data type to legacy `Date` prop controller and move it to `@makeswift/prop-controllers`.
- c37a850: Add data type to legacy `Number` prop controller and move it to `@makeswift/prop-controllers`.
- 6b62ab6: Add Zod to `@makeswift/prop-controllers` and schemas for legacy Shadows prop controller.

### Patch Changes

- 24f76a8: Add data type to legacy `TextStyle` prop controller and move it to `@makeswift/prop-controllers`.
- 6bab3df: Add data type to legacy `GapY` prop controller and move it to `@makeswift/prop-controllers`.
- 9b61ad8: Add data type to legacy `NavigationLinks` prop controller and move it to `@makeswift/prop-controllers`.
- 2602000: Add data type to `LinkPropController`.
- 045799d: Add data type to legacy `Width` prop controller and move it to `@makeswift/prop-controllers`.
- abf95d6: Add data type to legacy `Margin` prop controller and move it to `@makeswift/prop-controllers`.
- bc036af: Add data type to legacy `Font` prop controller and move it to `@makeswift/prop-controllers`.
- f377f89: Add data type to legacy `Table` prop controller and move it to `@makeswift/prop-controllers`.
- fe5c346: Add data type to legacy `GapX` prop controller and move it to `@makeswift/prop-controllers`.
- 6e48054: Add data type to legacy `Video` prop controller and move it to `@makeswift/prop-controllers`.
- a909fa1: Add a new `@makeswift/prop-controllers` package that contains deprecated prop-controllers. This package is intended for internal use only.
- f7fc53e: Add data type to legacy `Padding` prop controller and move it to `@makeswift/prop-controllers`.
- df976f6: Add data type to legacy `TextArea` prop controller and move it to `@makeswift/prop-controllers`.<|MERGE_RESOLUTION|>--- conflicted
+++ resolved
@@ -1,20 +1,12 @@
 # @makeswift/prop-controllers
 
-<<<<<<< HEAD
-## 0.4.2-canary.0
-=======
 ## 0.4.2
->>>>>>> 7c748829
 
 ### Patch Changes
 
 - f33c4d7: Add support for removing resources while copying control/prop-controller data with a replacement context
 - Updated dependencies [f33c4d7]
-<<<<<<< HEAD
-  - @makeswift/controls@0.1.9-canary.0
-=======
   - @makeswift/controls@0.1.9
->>>>>>> 7c748829
 
 ## 0.4.1
 
