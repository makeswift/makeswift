--- conflicted
+++ resolved
@@ -1,25 +1,5 @@
 # @makeswift/prop-controllers
 
-<<<<<<< HEAD
-## 0.4.6-canary.2
-
-### Patch Changes
-
-- 2ec2608: fix: support null swatch IDs for backgrounds prop controller color data
-
-## 0.4.6-canary.1
-
-### Patch Changes
-
-- 2135f65: fix: `backgrounds` control replaces/introspects video background swatch
-
-## 0.4.6-canary.0
-
-### Patch Changes
-
-- 50eb563: fix: `navigation-links` control replaces/introspects all swatches
-
-=======
 ## 0.4.6
 
 ### Patch Changes
@@ -28,7 +8,6 @@
 - 2ec2608: fix: support null swatch IDs for backgrounds prop controller color data
 - 2135f65: fix: `backgrounds` control replaces/introspects video background swatch
 
->>>>>>> 88ce1255
 ## 0.4.5
 
 ### Patch Changes
