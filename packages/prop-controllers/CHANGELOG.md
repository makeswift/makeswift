# @makeswift/prop-controllers

<<<<<<< HEAD
## 0.4.3-canary.0
=======
## 0.4.3
>>>>>>> ddb1450a

### Patch Changes

- Updated dependencies [f8720ba]
<<<<<<< HEAD
  - @makeswift/controls@0.1.10-canary.0
=======
  - @makeswift/controls@0.1.10
>>>>>>> ddb1450a

## 0.4.2

### Patch Changes

- f33c4d7: Add support for removing resources while copying control/prop-controller data with a replacement context
- Updated dependencies [f33c4d7]
  - @makeswift/controls@0.1.9

## 0.4.1

### Patch Changes

- Updated dependencies [0988af6]
  - @makeswift/controls@0.1.8

## 0.4.0

### Minor Changes

- 691be81: fix: correct typo in introspection method: `getResponsiveColorPropControllerDataSawtchIds` -> `getResponsiveColorPropControllerDataSwatchIds`

### Patch Changes

- Updated dependencies [0e503bb]
- Updated dependencies [8d9a47b]
  - @makeswift/controls@0.1.7

## 0.3.7

### Patch Changes

- Updated dependencies [11ae3c2]
  - @makeswift/controls@0.1.6

## 0.3.6

### Patch Changes

- Updated dependencies [da076ce]
  - @makeswift/controls@0.1.5

## 0.3.5

### Patch Changes

- Updated dependencies [e2eb5d6]
  - @makeswift/controls@0.1.4

## 0.3.4

### Patch Changes

- Updated dependencies [1081caa]
- Updated dependencies [4d82ccd]
  - @makeswift/controls@0.1.3

## 0.3.3

### Patch Changes

- Updated dependencies [be118e6]
  - @makeswift/controls@0.1.2

## 0.3.2

### Patch Changes

- Updated dependencies [5cfd1af]
  - @makeswift/controls@0.1.1

## 0.3.1

### Patch Changes

- 30a7c9b: Refactored package to use common types and schemas defined in the
  `@makeswift/controls` package.
- Updated dependencies [30a7c9b]
  - @makeswift/controls@0.1.0

## 0.3.0

### Minor Changes

- b7a2a4c: Add data type to legacy `TextInput` prop controller and move it to `@makeswift/prop-controllers`.
- c65e6a8: Add data type to legacy `ResponsiveSelect` prop controller, move it to `@makeswift/prop-controllers`
- 8f019cd: Add data type to legacy `ResponsiveNumber` prop controller, move it to `@makeswift/prop-controllers`
- f32d402: Add data type to legacy `SocialLinks` prop controller and move it to `@makeswift/prop-controllers`.
- 7d05094: Add data type to legacy `ResponsiveOpacity` prop controller and move it to `@makeswift/prop-controllers`.

### Patch Changes

- 2ac496f: Add data type to legacy `ResponsiveIconRadioGroup` prop controller, move it to `@makeswift/prop-controllers`

## 0.2.1

### Patch Changes

- 9a439d5: Update `BackgroundsDescriptorV1` version field to be optional to match previous behavior.

## 0.2.0

### Minor Changes

- f5c3617: Add data type to legacy `TableFormFields` prop controller and move it to `@makeswift/prop-controllers`.
- bb82576: Add data type to legacy `Image` prop controller and move it to `@makeswift/prop-controllers`.
- 860f92a: Add data type to legacy `Backgrounds` prop controller and move it to `@makeswift/prop-controllers`.
- 61d43cc: Add data type to legacy `Images` prop controller and move it to `@makeswift/prop-controllers`.
- 092784c: Add data type to legacy `ElementID` prop controller and move it to `@makeswift/prop-controllers`.
- 87e1665: Add data type to legacy `Grid` prop controller and move it to `@makeswift/prop-controllers`.

### Patch Changes

- 4b0d47c: Use correct copy method for ElementID.
- 4d38a0b: Fix v2 data values not properly transformed for `ResponsiveValue` option.

## 0.1.1

### Patch Changes

- a64a640: Use `turbo` in prepublishing step to automatically build dependencies as needed

## 0.1.0

### Minor Changes

- cf79dcb: Add data type to legacy `ResponsiveLength` prop controller and move it to `@makeswift/prop-controllers`.
- 89a6d77: Add data type to legacy `BorderRadius` prop controller and move it to `@makeswift/prop-controllers`.
- 5bd9b5f: Add data type to legacy `Shadows` prop controller and move it to `@makeswift/prop-controllers`.
- 0a9a89c: Add data type to legacy `ResponsiveColor` prop controller and move it to `@makeswift/prop-controllers`.
- 4847f1b: Add data type to legacy `Checkbox` prop controller and move it to `@makeswift/prop-controllers`.
- 38f8798: Add data type to legacy `Border` prop controller and move it to `@makeswift/prop-controllers`.
- b5fe83a: Add data type to legacy `Date` prop controller and move it to `@makeswift/prop-controllers`.
- c37a850: Add data type to legacy `Number` prop controller and move it to `@makeswift/prop-controllers`.
- 6b62ab6: Add Zod to `@makeswift/prop-controllers` and schemas for legacy Shadows prop controller.

### Patch Changes

- 24f76a8: Add data type to legacy `TextStyle` prop controller and move it to `@makeswift/prop-controllers`.
- 6bab3df: Add data type to legacy `GapY` prop controller and move it to `@makeswift/prop-controllers`.
- 9b61ad8: Add data type to legacy `NavigationLinks` prop controller and move it to `@makeswift/prop-controllers`.
- 2602000: Add data type to `LinkPropController`.
- 045799d: Add data type to legacy `Width` prop controller and move it to `@makeswift/prop-controllers`.
- abf95d6: Add data type to legacy `Margin` prop controller and move it to `@makeswift/prop-controllers`.
- bc036af: Add data type to legacy `Font` prop controller and move it to `@makeswift/prop-controllers`.
- f377f89: Add data type to legacy `Table` prop controller and move it to `@makeswift/prop-controllers`.
- fe5c346: Add data type to legacy `GapX` prop controller and move it to `@makeswift/prop-controllers`.
- 6e48054: Add data type to legacy `Video` prop controller and move it to `@makeswift/prop-controllers`.
- a909fa1: Add a new `@makeswift/prop-controllers` package that contains deprecated prop-controllers. This package is intended for internal use only.
- f7fc53e: Add data type to legacy `Padding` prop controller and move it to `@makeswift/prop-controllers`.
- df976f6: Add data type to legacy `TextArea` prop controller and move it to `@makeswift/prop-controllers`.<|MERGE_RESOLUTION|>--- conflicted
+++ resolved
@@ -1,19 +1,11 @@
 # @makeswift/prop-controllers
 
-<<<<<<< HEAD
-## 0.4.3-canary.0
-=======
 ## 0.4.3
->>>>>>> ddb1450a
 
 ### Patch Changes
 
 - Updated dependencies [f8720ba]
-<<<<<<< HEAD
-  - @makeswift/controls@0.1.10-canary.0
-=======
   - @makeswift/controls@0.1.10
->>>>>>> ddb1450a
 
 ## 0.4.2
 
