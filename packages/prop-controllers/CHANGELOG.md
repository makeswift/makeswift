--- conflicted
+++ resolved
@@ -1,14 +1,5 @@
 # @makeswift/prop-controllers
 
-<<<<<<< HEAD
-## 0.2.0-canary.1
-
-### Minor Changes
-
-- 87e1665: Add data type to legacy `Grid` prop controller and move it to `@makeswift/prop-controllers`.
-
-## 0.2.0-canary.0
-=======
 ## 0.2.1
 
 ### Patch Changes
@@ -16,14 +7,10 @@
 - 9a439d5: Update `BackgroundsDescriptorV1` version field to be optional to match previous behavior.
 
 ## 0.2.0
->>>>>>> 21594e75
 
 ### Minor Changes
 
 - f5c3617: Add data type to legacy `TableFormFields` prop controller and move it to `@makeswift/prop-controllers`.
-<<<<<<< HEAD
-- 092784c: Add data type to legacy `ElementID` prop controller and move it to `@makeswift/prop-controllers`.
-=======
 - bb82576: Add data type to legacy `Image` prop controller and move it to `@makeswift/prop-controllers`.
 - 860f92a: Add data type to legacy `Backgrounds` prop controller and move it to `@makeswift/prop-controllers`.
 - 61d43cc: Add data type to legacy `Images` prop controller and move it to `@makeswift/prop-controllers`.
@@ -34,7 +21,6 @@
 
 - 4b0d47c: Use correct copy method for ElementID.
 - 4d38a0b: Fix v2 data values not properly transformed for `ResponsiveValue` option.
->>>>>>> 21594e75
 
 ## 0.1.1
 
