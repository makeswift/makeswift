# @makeswift/prop-controllers

<<<<<<< HEAD
## 0.3.1-canary.0
=======
## 0.3.1
>>>>>>> 269df3c5

### Patch Changes

- 30a7c9b: Refactored package to use common types and schemas defined in the
  `@makeswift/controls` package.
- Updated dependencies [30a7c9b]
<<<<<<< HEAD
  - @makeswift/controls@0.1.0-canary.0
=======
  - @makeswift/controls@0.1.0
>>>>>>> 269df3c5

## 0.3.0

### Minor Changes

- b7a2a4c: Add data type to legacy `TextInput` prop controller and move it to `@makeswift/prop-controllers`.
- c65e6a8: Add data type to legacy `ResponsiveSelect` prop controller, move it to `@makeswift/prop-controllers`
- 8f019cd: Add data type to legacy `ResponsiveNumber` prop controller, move it to `@makeswift/prop-controllers`
- f32d402: Add data type to legacy `SocialLinks` prop controller and move it to `@makeswift/prop-controllers`.
- 7d05094: Add data type to legacy `ResponsiveOpacity` prop controller and move it to `@makeswift/prop-controllers`.

### Patch Changes

- 2ac496f: Add data type to legacy `ResponsiveIconRadioGroup` prop controller, move it to `@makeswift/prop-controllers`

## 0.2.1

### Patch Changes

- 9a439d5: Update `BackgroundsDescriptorV1` version field to be optional to match previous behavior.

## 0.2.0

### Minor Changes

- f5c3617: Add data type to legacy `TableFormFields` prop controller and move it to `@makeswift/prop-controllers`.
- bb82576: Add data type to legacy `Image` prop controller and move it to `@makeswift/prop-controllers`.
- 860f92a: Add data type to legacy `Backgrounds` prop controller and move it to `@makeswift/prop-controllers`.
- 61d43cc: Add data type to legacy `Images` prop controller and move it to `@makeswift/prop-controllers`.
- 092784c: Add data type to legacy `ElementID` prop controller and move it to `@makeswift/prop-controllers`.
- 87e1665: Add data type to legacy `Grid` prop controller and move it to `@makeswift/prop-controllers`.

### Patch Changes

- 4b0d47c: Use correct copy method for ElementID.
- 4d38a0b: Fix v2 data values not properly transformed for `ResponsiveValue` option.

## 0.1.1

### Patch Changes

- a64a640: Use `turbo` in prepublishing step to automatically build dependencies as needed

## 0.1.0

### Minor Changes

- cf79dcb: Add data type to legacy `ResponsiveLength` prop controller and move it to `@makeswift/prop-controllers`.
- 89a6d77: Add data type to legacy `BorderRadius` prop controller and move it to `@makeswift/prop-controllers`.
- 5bd9b5f: Add data type to legacy `Shadows` prop controller and move it to `@makeswift/prop-controllers`.
- 0a9a89c: Add data type to legacy `ResponsiveColor` prop controller and move it to `@makeswift/prop-controllers`.
- 4847f1b: Add data type to legacy `Checkbox` prop controller and move it to `@makeswift/prop-controllers`.
- 38f8798: Add data type to legacy `Border` prop controller and move it to `@makeswift/prop-controllers`.
- b5fe83a: Add data type to legacy `Date` prop controller and move it to `@makeswift/prop-controllers`.
- c37a850: Add data type to legacy `Number` prop controller and move it to `@makeswift/prop-controllers`.
- 6b62ab6: Add Zod to `@makeswift/prop-controllers` and schemas for legacy Shadows prop controller.

### Patch Changes

- 24f76a8: Add data type to legacy `TextStyle` prop controller and move it to `@makeswift/prop-controllers`.
- 6bab3df: Add data type to legacy `GapY` prop controller and move it to `@makeswift/prop-controllers`.
- 9b61ad8: Add data type to legacy `NavigationLinks` prop controller and move it to `@makeswift/prop-controllers`.
- 2602000: Add data type to `LinkPropController`.
- 045799d: Add data type to legacy `Width` prop controller and move it to `@makeswift/prop-controllers`.
- abf95d6: Add data type to legacy `Margin` prop controller and move it to `@makeswift/prop-controllers`.
- bc036af: Add data type to legacy `Font` prop controller and move it to `@makeswift/prop-controllers`.
- f377f89: Add data type to legacy `Table` prop controller and move it to `@makeswift/prop-controllers`.
- fe5c346: Add data type to legacy `GapX` prop controller and move it to `@makeswift/prop-controllers`.
- 6e48054: Add data type to legacy `Video` prop controller and move it to `@makeswift/prop-controllers`.
- a909fa1: Add a new `@makeswift/prop-controllers` package that contains deprecated prop-controllers. This package is intended for internal use only.
- f7fc53e: Add data type to legacy `Padding` prop controller and move it to `@makeswift/prop-controllers`.
- df976f6: Add data type to legacy `TextArea` prop controller and move it to `@makeswift/prop-controllers`.<|MERGE_RESOLUTION|>--- conflicted
+++ resolved
@@ -1,21 +1,13 @@
 # @makeswift/prop-controllers
 
-<<<<<<< HEAD
-## 0.3.1-canary.0
-=======
 ## 0.3.1
->>>>>>> 269df3c5
 
 ### Patch Changes
 
 - 30a7c9b: Refactored package to use common types and schemas defined in the
   `@makeswift/controls` package.
 - Updated dependencies [30a7c9b]
-<<<<<<< HEAD
-  - @makeswift/controls@0.1.0-canary.0
-=======
   - @makeswift/controls@0.1.0
->>>>>>> 269df3c5
 
 ## 0.3.0
 
