--- conflicted
+++ resolved
@@ -1,27 +1,12 @@
 # @makeswift/prop-controllers
 
-<<<<<<< HEAD
-## 0.3.4-canary.1
-=======
 ## 0.3.4
->>>>>>> e2eb5d66
 
 ### Patch Changes
 
 - Updated dependencies [1081caa]
-<<<<<<< HEAD
-  - @makeswift/controls@0.1.3-canary.1
-
-## 0.3.4-canary.0
-
-### Patch Changes
-
-- Updated dependencies [4d82ccd]
-  - @makeswift/controls@0.1.3-canary.0
-=======
 - Updated dependencies [4d82ccd]
   - @makeswift/controls@0.1.3
->>>>>>> e2eb5d66
 
 ## 0.3.3
 
