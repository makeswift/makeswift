--- conflicted
+++ resolved
@@ -1,19 +1,11 @@
 # @makeswift/prop-controllers
 
-<<<<<<< HEAD
-## 0.3.5-canary.0
-=======
 ## 0.3.5
->>>>>>> 4203ec3d
 
 ### Patch Changes
 
 - Updated dependencies [e2eb5d6]
-<<<<<<< HEAD
-  - @makeswift/controls@0.1.4-canary.0
-=======
   - @makeswift/controls@0.1.4
->>>>>>> 4203ec3d
 
 ## 0.3.4
 
