--- conflicted
+++ resolved
@@ -1,19 +1,11 @@
 # @makeswift/prop-controllers
 
-<<<<<<< HEAD
-## 0.3.2-canary.0
-=======
 ## 0.3.2
->>>>>>> be118e69
 
 ### Patch Changes
 
 - Updated dependencies [5cfd1af]
-<<<<<<< HEAD
-  - @makeswift/controls@0.1.1-canary.0
-=======
   - @makeswift/controls@0.1.1
->>>>>>> be118e69
 
 ## 0.3.1
 
