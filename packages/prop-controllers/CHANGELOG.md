--- conflicted
+++ resolved
@@ -1,28 +1,13 @@
 # @makeswift/prop-controllers
 
-<<<<<<< HEAD
-## 0.4.9-canary.1
-
-### Patch Changes
-
-- Updated dependencies [846a8bf]
-  - @makeswift/controls@0.1.15-canary.1
-
-## 0.4.9-canary.0
-=======
 ## 0.4.9
->>>>>>> 82d1bb73
 
 ### Patch Changes
 
 - Updated dependencies [6f2a4e7]
 - Updated dependencies [f7e8365]
-<<<<<<< HEAD
-  - @makeswift/controls@0.1.15-canary.0
-=======
 - Updated dependencies [846a8bf]
   - @makeswift/controls@0.1.15
->>>>>>> 82d1bb73
 
 ## 0.4.8
 
