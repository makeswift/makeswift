--- conflicted
+++ resolved
@@ -1,19 +1,11 @@
 # @makeswift/prop-controllers
 
-<<<<<<< HEAD
-## 0.3.6-canary.0
-=======
 ## 0.3.6
->>>>>>> bdfdfcfa
 
 ### Patch Changes
 
 - Updated dependencies [da076ce]
-<<<<<<< HEAD
-  - @makeswift/controls@0.1.5-canary.0
-=======
   - @makeswift/controls@0.1.5
->>>>>>> bdfdfcfa
 
 ## 0.3.5
 
