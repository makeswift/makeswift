--- conflicted
+++ resolved
@@ -1,41 +1,10 @@
 # @makeswift/prop-controllers
 
-<<<<<<< HEAD
-## 0.3.0-canary.4
-
-### Patch Changes
-
-- 2ac496f: Add data type to legacy `ResponsiveIconRadioGroup` prop controller, move it to `@makeswift/prop-controllers`
-
-## 0.3.0-canary.3
-
-### Minor Changes
-
-- c65e6a8: Add data type to legacy `ResponsiveSelect` prop controller, move it to `@makeswift/prop-controllers`
-
-## 0.3.0-canary.2
-=======
 ## 0.3.0
->>>>>>> a618f7b8
 
 ### Minor Changes
 
 - b7a2a4c: Add data type to legacy `TextInput` prop controller and move it to `@makeswift/prop-controllers`.
-<<<<<<< HEAD
-- f32d402: Add data type to legacy `SocialLinks` prop controller and move it to `@makeswift/prop-controllers`.
-
-## 0.3.0-canary.1
-
-### Minor Changes
-
-- 7d05094: Add data type to legacy `ResponsiveOpacity` prop controller and move it to `@makeswift/prop-controllers`.
-
-## 0.3.0-canary.0
-
-### Minor Changes
-
-- 8f019cd: Add data type to legacy `ResponsiveNumber` prop controller, move it to `@makeswift/prop-controllers`
-=======
 - c65e6a8: Add data type to legacy `ResponsiveSelect` prop controller, move it to `@makeswift/prop-controllers`
 - 8f019cd: Add data type to legacy `ResponsiveNumber` prop controller, move it to `@makeswift/prop-controllers`
 - f32d402: Add data type to legacy `SocialLinks` prop controller and move it to `@makeswift/prop-controllers`.
@@ -44,7 +13,6 @@
 ### Patch Changes
 
 - 2ac496f: Add data type to legacy `ResponsiveIconRadioGroup` prop controller, move it to `@makeswift/prop-controllers`
->>>>>>> a618f7b8
 
 ## 0.2.1
 
