--- conflicted
+++ resolved
@@ -1,10 +1,6 @@
 {
   "name": "@makeswift/next-plugin",
-<<<<<<< HEAD
-  "version": "0.4.1-canary.0",
-=======
   "version": "0.4.1",
->>>>>>> 7fd272b8
   "description": "Makeswift Next.js plugin",
   "main": "index.js",
   "types": "index.d.ts",
