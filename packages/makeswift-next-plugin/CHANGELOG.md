# @makeswift/next-plugin

<<<<<<< HEAD
## 0.4.1-canary.0
=======
## 0.4.1
>>>>>>> 7fd272b8

### Patch Changes

- 461fe75: fix: Pages Router regression, localized pages redirect to the base locale in the builder

## 0.4.0

### Minor Changes

- 8241d49: feat: sets draft cookies directly on the client instead of proxying. Includes a new toolbar for exiting draft state outside of the builder. Removes all previous proxying related rewrites and endpoints.

## 0.3.1

### Patch Changes

- 5051cc0: fix: update `@makeswift/next-plugin`'s peer deps to include Next 15

## 0.3.0

### Minor Changes

- 39e160a: BREAKING: Drop support for Next.js versions lower than 13.4.0.

  We're moving our Preview Mode implementation to Draft Mode, which was added on Next.js v13.4.0.

- 9cb2f76: BREAKING: Stop transpiling `@makeswift/runtime`.

  This was needed because of `next/dynamic` which we're now using `React.lazy`.

### Patch Changes

- 2719416: Introduces draft mode for Next.js app router applications. Existing pages router applications are still supported via preview mode.
- a220ecb: Add Next.js as a peer dependency of `@makeswift/next-plugin`.

## 0.2.8

### Patch Changes

- 49b0981: Add `previewMode` option to Next.js plugin.

## 0.2.7

### Patch Changes

- f424011: Handle `resolveSymlinks` for versions of Next.js greater than 13.1.0.

## 0.2.6

### Patch Changes

- 07fd1de: Add missing dependencies on vendored `next-transpile-modules`.

## 0.2.5

### Patch Changes

- b25c046: Vendor `next-transpile-modules` because the package has a deprecation error, even though it's still needed for Next.js v12.

## 0.2.4

### Patch Changes

- e61c4f2: Fix images are not loading when using Next.js version `12.2.x`.

## 0.2.3

### Patch Changes

- a165537: Add Makeswift review app image remote patterns to Next.js config.

## 0.2.2

### Patch Changes

- 0e12b08: Fix development Google Storage bucket URL.

## 0.2.1

### Patch Changes

- 050f6f9: Add Makeswift Google Storage image remote patterns to Next.js config.

## 0.2.0

BREAKING CHANGE: The Next.js plugin will now check the version of Next.js being used and if it is less than v12.2.0 an error is thrown.

- c3041ff: Adds Next.js version checking, and transpile package support for Next.js 13.

## 0.1.7

### Patch Changes

- 5b06076: Remove `styledComponents` from Next.js config.

## 0.1.6

### Patch Changes

- c21792b: Set Preview Mode rewrites `locale` option to `false` so that it matches when using Next.js i18n features.

## 0.1.5

### Patch Changes

- e777f28: Hotfix: next plugin errors when `headers` is null.

## 0.1.4

### Patch Changes

- fcf33f5: Add Makeswift as an allowed request origin on request with `x-makeswift-allow-origin` query param.

## 0.1.3

### Patch Changes

- 51dc17b: Fix Preview Mode rewrite source so that it matches `/`.

## 0.1.2

### Patch Changes

- a033573: Add Preview Mode rewrites to @makeswift/next-plugin.

## 0.1.1

### Patch Changes

- e737cc7: Set compiler.styledComponents to true in Makeswift Next.js plugin

## 0.1.0

### Minor Changes

- 0e26971: Release @makeswift/next-plugin.

  This plugin automatically configures the Makeswift domain for next/image and also enables code-splitting via next/dynamic.<|MERGE_RESOLUTION|>--- conflicted
+++ resolved
@@ -1,10 +1,6 @@
 # @makeswift/next-plugin
 
-<<<<<<< HEAD
-## 0.4.1-canary.0
-=======
 ## 0.4.1
->>>>>>> 7fd272b8
 
 ### Patch Changes
 
