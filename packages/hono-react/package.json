{
  "name": "@makeswift/hono-react",
<<<<<<< HEAD
  "version": "0.0.1-canary.2",
=======
  "version": "0.0.1",
>>>>>>> 90a26833
  "license": "MIT",
  "files": [
    "dist",
    "server"
  ],
  "engines": {
    "node": ">=20.0.0"
  },
  "sideEffects": false,
  "exports": {
    ".": {
      "require": "./dist/cjs/index.js",
      "import": "./dist/esm/index.js",
      "types": "./dist/types/index.d.ts"
    },
    "./server": {
      "require": "./dist/cjs/server/index.js",
      "import": "./dist/esm/server/index.js",
      "types": "./dist/types/server/index.d.ts"
    }
  },
  "scripts": {
    "dev": "concurrently -k 'tsc --watch --preserveWatchOutput' 'tsup --watch'",
    "clean": "rm -rf dist",
    "build": "tsc && tsup",
    "prepublishOnly": "turbo run build",
    "test": "jest --passWithNoTests",
    "format": "prettier --write .",
    "format:check": "prettier --check ."
  },
  "dependencies": {
    "@makeswift/runtime": "workspace:*",
    "cookie": "^1.0.2"
  },
  "peerDependencies": {
    "@types/react": "^19.0.0",
    "@types/react-dom": "^19.0.0",
    "hono": "^4.0.0",
    "react": "^19.0.0",
    "react-dom": "^19.0.0"
  },
  "peerDependenciesMeta": {
    "@types/react": {
      "optional": true
    },
    "@types/react-dom": {
      "optional": true
    }
  },
  "devDependencies": {
    "@swc/jest": "^0.2.36",
    "@types/jest": "^29.5.12",
    "@types/react": "^18.2.14",
    "@types/react-dom": "^18.2.6",
    "concurrently": "^8.2.2",
    "hono": "^4.0.0",
    "jest": "^29.7.0",
    "react": "18.2.0",
    "react-dom": "18.2.0",
    "tsup": "^8.0.2",
    "typescript": "^5.9.2"
  }
}<|MERGE_RESOLUTION|>--- conflicted
+++ resolved
@@ -1,10 +1,6 @@
 {
   "name": "@makeswift/hono-react",
-<<<<<<< HEAD
-  "version": "0.0.1-canary.2",
-=======
   "version": "0.0.1",
->>>>>>> 90a26833
   "license": "MIT",
   "files": [
     "dist",
