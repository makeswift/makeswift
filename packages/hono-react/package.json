--- conflicted
+++ resolved
@@ -1,10 +1,6 @@
 {
   "name": "@makeswift/hono-react",
-<<<<<<< HEAD
-  "version": "0.0.4-canary.0",
-=======
   "version": "0.0.4",
->>>>>>> 9550bc7b
   "license": "MIT",
   "repository": {
     "url": "makeswift/makeswift",
