{
  "name": "@makeswift/hono-react",
<<<<<<< HEAD
  "version": "0.0.5-canary.0",
=======
  "version": "0.0.5",
>>>>>>> c6591328
  "license": "MIT",
  "repository": {
    "url": "makeswift/makeswift",
    "directory": "packages/hono-react"
  },
  "files": [
    "dist",
    "server"
  ],
  "engines": {
    "node": ">=20.0.0"
  },
  "sideEffects": false,
  "exports": {
    ".": {
      "require": "./dist/cjs/index.js",
      "import": "./dist/esm/index.js",
      "types": "./dist/types/index.d.ts"
    },
    "./server": {
      "require": "./dist/cjs/server/index.js",
      "import": "./dist/esm/server/index.js",
      "types": "./dist/types/server/index.d.ts"
    }
  },
  "scripts": {
    "dev": "concurrently -k 'tsc --watch --preserveWatchOutput' 'tsup --watch'",
    "clean": "rm -rf dist",
    "build": "tsc && tsup",
    "prepublishOnly": "turbo run build --force",
    "test": "jest --passWithNoTests",
    "format": "prettier --write .",
    "format:check": "prettier --check ."
  },
  "dependencies": {
    "@makeswift/runtime": "workspace:*",
    "cookie": "^1.0.2"
  },
  "peerDependencies": {
    "@types/react": "^19.0.0",
    "@types/react-dom": "^19.0.0",
    "hono": "^4.0.0",
    "react": "^19.0.0",
    "react-dom": "^19.0.0"
  },
  "peerDependenciesMeta": {
    "@types/react": {
      "optional": true
    },
    "@types/react-dom": {
      "optional": true
    }
  },
  "devDependencies": {
    "@swc/jest": "^0.2.36",
    "@types/jest": "^29.5.12",
    "@types/react": "^18.2.14",
    "@types/react-dom": "^18.2.6",
    "concurrently": "^8.2.2",
    "hono": "^4.0.0",
    "jest": "^29.7.0",
    "react": "18.2.0",
    "react-dom": "18.2.0",
    "tsup": "^8.0.2",
    "typescript": "^5.9.2"
  }
}<|MERGE_RESOLUTION|>--- conflicted
+++ resolved
@@ -1,10 +1,6 @@
 {
   "name": "@makeswift/hono-react",
-<<<<<<< HEAD
-  "version": "0.0.5-canary.0",
-=======
   "version": "0.0.5",
->>>>>>> c6591328
   "license": "MIT",
   "repository": {
     "url": "makeswift/makeswift",
