{
  "name": "@makeswift/hono-react",
<<<<<<< HEAD
  "version": "0.0.3-canary.4",
=======
  "version": "0.0.3",
>>>>>>> 82d1bb73
  "license": "MIT",
  "repository": {
    "url": "makeswift/makeswift",
    "directory": "packages/hono-react"
  },
  "files": [
    "dist",
    "server"
  ],
  "engines": {
    "node": ">=20.0.0"
  },
  "sideEffects": false,
  "exports": {
    ".": {
      "require": "./dist/cjs/index.js",
      "import": "./dist/esm/index.js",
      "types": "./dist/types/index.d.ts"
    },
    "./server": {
      "require": "./dist/cjs/server/index.js",
      "import": "./dist/esm/server/index.js",
      "types": "./dist/types/server/index.d.ts"
    }
  },
  "scripts": {
    "dev": "concurrently -k 'tsc --watch --preserveWatchOutput' 'tsup --watch'",
    "clean": "rm -rf dist",
    "build": "tsc && tsup",
    "prepublishOnly": "turbo run build",
    "test": "jest --passWithNoTests",
    "format": "prettier --write .",
    "format:check": "prettier --check ."
  },
  "dependencies": {
    "@makeswift/runtime": "workspace:*",
    "cookie": "^1.0.2"
  },
  "peerDependencies": {
    "@types/react": "^19.0.0",
    "@types/react-dom": "^19.0.0",
    "hono": "^4.0.0",
    "react": "^19.0.0",
    "react-dom": "^19.0.0"
  },
  "peerDependenciesMeta": {
    "@types/react": {
      "optional": true
    },
    "@types/react-dom": {
      "optional": true
    }
  },
  "devDependencies": {
    "@swc/jest": "^0.2.36",
    "@types/jest": "^29.5.12",
    "@types/react": "^18.2.14",
    "@types/react-dom": "^18.2.6",
    "concurrently": "^8.2.2",
    "hono": "^4.0.0",
    "jest": "^29.7.0",
    "react": "18.2.0",
    "react-dom": "18.2.0",
    "tsup": "^8.0.2",
    "typescript": "^5.9.2"
  }
}<|MERGE_RESOLUTION|>--- conflicted
+++ resolved
@@ -1,10 +1,6 @@
 {
   "name": "@makeswift/hono-react",
-<<<<<<< HEAD
-  "version": "0.0.3-canary.4",
-=======
   "version": "0.0.3",
->>>>>>> 82d1bb73
   "license": "MIT",
   "repository": {
     "url": "makeswift/makeswift",
