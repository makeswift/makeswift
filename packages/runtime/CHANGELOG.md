--- conflicted
+++ resolved
@@ -1,10 +1,6 @@
 # @makeswift/runtime
 
-<<<<<<< HEAD
-## 0.20.3-canary.0
-=======
 ## 0.20.3
->>>>>>> dfa5c659
 
 ### Patch Changes
 
