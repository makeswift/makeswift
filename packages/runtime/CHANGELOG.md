--- conflicted
+++ resolved
@@ -1,23 +1,14 @@
 # @makeswift/runtime
 
-<<<<<<< HEAD
-## 0.25.3-canary.0
-=======
 ## 0.25.3
->>>>>>> 90a26833
 
 ### Patch Changes
 
 - 3eaad67: fix: check null data before attempting to merge translated data
 - Updated dependencies [3eaad67]
 - Updated dependencies [4c008a2]
-<<<<<<< HEAD
-  - @makeswift/controls@0.1.13-canary.0
-  - @makeswift/prop-controllers@0.4.7-canary.0
-=======
   - @makeswift/controls@0.1.13
   - @makeswift/prop-controllers@0.4.7
->>>>>>> 90a26833
 
 ## 0.25.2
 
