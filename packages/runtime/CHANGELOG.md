# @makeswift/runtime

<<<<<<< HEAD
## 0.19.0-canary.0
=======
## 0.19.0
>>>>>>> 1df1b83c

### Minor Changes

- 75cf3fd: BREAKING: The latest upgrade to the Makeswift client `getPages` method
  introduces sorting, path filtering, and pagination. This method was not
  previously paginated - in order to get all your pages, you may now use our
  `toArray` pagination helper method, which will automatically paginate through
  all results and aggregate them into an array:

  ```tsx
  import { client } from "@/makeswift/client";
  import { MakeswiftPage } from "@makeswift/runtime/next";

  async function getAllPages(): Promise<MakeswiftPage[]> {
    return await client.getPages().toArray();
  }
  ```

  `getPages` now returns an instance of `IterablePaginationResult`, a decorated
  async iterator which includes methods `.map` and `.filter`, in addition to
  `.toArray`, mentioned above.

  This change also deprecates the client `getSitemap` method, with the
  recommendation that sitemaps should now be generated using data returned from
  `getPages`. Note that the deprecation of `getSitemap` now involves the host
  being responsible for the construction of page paths in the sitemap (either with
  domain or path based localization). Below is an example that uses path-based
  localization with the `next-sitemap` library:

  ```tsx pages/sitemap.xml.tsx
  import { getServerSideSitemapLegacy } from "next-sitemap";
  import { MakeswiftPage } from "@makeswift/runtime/next";
  import { client } from "@makeswift/client";

  const DOMAIN = "https://example.com";
  const DEFAULT_PRIORITY = 0.75;
  const DEFAULT_FREQUENCY = "hourly";

  function pageToSitemapItem(page: MakeswiftPage) {
    const pageUrl = new URL(page.path, DOMAIN);
    return {
      loc: pageUrl.href,
      lastmod: page.createdAt,
      changefreq: page.sitemapFrequency ?? DEFAULT_FREQUENCY,
      priority: page.sitemapPriority ?? DEFAULT_PRIORITY,
      alternateRefs: page.localizedVariants.map((variant) => {
        const localizedPath = `/${variant.locale}/${variant.path}`;
        const localizedPageUrl = new URL(localizedPath, DOMAIN);
        return {
          hreflang: variant.locale,
          href: localizedPageUrl.href,
        };
      }),
    };
  }

  export async function getServerSideProps(context) {
    const sitemap = client
      .getPages()
      .filter((page) => !page.excludedFromSearch)
      .map((page) => pageToSitemapItem(page))
      .toArray();

    return getServerSideSitemapLegacy(context, sitemap);
  }

  export default function Sitemap() {}
  ```

  Here's another example for Next.js's App Router built-in support for sitemaps:

  ```ts app/sitemap.ts
  import { MetadataRoute } from "next";
  import { MakeswiftPage } from "@makeswift/runtime/dist/types/next";
  import { client } from "@/lib/makeswift/client";

  type NextSitemapItem = MetadataRoute.Sitemap[number];

  const DOMAIN = "https://example.com";
  const DEFAULT_PRIORITY = 0.75;
  const DEFAULT_FREQUENCY = "hourly";

  function pageToSitemapEntry(page: MakeswiftPage): NextSitemapItem {
    const pageUrl = new URL(page.path, DOMAIN);
    return {
      url: pageUrl.href,
      lastModified: page.createdAt,
      changeFrequency: page.sitemapFrequency ?? DEFAULT_FREQUENCY,
      priority: page.sitemapPriority ?? DEFAULT_PRIORITY,
    };
  }

  export default async function sitemap(): Promise<MetadataRoute.Sitemap> {
    return client
      .getPages()
<<<<<<< HEAD
      .filter((p) => p.path != null)
=======
      .filter((page) => !page.excludedFromSearch)
>>>>>>> 1df1b83c
      .map((page) => pageToSitemapEntry(page))
      .toArray();
  }
  ```

  BREAKING: The exported `MakeswiftPage` type now includes several more data
  fields from the Makeswift page.

## 0.18.1

### Patch Changes

- 26b0262: Fix uncaught client exception on incomplete, protocol-only links

## 0.18.0

### Minor Changes

- b7a2a4c: Add data type to legacy `TextInput` prop controller and move it to `@makeswift/prop-controllers`.
- c65e6a8: Add data type to legacy `ResponsiveSelect` prop controller, move it to `@makeswift/prop-controllers`
- 8f019cd: Add data type to legacy `ResponsiveNumber` prop controller, move it to `@makeswift/prop-controllers`
- f32d402: Add data type to legacy `SocialLinks` prop controller and move it to `@makeswift/prop-controllers`.
- 7d05094: Add data type to legacy `ResponsiveOpacity` prop controller and move it to `@makeswift/prop-controllers`.

### Patch Changes

- 2ac496f: Add data type to legacy `ResponsiveIconRadioGroup` prop controller, move it to `@makeswift/prop-controllers`
- 28e07c3: Fix global component cannot be selected after it is blurred.
- f6fae30: Add a README
- 2b14406: Separate many controls into a @makeswift/controls package.
- 526f71e: Handle ResponsiveNumber prop data on component registration.
- f9f2c0c: fix: correctly render controls with versioned `ResponsiveSelect` data
- Updated dependencies [2ac496f]
- Updated dependencies [b7a2a4c]
- Updated dependencies [c65e6a8]
- Updated dependencies [8f019cd]
- Updated dependencies [2b14406]
- Updated dependencies [f32d402]
- Updated dependencies [7d05094]
  - @makeswift/prop-controllers@0.3.0
  - @makeswift/controls@0.0.1

## 0.17.1

### Patch Changes

- Updated dependencies [9a439d5]
  - @makeswift/prop-controllers@0.2.1

## 0.17.0

### Minor Changes

- f5c3617: Add data type to legacy `TableFormFields` prop controller and move it to `@makeswift/prop-controllers`.
- bb82576: Add data type to legacy `Image` prop controller and move it to `@makeswift/prop-controllers`.
- 860f92a: Add data type to legacy `Backgrounds` prop controller and move it to `@makeswift/prop-controllers`.
- 61d43cc: Add data type to legacy `Images` prop controller and move it to `@makeswift/prop-controllers`.
- 092784c: Add data type to legacy `ElementID` prop controller and move it to `@makeswift/prop-controllers`.
- 87e1665: Add data type to legacy `Grid` prop controller and move it to `@makeswift/prop-controllers`.
- 346b1f3: BREAKING CHANGE: Remove deprecated `RichText` PropControllers from `@makeswift/runtime/prop-controllers`.

  This breaking change only affects a minority of users who are upgrading from versions older than `0.0.7`.

  To migrate to the new version: update your components to use `RichText` from `@makeswift/runtime/controls` instead of `@makeswift/runtime/prop-controllers`.

  Example migration:

  ```diff
  - import { RichText } from '@makeswift/runtime/prop-controllers';
  + import { RichText } from '@makeswift/runtime/controls';
  ```

### Patch Changes

- 4b0d47c: Use correct copy method for ElementID.
- 4d38a0b: Fix v2 data values not properly transformed for `ResponsiveValue` option.
- Updated dependencies [f5c3617]
- Updated dependencies [bb82576]
- Updated dependencies [860f92a]
- Updated dependencies [61d43cc]
- Updated dependencies [092784c]
- Updated dependencies [87e1665]
- Updated dependencies [4b0d47c]
- Updated dependencies [4d38a0b]
  - @makeswift/prop-controllers@0.2.0

## 0.16.1

### Patch Changes

- a64a640: Use `turbo` in prepublishing step to automatically build dependencies as needed
- Updated dependencies [a64a640]
  - @makeswift/prop-controllers@0.1.1

## 0.16.0

### Minor Changes

- cf79dcb: Add data type to legacy `ResponsiveLength` prop controller and move it to `@makeswift/prop-controllers`.
- defb8d9: Next.js 14.2 compatibility fix: decouple `PreviewProvider`'s message channel setup from the middleware creation to make store initialization compatible with React's strict mode.
- 89a6d77: Add data type to legacy `BorderRadius` prop controller and move it to `@makeswift/prop-controllers`.
- 5bd9b5f: Add data type to legacy `Shadows` prop controller and move it to `@makeswift/prop-controllers`.
- 0a9a89c: Add data type to legacy `ResponsiveColor` prop controller and move it to `@makeswift/prop-controllers`.
- 4847f1b: Add data type to legacy `Checkbox` prop controller and move it to `@makeswift/prop-controllers`.
- 38f8798: Add data type to legacy `Border` prop controller and move it to `@makeswift/prop-controllers`.
- b5fe83a: Add data type to legacy `Date` prop controller and move it to `@makeswift/prop-controllers`.
- c37a850: Add data type to legacy `Number` prop controller and move it to `@makeswift/prop-controllers`.
- 56343d0: BREAKING CHANGE: Remove deprecated `List`, `Shape`, and `Typeahead` PropControllers from `@makeswift/runtime/prop-controllers`.

  This breaking change only affects a minority of users who are upgrading from versions older than `0.0.7`.

  To migrate to the new version: update your components to use `List`, `Shape`, and `Combobox` from `@makeswift/runtime/controls` instead of `@makeswift/runtime/prop-controllers`.

  Example migration:

  ```diff
  - import { List, Shape } from '@makeswift/runtime/prop-controllers';
  + import { List, Shape } from '@makeswift/runtime/controls';
  ```

- a909fa1: Use the `@makeswift/prop-controllers` package, and migrate `LinkPropController`.

### Patch Changes

- 24f76a8: Add data type to legacy `TextStyle` prop controller and move it to `@makeswift/prop-controllers`.
- 6bab3df: Add data type to legacy `GapY` prop controller and move it to `@makeswift/prop-controllers`.
- 9b61ad8: Add data type to legacy `NavigationLinks` prop controller and move it to `@makeswift/prop-controllers`.
- 045799d: Add data type to legacy `Width` prop controller and move it to `@makeswift/prop-controllers`.
- abf95d6: Add data type to legacy `Margin` prop controller and move it to `@makeswift/prop-controllers`.
- bc036af: Add data type to legacy `Font` prop controller and move it to `@makeswift/prop-controllers`.
- f377f89: Add data type to legacy `Table` prop controller and move it to `@makeswift/prop-controllers`.
- 66c8c6c: Fix "function components cannot be given refs" warning on the built-in `Text` component
- fe5c346: Add data type to legacy `GapX` prop controller and move it to `@makeswift/prop-controllers`.
- 6e48054: Add data type to legacy `Video` prop controller and move it to `@makeswift/prop-controllers`.
- f7fc53e: Add data type to legacy `Padding` prop controller and move it to `@makeswift/prop-controllers`.
- 612a40b: Resolve occasional `ERR_INVALID_ARG_TYPE` error when previewing a site built using Next.js Pages router.
- df976f6: Add data type to legacy `TextArea` prop controller and move it to `@makeswift/prop-controllers`.
- 2602000: Handle the new data type for `LinkPropController`.
- Updated dependencies [24f76a8]
- Updated dependencies [cf79dcb]
- Updated dependencies [6bab3df]
- Updated dependencies [89a6d77]
- Updated dependencies [9b61ad8]
- Updated dependencies [2602000]
- Updated dependencies [5bd9b5f]
- Updated dependencies [045799d]
- Updated dependencies [abf95d6]
- Updated dependencies [0a9a89c]
- Updated dependencies [4847f1b]
- Updated dependencies [38f8798]
- Updated dependencies [bc036af]
- Updated dependencies [b5fe83a]
- Updated dependencies [f377f89]
- Updated dependencies [c37a850]
- Updated dependencies [fe5c346]
- Updated dependencies [6e48054]
- Updated dependencies [a909fa1]
- Updated dependencies [f7fc53e]
- Updated dependencies [6b62ab6]
- Updated dependencies [df976f6]
  - @makeswift/prop-controllers@0.1.0

## 0.15.0

### Minor Changes

- 1b08b60: BREAKING: Remove `runtime` prop from `Page` component and introduce new `ReactRuntimeProvider` component.

  This change is an incremental step in adding App Router support to `@makeswift/runtime`.

  Remove the `runtime` prop from any occurrence of the `Page` component:

  ```diff tsx
  import { Page as MakeswiftPage } from '@makeswift/runtime/next'
  import { runtime } from '@/makeswift/runtime'

  export default function Page({ snapshot }: Props) {
  -  return <MakeswiftPage snapshot={snapshot} runtime={runtime} />
  +  return <MakeswiftPage snapshot={snapshot} />
  }
  ```

  Add `ReactRuntimeProvider` to your Next.js [Custom App](https://nextjs.org/docs/pages/building-your-application/routing/custom-app). If you don't have a Custom App, you'll need to add one.

  ```tsx
  import { runtime } from "@/makeswift/runtime";
  import { ReactRuntimeProvider } from "@makeswift/runtime/next";
  import type { AppProps } from "next/app";

  export default function App({ Component, pageProps }: AppProps) {
    return (
      <ReactRuntimeProvider runtime={runtime}>
        <Component {...pageProps} />
      </ReactRuntimeProvider>
    );
  }
  ```

- 39e160a: BREAKING: Drop support for Next.js versions lower than 13.4.0.

  We're moving our Preview Mode implementation to Draft Mode, which was added on Next.js v13.4.0.

- e5fbb9c: BREAKING: Remove client-side routing code.

  There should be no changes to consumers of the runtime as the builder should be the only consumer of this API. Because we are removing functionality, this warrants a breaking change.

- 3226974: BREAKING: Refactor `MakeswiftApiHandler` to support Next.js App Router Route Handlers.

  This change introduces function overloads for the `MakeswiftApiHandler` so that it can be used with the new signature of App Router Route Handlers. It currently implements compatibility for Preview Mode by using the new Draft Mode and storing data in a `x-makeswift-draft-mode-data` cookie. This can be read from App Router using the `getSiteVersion` function exported from `@makesiwft/runtime/next/server`.

  There shouldn't be any breaking API changes for Pages Router so there's no changes to upgrade.

  This is what a Makeswift page in App Router should now look like:

  ```ts
  import { client } from '@/makeswift/client'
  import '@/makeswift/components'
  import { getSiteVersion } from '@makeswift/runtime/next/server'
  import { notFound } from 'next/navigation'
  import { Page as MakeswiftPage } from '@makeswift/runtime/next'

  type ParsedUrlQuery = { path?: string[] }

  export async function generateStaticParams() {
    const pages = await client.getPages()

    return pages.map((page) => ({
      path: page.path.split('/').filter((segment) => segment !== ''),
    }))
  }

  export default async function Page({ params }: { params: ParsedUrlQuery }) {
    const path = '/' + (params?.path ?? []).join('/')
    const snapshot = await client.getPageSnapshot(path, {
      siteVersion: getSiteVersion(),
    })

    if (snapshot == null) return notFound()

    return <MakeswiftPage snapshot={snapshot} />
  }
  ```

- 7d314f3: BREAKING: Use `React.lazy` instead of `next/dynamic` for code-splitting.

  There's no API changes but this change is significant enough to warrant a minor version bump.

### Patch Changes

- 9e4113f: Upgrade Next.js (dev dependency) in `@makeswift/runtime`.
- 0ffe2be: Add support for snippets (including cleanup) for App Router.
- 96d5e9a: Introduces PageHead component to the base Makeswift Page. This component renders head tag data (link/title/meta) for pages in both app router and pages router. Currently does not support snippets for app router.
- 49bdf15: Removes the `http-proxy` dependency and uses native API's to proxy preview mode.
- 2bbe16a: Update the `http-proxy` within `/api/[...makeswift].tsx` to use `xfwd: true`. This enables forwarding of `x-` headers.
- e0f7e0e: Add console warning when `runtime` prop is passed to the `Page` component.
  `runtime` should now be passed to the `ReactRuntimeProvider` instead of to `Page`.
- 056aac1: Resolves issue where rewritten host API requests are unauthorized due to not checking the request header for the secret.
- fcf2a68: Avoid throwing an error in `SocialLinks` builtin component if an option is not found.
- 7d9d9b0: Update Facebook logo for `SocialLinks` builtin component.
- 266f246: Add `RootStyleRegistry` component. This component provides support for Makeswift's CSS-in-JS runtime in Next.js' App Router.

  For example, in `app/layout.tsx`:

  ```tsx
  import { RootStyleRegistry } from "@makeswift/runtime/next";

  export default function RootLayout({
    children,
  }: Readonly<{
    children: React.ReactNode;
  }>) {
    return (
      <html lang="en">
        <body>
          <RootStyleRegistry>{children}</RootStyleRegistry>
        </body>
      </html>
    );
  }
  ```

- e5c6f8d: Add `'use client'` directive to `Page` component module.
- 3b25c9a: Moves locale switching logic out of the redux middleware state and closer to Next.js logic.
- 2b25571: If `useRouter` is used within the App Router it'll throw an error as it can't be used there. This wraps the `useRouter` usage in a try/catch to conditional return `undefined` if we can't use it. We will probably use a different method of syncing the current locale in the App Router, so for now, noop this effect.
- e7c330f: Fix exports for internal `@makeswift/runtime/state/breakpoints`.
- 547b87f: Add X and Slack icons to legacy `SocialLinks` prop controller.
- 67df869: Fix types export for `@makeswift/runtime/slate`
- 0d78c22: Fix a bug in translating `Text` components containing detached typography.
- 79a91e0: Transpile dynamic imports when building CommonJS format.
- 2719416: Introduces draft mode for Next.js app router applications. Existing pages router applications are still supported via preview mode.
- 9d4ac99: Rename internal `MakeswiftClient` to `MakeswiftHostApiClient`.
- b953798: Button component and Link control now hydrate page links with the locale, if present. Brings automatic link localization to App Router, while still supporting Pages Router.
- cc8e615: Add deprecation JSDoc to undocumented, legacy prop controllers.
- 63b3a42: Move `Page` component into its own file.
- 805f9f0: Use the provided runtime in the `/api/makeswift/element-tree` handler.
- 0d706f7: Extract context from `src/api/react.ts` so that it can be imported in RSC.
- 8a6e453: Wraps the `RuntimeProvider` component in a `Suspense` boundary as it uses `React.lazy`. Not wrapping the component would cause a hydration mismatch between the server and client.
- Updated dependencies [39e160a]
- Updated dependencies [9cb2f76]
- Updated dependencies [2719416]
- Updated dependencies [a220ecb]
  - @makeswift/next-plugin@0.3.0

## 0.14.0

### Minor Changes

- 1d58edb: BREAKING: Replace Vite with tsup. The build script now transpiles source files instead of bundling them to preserve `'use client'` directives for Next.js App Router support.
- 32f9a1f: BREAKING: Move `MakeswiftApiHandler` from `@makeswift/runtime/next` to `@makeswift/runtime/next/server`.

  This change was necessary because there are server-only dependencies for the API handler and if these dependencies are bundled and run in the browser it can cause various issues. In our case, a transitive dependency of `http-proxy` (`follow-redirects`) was being included in browser bundles resulting in client-side exceptions in Safari and Firefox due to an `Error.captureStackTrace` call that was intended to run only on Node.js.

  To migrate change your `pages/api/makeswift/[...makeswift].ts` file:

  ```diff
  -import { MakeswiftApiHandler } from '@makeswift/runtime/next'
  +import { MakeswiftApiHandler } from '@makeswift/runtime/next/server'

  export default MakeswiftApiHandler(process.env.MAKESWIFT_SITE_API_KEY)
  ```

- 9021859: Fix circular dependency with `nextDynamicForwardRef`.
- f7968da: BREAKING: Remove deprecated functions from v0.2.0.

  See more info on the [GitHub release](https://github.com/makeswift/makeswift/releases/tag/%40makeswift%2Fruntime%400.2.0).

### Patch Changes

- 7e3fa8d: Reaaranged files inside the react runtime folder.
- 662985c: Remove Vitest in-source tests.
- 73fecda: Replace SVG files with React components and remove SVGR development dependency.

## 0.13.1

### Patch Changes

- 87717fe: Change the `getItemLabel` type to a valid definition.

## 0.13.0

### Minor Changes

- 2e59c52: Starting from version `0.13.0`, **versioning is now enabled by default**. With versioning, users can easily publish all changes to their website with just a few clicks. Published changes are saved so you can revert to previous versions if needed.

  Upgrade guide from version `0.12.x` to `0.13.x`:

  1. Update `getPageSnapshot` Parameters:

     a. Remove the `preview` parameter.

     b. Add the new `siteVersion` parameter.

     ```diff
       export async function getStaticProps(ctx) {
        const makeswift = new Makeswift(process.env.MAKESWIFT_SITE_API_KEY, { runtime })

        const snapshot = await makeswift.getPageSnapshot(path, {
     -    preview: ctx.preview,
     +    siteVersion: Makeswift.getSiteVersion(ctx.previewData),
          locale: ctx.locale,
        });
       }
     ```

  2. For users who have **never used versioning**:

     - No further actions are required.

  3. For users who have used versioning:

     a. Remove the `siteVersion` parameter from the `Makeswift` constructor.

     ```diff
       const makeswift = new Makeswift(process.env.MAKESWIFT_SITE_API_KEY, {
         runtime: runtime,
     -   siteVersion: Makeswift.getSiteVersion(ctx.previewData),
       });
     ```

     b. Remove the `siteVersion` parameter from the `MakeswiftApiHandler`.

     ```diff
        export default MakeswiftApiHandler(process.env.MAKESWIFT_SITE_API_KEY, {
     -    siteVersions: true,
        });
     ```

     c. If you use `client.getPage`, you need to also update the parameters:

     ```diff
        const page = await client.getPage(path, {
     -    preview,
     +    siteVersion: Makeswift.getSiteVersion(ctx.previewData),
          locale
        })
     ```

## 0.12.4

### Patch Changes

- 9c1941f: Added `type` field to the `TextArea` control
- 37f16af: Added `type` field to the `Number` control
- 8896a9b: Add `type` to Checkbox control
- 8da8717: Refeactored the `Checkbox` and `Color` control to use the locally scoped key variable
- dd7c1d1: Added `type` field to the `TextInput` control

## 0.12.3

### Patch Changes

- 6b9de46: Fix SocialLinks component options.
- 583679b: Remove X and Slack from `SocialLinkType`.
- 690d001: Add `'discord'` to `SocialLinkType`.

## 0.12.2

### Patch Changes

- 2deee74: Add type and version to the Color control

## 0.12.1

### Patch Changes

- 61f8896: Fix Preview Mode proxy for localized pages in Next.js v14.

## 0.12.0

### Minor Changes

- cbcb4d6: Upgrade `html-react-parser` to v5.0.10.
- e657aa9: Upgrade Framer Motion to v10.16.16.
- 8f87717: Move `@types/react` and `@types/react-dom` to peer dependencies.

## 0.11.19

### Patch Changes

- 603ebd1: Add Next.js v14 to peer dependencies.

## 0.11.18

### Patch Changes

- e73bb49: In preview mode, pass any original cookies through.

## 0.11.17

### Patch Changes

- 15fcc61: Add `RichText` normalization that prevents nested paragraph elements from being possible.

## 0.11.16

### Patch Changes

- 8fed463: Prevent default click behavior in `RichText` when content is being edited.

  This enables you to edit Inline `RichText` embedded within links without triggering navigation.

## 0.11.15

### Patch Changes

- 3f107f7: Correct the `List` control data's `type` field to be optional.

## 0.11.14

### Patch Changes

- cda6b51: Fix `getPage` method for site with versioning.

## 0.11.13

### Patch Changes

- a5719a1: Fix a bug `/merge-translated-data`. This bug deleted all data within the a `Shape` control rather than merging it.

## 0.11.12

### Patch Changes

- 305a0ba: Add `defaultValue` to `RichText` control.

## 0.11.11

### Patch Changes

- f1774ff: Fix the "Failed to get page pathname slices" error when adding a new link to a page on the builder.

## 0.11.10

### Patch Changes

- e143b02: Update `/merge-translatable-data` to handle partially undefined composable controls.
- 998b924: Optimize richtext used in `/translatable-data` and `/merge-translatable-data` for a simpler html output.

  This will make our Smartling integration Smartmatch for more situations.

- 4bfb4ca: Add Slack & X icons to Social Links

## 0.11.9

### Patch Changes

- b8dd8fd: Added priority to Image and BackgroundImage

## 0.11.8

### Patch Changes

- d08bf7d: Add `getPage` method to Makeswift client.
- fcd32d2: Use localized pathname on `LinkControl` and `Button` component if available.
- fcd32d2: Use the new REST API endpoint for `page-pathname-slices`.

## 0.11.7

### Patch Changes

- 2333764: Revert automatically adding hreflang tags to pages that have localized versions.

## 0.11.6

### Patch Changes

- 079297d: Update `translatable-data` API handler to handle opional values for composable controls.

## 0.11.5

### Patch Changes

- fe522b9: Add `hreflang` tag to the HTML `<head>` for pages that have localized versions. Click [here](https://developers.google.com/search/docs/specialty/international/localized-versions) to learn more about `hreflang` tag.

## 0.11.4

### Patch Changes

- b9bc710: Fix "Module not found: Can't resolve 'slate-hyperscript'" error created in `0.11.3`.

## 0.11.3

### Patch Changes

- feae6ba: Added `merge-translated-data` API handler to merge translated data back into a Makeswift page.

  To use this translation merging functionality, make sure to pass an instance of `ReactRuntime` to the Makeswift API handler like so:

  ```ts
  import { MakeswiftApiHandler } from "@makeswift/runtime/next";
  import { runtime } from "../../../lib/makeswift/register-components";

  export default MakeswiftApiHandler(process.env.MAKESWIFT_SITE_API_KEY, {
    runtime,
  });
  ```

## 0.11.2

### Patch Changes

- c630617: Add locale option to `getSitemap`. If a locale is using domain-based localization, passing the locale to `getSitemap` will return the sitemap for that particular domain.

  For example, if in the site settings there is an `es` locale with a domain of `foo.es`, then passing `es` to `getSitemap` will return the sitemap for `foo.es`.

## 0.11.1

### Patch Changes

- f434abe: Update the translation fallback value to prevent client side errors that can occur when upgrading `RichText`.

## 0.11.0

### Minor Changes

- 935ca2b: This version includes the stable release of the localization feature.

  With this feature, you can create different variations of a page. For example, if you have a `/pricing` page that you want to localize for Spanish-speaking countries, you can add an `es` locale, and create a `/es/pricing` page.

  If you have used the unstable version before, here are the steps required to migrate to the stable version:

  - Remove `unstable_i18n` on the `ReactRuntime`.
  - Rename `unstable_locale` to `locale` on the `getPageSnapshot`.

  Now, all locales and default locale can be managed directly in the **settings in the builder**, on the _Locales_ tab.

  You can also add the domain on the locale if you want to use domain-based localization. For example, if your main domain is `company.com`, on your `es` locale, you can add the `company.es` domain to make it the domain for your Spanish version of the site.

  If you're interested in this feature, reach out to our support at [support@makeswift.com](mailto:support@makeswift.com).

### Patch Changes

- 8b89c39: Fix stale localized global element when first created.

## 0.10.16

### Patch Changes

- 3c5cb43: Update the translatable data API handler to primitively return translatable data for the rich text controls.

## 0.10.15

### Patch Changes

- a0e5b8f: Add support for external files in Image control

## 0.10.14

### Patch Changes

- 44bf879: Add support for external files in legacy Backgrounds prop controller. Use descriptor in Backgrounds prop controller copy function.

## 0.10.13

### Patch Changes

- 47ebca4: Add API handler for getting translatable data for an element tree. Not yet fully implemented—only returns translatable data for text input and text area controls and prop controllers.
- 4dc09fb: - Add support for external files in legacy Image prop controller.
  - Use descriptor in legacy Images prop controller copy function.

## 0.10.12

### Patch Changes

- cb87c42: Add support for external files in legacy Image prop controller.
- 838d1bb: Use descriptor in legacy Image prop controller copy function.

## 0.10.11

### Patch Changes

- fb0b370: Change versioning from unstable to stable.

## 0.10.10

### Patch Changes

- 7e21729: Call new typography endpoints that can use versioning.
- 155014d: Add calls to new global element endpoints

## 0.10.9

### Patch Changes

- 6a2c502: Fix localization not working on recent versions of Next.js.

## 0.10.8

### Patch Changes

- 60a252d: Fix localized global element being fetched on the client instead of during SSR.

## 0.10.7

### Patch Changes

- b8e8124: Add `getSitemap` to Makeswift client.

  Use this method to generate a sitemap for your Makeswift host. Here's an example using the popular library `next-sitemap`:

  ```ts
  import { makeswift } from "@lib/makeswift";
  import { GetServerSidePropsContext, GetServerSidePropsResult } from "next";
  import { getServerSideSitemapLegacy } from "next-sitemap";

  export async function getServerSideProps(
    ctx: GetServerSidePropsContext,
  ): Promise<GetServerSidePropsResult<{}>> {
    const sitemap = await makeswift.getSitemap();

    return getServerSideSitemapLegacy(ctx, sitemap);
  }

  export default function Sitemap() {}
  ```

  The `getSitemap` method is paginated with a default page size of `50`. If you want to request more pages or use a different page size pass the `limit` and `after` arguments. Here's an example:

  ```ts
  const sitemap: Sitemap = [];
  let page;
  let after: string | undefined = undefined;

  do {
    page = await makeswift.getSitemap({ limit: 10, after });

    sitemap.push(...page);
    after = page.at(-1)?.id;
  } while (page.length > 0);
  ```

  If using TypeScript, you can import the `Sitemap` type from `@makeswift/runtime/next`.

  Also, the `getSitemap` method supports filtering results by a pathname prefix using the `pathnamePrefix` parameter. Here's an example using the popular library `next-sitemap`:

  ```ts
  import { makeswift } from "@lib/makeswift";
  import { GetServerSidePropsContext, GetServerSidePropsResult } from "next";
  import { getServerSideSitemapLegacy } from "next-sitemap";

  export async function getServerSideProps(
    ctx: GetServerSidePropsContext,
  ): Promise<GetServerSidePropsResult<{}>> {
    const blogSitemap = await makeswift.getSitemap({
      pathnamePrefix: "/blog/",
    });

    return getServerSideSitemapLegacy(ctx, blogSitemap);
  }

  export default function BlogSitemap() {}
  ```

## 0.10.6

### Patch Changes

- b18aae3: Fix preview mode for localized pages.

## 0.10.5

### Patch Changes

- f631cbb: Add a `label` option for registering fonts. This can be used to show a custom label in the font family dropdown in the builder.

## 0.10.4

### Patch Changes

- 189a27d: Add initial value to `RichText` control.
- 4cf9845: Update the `RichText` "Content" panel reset to preserves `text-align` and text styles.
- bdacab6: Fix a runtime error in the `RichText` "Content" panel reset that could happen if text was selected.
- 15a8521: Add `min-width` CSS value to `RichText` control in `Inline` mode.

## 0.10.3

### Patch Changes

- d9e0009: Add copy function to new `RichText` so that creating a site from a template automatically copies all colors and typographies.

## 0.10.2

### Patch Changes

- ebf9d66: Call versioned endpoints only if using versioning

## 0.10.1

### Patch Changes

- 02d3608: Fix `locale` not passed to `introspect` and `MakeswiftClient`.

## 0.10.0

### Minor Changes

- c066219: BREAKING: Prior to this version the `Text` component and `RichText` control used `white-space-collapse: preserve` within app.makeswift.com and `white-space-collapse: collapse` within the live page.
  Our goal is to exactly match what you see in Makeswift with what you see in the live page.
  This updates the live version to also `preserve` white space.
- 638ae58: BREAKING: Upgrade `Richtext` control with a new architecture that enables `Inline` mode and future rich text upgrades.

  This is the first time we have altered the data structure of a component, and we want you to be able to migrate the data and see the diff yourself incase the migration doesn't work.

  When you select a `Text` component or component with the `RichText` control, you will be prompted in the sidebar to upgrade. If the migration doesn't work, simple `cmd/ctrl + z`.

  Details on `Inline` mode are in the [documentation for `RichText`](https://www.makeswift.com/docs/controls/rich-text).

- 950e256: BREAKING: Change the `Text` component to use the new `RichText` control.

### Patch Changes

- fb45a4e: Add error handling when the default locale or the locale is not included in the locales list.
- 63d0ad3: Compare `unstable_locale` on `getPageSnapshot` to the default locale defined on `ReactRuntime`.

## 0.9.12

### Patch Changes

- ddb31a8: Update `unstable_RichTextV2` to sync editing history with app.makeswift.com.

## 0.9.11

### Patch Changes

- 0543105: Upgrade `typescript`, `@types/react` and `@types/react-dom` to fix issues when using typescript > 5.1.x.
- 9536667: Call versioned endpoints only if using versioning

## 0.9.10

### Patch Changes

- 3a714a0: Add localized global element support.
- bd620d0: Add support for localized page meta and page SEO.

## 0.9.9

### Patch Changes

- a24bcba: In ef73900, we fixed runtime errors that were happening in the `RichText` control when there were invalid empty lines. This is an update to that fix that cleans the richtext data rather than removing it.

## 0.9.8

### Patch Changes

- 18ae379: Fix suspense boundary error that was introduced on version `0.9.6` when you have a global element in a page.
- ef73900: Fix runtime error in `RichText` that can occur when you have data that very old.
- 18ae379: Revert localized global element support.

## 0.9.7

### Patch Changes

- 5d61357: Add support for `RichText` data within `unstable_RichTextV2`.

  When `unstable_RichTextV2` is stable this will allow users to upgrade from the old to new `RichText` control.

## 0.9.6

### Patch Changes

- b151889: Add support for localized global element.

## 0.9.5

### Patch Changes

- 2f9183c: Add type and runtime-check to unstable_locale.
- b0da14b: Fix a runtime error introduced in `0.9.2` that throws when a `Link` control is used within a `Shape` or `List` control.
- d1989e5: Add `unstable_locale` option to getPageSnapshot.

## 0.9.4

### Patch Changes

- ac31e48: Fix incorrect typography override behavior.

  Let's say you have a `Text` component with styling set on "Desktop" and "Mobile". If you add an override on "Desktop", then this should not impact "Mobile" typography, since the override is only for the "Desktop" breakpoint. This change ensures overrides do not clobber typography values in descending breakpoints.

- f0f053d: Add initial `Typography` plugin for `unstable_RichTextV2`.

## 0.9.3

### Patch Changes

- f3b8fc8: Add initial `Link` plugin for `unstable_RichTextV2`.
- 1c3d592: Add initial `Inline` plugin for `unstable_RichTextV2`.

## 0.9.2

### Patch Changes

- bc4a9bd: Add an unstable control API: `unstable_IconRadioGroup`.
- 2503ca5: Add initial `Color` plugin for `unstable_RichTextV2`.

## 0.9.1

### Patch Changes

- a21ad28: Add initial implementation of TextAlign plugin for `unstable_RichTextV2`.
- e865548: Add an unstable API fro new version of the `Style` control: `unstable_StyleV2`.

## 0.9.0

### Minor Changes

- c65ebdf: BREAKING: When registering component icons, use the `ComponentIcon` enum (available under `@makeswift/runtime`) instead of the original string values. Below is a table of the deprecated string values and their new enum equivalent:

  | Removed           | Use Instead (enum)          |
  | ----------------- | --------------------------- |
  | `'Carousel40'`    | `ComponentIcon.Carousel`    |
  | `'Code40'`        | `ComponentIcon.Code`        |
  | `'Countdown40'`   | `ComponentIcon.Countdown`   |
  | `'Cube40'`        | `ComponentIcon.Cube`        |
  | `'Divider40'`     | `ComponentIcon.Divider`     |
  | `'Form40'`        | `ComponentIcon.Form`        |
  | `'Navigation40'`  | `ComponentIcon.Navigation`  |
  | `'SocialLinks40'` | `ComponentIcon.SocialLinks` |
  | `'Video40'`       | `ComponentIcon.Video`       |

- 976b9d6: Use new versioning endpoints for swatches.
- 144f270: Always fetch live pages for `Makeswift.getPages()`.
- 144f270: Use new versioning endpoints for pages and page documents.

### Patch Changes

- fa04429: Update Block plugin for `unstable_RichTextV2` to include remaining block types (`ul`, `ol`, and `blockquote`)
- 7075388: Add `unstable_previewData` to `Makeswift` client.
- f295972: Add `unstable_i18n` to `ReactRuntime` constructor.
- 7075388: Add `unstable_siteVersions` flag to `MakeswiftApiHandler`.
- 0be3bc2: Adds 13 new icon options to the runtime that can be used when registering components.
- bbf2d30: Encode page pathname when fetching page data.

## 0.8.11

### Patch Changes

- f125648: Add initial implementation of Block plugin for `unstable_RichTextV2`.
- 662aace: Add initial implementation of `mergeElement`.

## 0.8.10

### Patch Changes

- fa41f1b: Add code splitting to `unstable_RichTextV2`.
- bf5b7ef: Add `mode` option to `unstable_RichTextV2` control.

  Setting the mode of `RichTextV2` to `RichTextV2Mode.Inline` locks down output to only include inline HTML elements. This allows you to visually edit button and link text, while protecting you from hydration mismatch errors.

- ac4202f: Fix code splitting regression for RichText control and Text component that was introduced in 0.6.6. This change ensures that Slate is not downloaded to your production site.

## 0.8.9

### Patch Changes

- a79ae7a: Add an unstable API for a new version of the RichText control: `unstable_RichTextV2`.

## 0.8.8

### Patch Changes

- 2416394: Custom breakpoints API is now stable. You can use this API to add more breakpoints or change the width of existing breakpoints. Visit [our documentation](https://www.makeswift.com/docs/runtime/custom-breakpoints) to learn more about custom breakpoints.

## 0.8.7

### Patch Changes

- 2784285: Update `unstable_breakpoints` API to be in `ReactRuntime` constructor.
- aa771b5: Refactor `ReactRuntime` to be a class.
- 8920a80: Fix rich text bug where inlines would disappear on text edit.

## 0.8.6

### Patch Changes

- d5c6845: Add an unstable API for setting custom breakpoints: `ReactRuntime.unstable_setBreakpoints`.

## 0.8.5

### Patch Changes

- 56c8f1c: Update rich text control to preserve DOM selection only when rich text is selected.

## 0.8.4

### Patch Changes

- 1e5836d: Fix rich text control to preserve DOM selection when you change things in the right sidebar.

## 0.8.3

### Patch Changes

- dd5f7b6: Fix path normalization for client-side navigation.
- f2389f9: Update Preview mode so that rich text is readonly.

## 0.8.2

### Patch Changes

- Updated dependencies [49b0981]
  - @makeswift/next-plugin@0.2.8

## 0.8.1

### Patch Changes

- a0e7079: Added missing exports for rich text plugins.

## 0.8.0

### Minor Changes

- f35186d: BREAKING: The `MakeswiftClient.prefetch()` and `MakeswiftClient.fetchTypographies` methods have been removed. These were internal APIs so there shouldn't be any changes required to upgrade.

  Refactor introspection so that it's internal to the Makeswift API client.

- 8e39cdc: Use the new Makeswift API resource endpoints exposed by the host via the Makeswift Next.js API handler. While change is backwards-caomptible, it's a large enough refactor that it warans a minor version bump.

### Patch Changes

- f9b900a: Moved proxy server inside Preview Mode proxy handler.
- 9d62088: BREAKING: Remove the `MakeswiftClient` export from `@makeswift/runtime/next`. This was an internal API that isn't documented and shouldn't be depended on by Makeswift hosts.
- 8f00a2f: Removes invoke headers from Next.js server when proxying request in Preview Mode.
- 025c8d9: Avoids using socket local port when proxying Preview Mode in development.
- 6d468d1: Remove snapshotting code. We've re-architected versioning and won't be using snapshots anymore.
- 78ff346: Remove unused GraphQL queries.
- d08eb8d: Add API endpoints to the Makeswift Next.js API handler for Makeswift API resources. The following endpoints were added:

  - /api/makeswift/swatches/:id
  - /api/makeswift/files/:id
  - /api/makeswift/typographies/:id
  - /api/makeswift/global-elements/:id
  - /api/makeswift/page-pathname-slices/:id
  - /api/makeswift/tables/:id

- Updated dependencies [f424011]
  - @makeswift/next-plugin@0.2.7

## 0.7.18

### Patch Changes

- acd43a8: Make `StyleControl` composable.

## 0.7.17

### Patch Changes

- 9d8c764: Update peer dependencies to reflect current support for React and React DOM.
- f382f82: Export types for slate rich text plugins.

## 0.7.16

### Patch Changes

- 72e5e4a: Make `RichTextControl` composable.

## 0.7.15

### Patch Changes

- ef4bc78: Fix a bug in the deployed version of the text component that prevents empty lines from being displayed.

## 0.7.14

### Patch Changes

- 527172c: Add placeholder to text component and rich text control. This was removed accidentally in 0.7.8
- 51532d9: Add layout polling back to individual rich text controls. This enables more than one rich text control at a time. This functionality was accidentally removed in 0.7.8
- e97a288: Fix react key prop warning for rich text component in dev mode

## 0.7.13

### Patch Changes

- 1578e04: Expose prop controller introspection utils.

## 0.7.12

### Patch Changes

- Updated dependencies [07fd1de]
  - @makeswift/next-plugin@0.2.6

## 0.7.11

### Patch Changes

- 03d9e2f: Update `uuid` dependency from `v3.3.3` to `v9.0.0`.
- 6156ba4: Upgrade `react-use-gesture` dependency to `@use-gesture/react`.
- Updated dependencies [b25c046]
  - @makeswift/next-plugin@0.2.5

## 0.7.10

### Patch Changes

- 40e3bf9: Fix `Text` element not editable when placed inside a `ListControl` or `ShapeControl`.

## 0.7.9

### Patch Changes

- 5482d7c: Remove `escape` shortcut during interaction mode. This means to get out of interaction mode you need to click the Move (Pointer) button. We remove this because the `escape` shortcut could interfere with user's code.

## 0.7.8

### Patch Changes

- 57a9c81: Upgrade slate to the latest version.

## 0.7.7

### Patch Changes

- 54ecf45: Make `ShapeControl` composable.
- 7335423: Make `ListControl` composable.

## 0.7.6

### Patch Changes

- aaeeef4: Disable element from point. This is temporary until the drop zones algorithm is finished.
- 777d51b: Fix element from point selection issue for nested documents (i.e., global elements).

## 0.7.5

### Patch Changes

- 26f16f5: Use builder pointer information and DOM APIs to reliably determine the active element. This guarantees that the Makeswift builder can properly select elements even if their CSS box models overlap (e.g., absolute and fixed position elements).

## 0.7.4

### Patch Changes

- 0787dce: Fix issue where certain font families were not loading properly.

## 0.7.3

### Patch Changes

- Updated dependencies [e61c4f2]
  - @makeswift/next-plugin@0.2.4

## 0.7.2

### Patch Changes

- Updated dependencies [a165537]
  - @makeswift/next-plugin@0.2.3

## 0.7.1

### Patch Changes

- 16c434d: Support tables in snapshot creation.
- 49986c8: Alias `publicUrlV2` to `publicUrl`.
- Updated dependencies [0e12b08]
  - @makeswift/next-plugin@0.2.2

## 0.7.0

### Minor Changes

- f0a53c0: Use Google Storage URL for files instead of s.mkswft.com.

### Patch Changes

- Updated dependencies [050f6f9]
  - @makeswift/next-plugin@0.2.1

## 0.6.7

### Patch Changes

- a40bb65: Separate snapshot format from serialized state.

## 0.6.6

### Patch Changes

- 75b31d9: Add support for client-side navigation.
- 9dde8e8: Fix inconsistencies between the builder and live pages for rich text list blocks.
- 6496ff0: Handle global element cycles.

## 0.6.5

### Patch Changes

- af0e818: Refactored SerializedState format.
- be2aa16: Added latent snapshotting functionality.

## 0.6.4

### Patch Changes

- 8207b36: Prevent clicks from propagating in content mode. This issue affected for example when you have a Text on a Accordion: if you click the text in content mode, the click also triggered the accordion open/close state.
- ba6d869: Add support for interaction mode.
- d258829: Handle missing `object` field in `Props.RichText` preset for built-in `Text` component.

## 0.6.3

### Patch Changes

- 017675b: Fix type issues with `Style` control data.
- ac7bfe7: Stop using `unoptimized` prop for `next/image` in built-in Image component when in builder. This fixes an SSR hydration mismatch.
- 061f787: Create RichText control for usage within custom components.

## 0.6.2

### Patch Changes

- 155820f: Add default value to width prop for built-in Box component.
- 8942b00: Handle ordered and unordered list for live pages in Text built-in component.

## 0.6.1

### Patch Changes

- 9d2ec07: Fix the single select column not rendering radio buttons on the built-in Form component.

## 0.6.0

### Minor Changes

- 99f5bc9: Adds a slimmer rich text component for live pages so that large dependencies like Slate and Immutable aren't included in bundles for live pages and are only used in the Makeswift builder. This reduces the overhead of the Makeswift runtime for live pages and boosts performance.

  While behavior is intended to be the same, these changes modify the structure of the DOM for live pages, which could cause issues with existing sites if they're relying on the DOM structure of the Text component. For this reason we're releasing this in a minor update as a _breaking change_.

### Patch Changes

- 2662228: Fix duplicate cleanup call in component registration function.
- c2ee57e: Avoid re-render from Box animations.
- e05070e: Add missing Emotion dependencies that was causing Vite to include unnecessary JavaScript in the bundle.
- 8e587d7: Use `findDOMNode` only if ref isn't being forwarded.
- 0d9c55c: Avoid using React state to track element handle.
- ed0f027: Avoid using React state for tracking BackgroundsContainer ref as it results in an extra render when the component mounts.
- 0498e3d: Avoid registering documents in the live provider since document registration is currently only needed in the builder.

## 0.5.5

### Patch Changes

- 13e1ab4: Re-add `MakeswiftComponentType` back to `@makeswift/runtime/components`

## 0.5.4

### Patch Changes

- 01f0c0a: Move `MakeswiftComponentType` from `@makeswift/runtime/components` to `@makeswift/runtime`
- ef785cc: Fix snippets don't run on client-side navigation.

## 0.5.3

### Patch Changes

- 9849bea: Fix SSR hydration mismatch due to attempting to render ReactPlayer on the server.

  See https://github.com/cookpete/react-player/issues/1428.

- 55c8439: Fix issue where API resource cache was filled too late resulting in unnecessary API requests.

## 0.5.2

### Patch Changes

- cf486bb: Fix suspense boundary hydration issue.

## 0.5.1

### Patch Changes

- 5a657ea: Swap @framer/motion box animation for a light CSS version.

## 0.5.0

This is our first release that supports Next.js v13.

Update `@makeswift/runtime` in `package.json` to use the latest version.

If you have any issues with either Next.js v12 or Next.js v13, please reach out to us or open a new issue in GitHub.

- d70c32b: Add Next.js v13 support.
- 115e3ee: BREAKING CHANGE: The Image component will use the new `next/image` if the host is using Next.js v13.
- f79ea18: BREAKING CHANGE: Drop support for Next.js v12.1. Makeswift requires a minimum Next.js version of 12.2.0. Please upgrade to Next.js version ^12.2.0 if you want to use Next.js v12, or version ^13.0.0 if you want to use Next.js v13.
- Updated dependencies [c3041ff]
  - @makeswift/next-plugin@0.2.0

## 0.4.2

### Patch Changes

- 83c1f5a: Fix falsy check on Style control CSS utility functions. This caused falsy `0` values to be ignored for margin, padding, border, and border radius.

## 0.4.1

### Patch Changes

- f1ec0ff: Add a `Suspense` boundary around all element data. This is a _huge_ performance boost due to how React schedules hydration tasks. With this change your Makeswift pages should score in the high 90s for Lighthouse performance benchmarks.

## 0.4.0

### Minor Changes

- d2d7ef9: BREAKING CHANGE: This change completely reworks how the runtime fetches Makeswift API resources like swatches, files, typographies, etc. While behavior of components shouldn't change, and we've tested extensively, it's possible there's slight behavior changes in certain edge cases or there's old behavior that Apollo had that we didn't want to replicate.

  This change removes @apollo/client as a dependency in favor of a very slim and efficient API client and cache custom built for the Makeswift runtime. This change resulted in a reduction of ~300ms from Total Blocking Time and ~700ms from Time to Interactive in our benchmarks. This is part of our ongoing work to make the Makeswift runtime more lightweight to reduce the cost of React hydration. Expect even more changes soon!

  To migrate, just upgrade to the latest version. No public APIs have changed.

## 0.3.1

### Patch Changes

- 3bcb4a1: Fix Style control default values for margin and padding.
- Updated dependencies [5b06076]
  - @makeswift/next-plugin@0.1.7

## 0.3.0

This version is a BREAKING change. No public APIs have changed but there was a major rewrite of the CSS runtime and a major dependency dropped so some built in components could exhibit new unexpected behavior. If you encounter a bug, please open an issue and we'll address it ASAP!

### Minor Changes

- #126: Perf Boost: Removal of Styled Components dependency and efficient animations.

  This change completely reworks how Makeswift handles CSS styles, resulting in improved performance. We've updated all components to use a lighter CSS runtime built on top of Emotion CSS' core utilities. On our benchmarks we've seen Total Blocking Time improve by ~25%. This change also reduces the amount of shipped JS by dropping the Styled Component depenency. There's still more work to do to get our CSS runtime even more lightweight: we want to completely drop the CSS runtime when serving live pages outside the Makeswift builder. But at this point we've squeezed as much performance as is reasonable from the CSS runtime and are hitting diminishing returns. We will return to the CSS runtime once we've addressed other areas where performance can be improved.

  We've also improved the Box component by only using Framer Motion when the Box is animated. Now, when there's no animations in a Box component, we use plain ol' divs. This had a noticeable boost on Total Blocking Time as well.

  The common thread in these improvements is reduced Total Blocking Time, which directly comes from React hydration. This is just the first of many performance boost updates we have planned, so stay tuned!

### Patch Changes

- cf83c8e: Fix class format for width prop controller.
- d64d203: Use the `useStyle` hook instead of Styled Components in the `Root` builtin component.
- e38c912: Only use Framer Motion components in the Box when animations are configured. This reduced, on average, Total Blocking Time by 195ms in our benchmarks.

## 0.2.19

### Patch Changes

- 7ec440b: Fix content-mode overlay doesn't appear properly.

## 0.2.18

### Patch Changes

- fb3dce6: Fix issue where patched fetch API was sending Preview Mode header to a separate origin, causing CORS problems.

## 0.2.17

### Patch Changes

- 04aee01: Implement copy functions for all controls, enabling templates to use code components.

## 0.2.16

### Patch Changes

- Updated dependencies [c21792b]
  - @makeswift/next-plugin@0.1.6

## 0.2.15

### Patch Changes

- 3611500: Use serializable replacement context in ReactRuntime.copyElementTree public API.

## 0.2.14

### Patch Changes

- 7116b8b: Remove authorization for producing a new element tree.

## 0.2.13

### Patch Changes

- 4400d23: Fix type errors in runtime.

## 0.2.12

### Patch Changes

- 3184597: Add copy function for element references. This completes the first version of ReactRuntime.copyElementTree.
- e70bab1: Add copy function for element id. This advances work for ReactRuntime.copyElementTree.
- beb1fce: Add copy functions for RichText and Images. This advances work on ReactRuntime.copyElementTree.
- 01cc35c: Add copy functions for table and border prop controllers. This gets closer to a complete ReactRuntime.copyElementTree.

## 0.2.11

### Patch Changes

- 1d6c968: Add copy functions NavigationLinks and Links default prop controllers. This advances work on the ReactRuntime.copyElementTree function.
- 0dea000: Add copy function for the Image prop controller. This advances work on ReactRuntime.copyElementTree.
- 25995d2: Add new endpoint to create an element tree from an existing one.

  At this point it is not complete. We will complete it under the hood, then switch over our template functionality to use it.

- b3ff4e4: Add copy function for ResponsiveColor control. This advances work done for ReactRuntime.copyElementTree.
- 1d22db7: Add copy function for ShadowPropController. This advances work for ReactRuntime.copyElementTree.
- 2ed68d6: Fix apostrophe in table column causing form data to not be recorded.

## 0.2.10

### Patch Changes

- 80aeb24: Fix table column names containing a period cause the form to not record data for that column.

## 0.2.9

### Patch Changes

- 7f56a4e: Fix issue where drop zones would appear for slots that weren't visible anymore.

## 0.2.8

### Patch Changes

- 79e2c26: Fix builder randomly put user into content mode when editing page.

## 0.2.7

### Patch Changes

- 427a709: Add better error message

## 0.2.6

### Patch Changes

- bb532b5: update preview mode proxy more flexibly determine protocol

## 0.2.5

### Patch Changes

- Updated dependencies [e777f28]
  - @makeswift/next-plugin@0.1.5

## 0.2.4

### Patch Changes

- 4c5d410: Fix changes in builder disappear on fast refresh.
- Updated dependencies [fcf33f5]
  - @makeswift/next-plugin@0.1.4

## 0.2.3

### Patch Changes

- 79c2405: Upgrade @types/react and @types/react-dom.
- 317a825: Add API handler for font registration.

## 0.2.2

### Patch Changes

- Updated dependencies [51dc17b]
  - @makeswift/next-plugin@0.1.3

## 0.2.1

### Patch Changes

- fca39c0: Fix TypeScript type declarations.

## 0.2.0

### Minor Changes

- a6c9a51: BREAKING: Add support for on-demand revalidation. This is a breaking change because
  `@makeswift/runtime` now requires Next.js v12.2.0 or higher for stable on-demand revalidation
  support.

  If you're not using Next.js v12.2.0 or greater we will attempt to use `res.unstable_revalidate`. If
  that's not available, then we'll log a warning and revalidation will be a no-op. Make sure to add a
  revalidation period to `getStaticProps` if that's the case so that changes to Makeswift pages are
  eventually reflected on your live pages.

- a033573: BREAKING: Reworks how the Makeswift builder displays your site by leveraging Next.js' Preview Mode!

  This is a _huge_ change and makes integrating Makeswift into your Next.js app a lot simpler. We've
  deprecated the `getStaticPaths`, `getStaticProps`, and `getServerSideProps` exports from
  `@makeswift/runtime/next` and will be removing them in the next minor release. We recommend you
  follow the migration steps below.

  Here's how to migrate:

  - Create a new file at `pages/api/makeswift/[...makeswift].js` with the following contents:

    ```js
    import { MakeswiftApiHandler } from "@makeswift/runtime/next";

    export default MakeswiftApiHandler(process.env.MAKESWIFT_SITE_API_KEY);
    ```

  - Update your dynamic optional catch-all route to use the new data fetching APIs,
    `Makeswift.getPages` and `Makeswift.getPage`. Note that we don't use `revalidate` since the API
    handler adds automatic support for [on-demand revalidation](https://nextjs.org/docs/basic-features/data-fetching/incremental-static-regeneration#on-demand-revalidation).

    ```diff
    import './path/to/makeswift/register-components'

    -export { getStaticPaths, getStaticProps, Page as default }
    +import { Makeswift, Page as MakeswiftPage } from '@makeswift/runtime/next'
    +
    +export async function getStaticPaths() {
    +  const makeswift = new Makeswift(process.env.MAKESWIFT_SITE_API_KEY)
    +  const pages = await makeswift.getPages()
    +
    +  return {
    +    paths: pages.map((page) => ({
    +      params: {
    +        path: page.path.split('/').filter((segment) => segment !== ''),
    +      },
    +    })),
    +    fallback: 'blocking',
    +  }
    +}
    +
    +export async function getStaticProps(ctx) {
    +  const makeswift = new Makeswift(process.env.MAKESWIFT_SITE_API_KEY)
    +  const path = '/' + (ctx.params?.path ?? []).join('/')
    +  const snapshot = await makeswift.getPageSnapshot(path, {
    +    preview: ctx.preview,
    +  })
    +
    +  if (snapshot == null) return { notFound: true }
    +
    +  return { props: { snapshot } }
    +}
    +
    +export default function Page({ snapshot }) {
    +  return <MakeswiftPage snapshot={snapshot} />
    +}
    ```

  - Delete your Makeswift preview route. This page won't be used anymore. It's likely at
    `pages/makeswift.js` and the diff might look something like this:

    ```diff
    -import './path/to/makeswift/register-components'
    -
    -export { getServerSideProps, Page as default } from '@makeswift/runtime/next'
    ```

  - Go to your Makeswift site settings and update the host URL to be just your host's
    origin. For example, change `https://www.makeswift.com/makeswift` to just
    `https://www.makeswift.com` or `http://localhost:3000/makeswift` to just `http://localhost:3000`.

  If you have any questions about the migration or run into any issues, please don't hesitate to chat
  with us. [We're on Discord!](https://discord.gg/PkrUsFnMUn)

  ***

  Now onto the changes...

  Introducing `MakeswiftApiHandler`, integration with Next.js Preview Mode, and new data fetching
  APIs!

  #### `MakeswiftApiHandler` and Next.js Preview Mode

  There's no need for a preview route anymore so you can delete your `/makeswift` page. We instead
  now use [Next.js' Preview Mode](https://nextjs.org/docs/advanced-features/preview-mode) when
  you're in the builder. Read more about the feature in the
  [RFC](https://github.com/makeswift/makeswift/discussions/142).

  To migrate from the old preview route API, delete your preview route:

  ```diff
  -export { getServerSideProps, Page as default } from '@makeswift/runtime/next'
  ```

  Then create a new file at `pages/api/makeswift/[...makeswift].ts` with the following content:

  ```js
  import { MakeswiftApiHandler } from "@makeswift/runtime/next";

  export default MakeswiftApiHandler(process.env.MAKESWIFT_SITE_API_KEY);
  ```

  The API handler not only enables Next.js Preview Mode, allowing you to remove your preview route,
  but it also adds support for automatic [on-demand revalidation](https://nextjs.org/docs/basic-features/data-fetching/incremental-static-regeneration#on-demand-revalidation)! Whenever you publish a page, Makeswift will
  automatically send a request to `/api/makeswift/revalidate` and take care of on-demand ISR. This
  means that you can leave off the `revalidate` option in `getStaticProps` and trust your pages will
  always be up to date while leveraging ISR to it's fullest extent!

  #### New data fetching APIs

  There's a new API for fetching Makeswift data in your pages. No more magic behind the
  `getStaticProps` and `getServerSideProps` exports. You can now instantiate a Makeswift client
  using your site API key and see your data flow from the Makeswift API, though your Next.js app, to
  your pages. The new APIs are:

  - `Makeswift.getPages` to retrieve all Makeswift pages and use in `getStaticPaths`
  - `Makeswift.getPageSnapshot` to retrieve a page's layout data and render the Makeswift `Page`
    component

  Pages integrated with Makeswift should go from looking something like this:

  ```js
  import "./path/to/makeswift/register-components";

  export { getStaticPaths, getStaticProps, Page as default };
  ```

  To now looking something like this:

  ```js
  import "./path/to/makeswift/register-components";

  import { Makeswift, Page as MakeswiftPage } from "@makeswift/runtime/next";

  export async function getStaticPaths() {
    const makeswift = new Makeswift(process.env.MAKESWIFT_SITE_API_KEY);
    const pages = await makeswift.getPages();

    return {
      paths: pages.map((page) => ({
        params: {
          path: page.path.split("/").filter((segment) => segment !== ""),
        },
      })),
      fallback: "blocking",
    };
  }

  export async function getStaticProps(ctx) {
    const makeswift = new Makeswift(process.env.MAKESWIFT_SITE_API_KEY);
    const path = "/" + (ctx.params?.path ?? []).join("/");
    const snapshot = await makeswift.getPageSnapshot(path, {
      preview: ctx.preview,
    });

    if (snapshot == null) return { notFound: true };

    return { props: { snapshot } };
  }

  export default function Page({ snapshot }) {
    return <MakeswiftPage snapshot={snapshot} />;
  }
  ```

  While this is more lines of code, this more clearly shows what's happening in your Next.js page and
  gives you more flexiblity to add more data fetching logic to `getStaticProps` or
  `getServerSideProps`. We believe that this way of integrating will be a lot less confusing and give
  your more options as to how you want to manage things like the Makeswift API key, for example.

  We've deprecated the `getStaticPaths`, `getStaticProps`, and `getServerSideProps` exports and will
  be removing them in the next minor version.

### Patch Changes

- Updated dependencies [a033573]
  - @makeswift/next-plugin@0.1.2

## 0.1.12

### Patch Changes

- f22b832: Infer non-string TS types for Combobox control.
- 0025d7e: Add MakeswiftComponentType constant.

## 0.1.11

### Patch Changes

- 882dc0b: Properly infer Slot control prop types.

## 0.1.10

### Patch Changes

- fe9221a: Add Slot control.

  This is one of the most important controls in Makeswift as it allows you to compose React components
  together. It's powered by the same technology used in our most important component, the Box. This
  means you can now build your own Box-like components with the intuitive Makeswift layout experience.

  Here's how simple it is to build a custom Box that can have elements dropped into it:

  ```jsx
  function MyBox({ children, className }) {
    return <div className={className}>{children}</div>
  }

  ReactRuntime.registerComponent(MyBox, {
    type: 'my-box'
    label: 'My Box',
    props: {
      children: Slot(),
      className: Style()
    }
  })
  ```

  There's a lot more you can do with the Slot. Here's some ideas:

  - Custom animations for elements passed via Slot
  - Passing data between components using React context and Slot (i.e., a component with Slot provides
    a context value and any component dropped inside it can read that context)

  Read more about the Slot control in our [docs](https://www.makeswift.com/docs/controls/slot).

- Updated dependencies [e737cc7]
  - @makeswift/next-plugin@0.1.1

## 0.1.9

### Patch Changes

- 1617692: Fix: handle undefined style on getMarkSwatchIds
- 918098b: Fix: default width for Carousel, Countdown, and Video components

## 0.1.8

### Patch Changes

- c414fd5: Fix Text component not working on Chrome 105.
- bbbf781: Avoid using `next/link` with relative paths. `next/link` pre-pends the current page's path to
  relative paths and this is often undesirable.

## 0.1.7

### Patch Changes

- b9ee340: Fix: revert builtin components width control back to use Styled Components.

## 0.1.6

### Patch Changes

- e6338a7: Fix Twitter Cards meta tags.

## 0.1.5

### Patch Changes

- e2b16ee: Fix not-found components not being selectable in the builder.
- a449fd9: Fix issue where links to deleted pages would cause 500 errors.

## 0.1.4

### Patch Changes

- 5083814: Add Link Control. This control lets you add links to your custom components, like links to other pages, links to other websites, or scroll to other elements.

## 0.1.3

### Patch Changes

- 8c7cc26: Improve error messages when provided invalid environment variables. Also removes the need for the MAKESWIFT_API_HOST environment variable.
- 587a0f8: Improve error handling for getServerSideProps and getStaticProps.

## 0.1.2

### Patch Changes

- 21f9e8b: Add TextStyle option to Style control
- 4e0e38d: Fix `console.error` stack overflow.
- 1058fb2: Avoid passing an empty string to `next/link` `href` prop.

## 0.1.1

### Patch Changes

- fb7cae9: Fix issue where Form component built output wasn't a proper ES module resulting in an issue with code-splitting and component registration.

## 0.1.0

⚠️ BREAKING CHANGE ⚠️

Our new Next.js plugin is available at `@makeswift/runtime/next/plugin`. It enables code-splitting
via `next/dynamic` and also removes the need to manually configure `next/image` domains.

All builtin components now use `next/dynamic` so make sure to configure the Makeswift Next.js plugin
when upgrading to `0.1.0`. You can read more about code-splitting on our
[docs](https://www.makeswift.com/docs/guides/code-splitting).

### How to upgrade

Make the following changes to your Next.js config file:

```diff
+ const withMakeswift = require('@makeswift/runtime/next/plugin')()

  /** @type {import('next').NextConfig} */
  const nextConfig = {
    reactStrictMode: true,
-   images: {
-     domains: ['s.mkswft.com'],
-   },
  }

- module.exports = nextConfig
+ module.exports = withMakeswift(nextConfig)
```

### Minor Changes

- b6fecc0: Add code-splitting to all builtin components.
- 32129c0: Add @makeswift/next-plugin to @makeswift/runtime.

  Our new Next.js plugin is available at `@makeswift/runtime/next/plugin`. It enables code-splitting
  via `next/dynamic` and also removes the need to manually configure `next/image` domains.

  ```js
  const withMakeswift = require("@makeswift/runtime/next/plugin")();

  /**
   * @type {import('next').NextConfig}
   */
  const nextConfig = {
    /* config options here */
  };

  module.exports = withMakeswift(nextConfig);
  ```

### Patch Changes

- 28eb919: Fix text selection is preserved even after we change the focus to other text.
- Updated dependencies [0e26971]
  - @makeswift/next-plugin@0.1.0

## 0.0.22

### Patch Changes

- 9914800: Check for potentially missing typography values when prefetching page data using introspection.

## 0.0.21

### Patch Changes

- f2f90a8: Add new format for Image Control: `WithDimensions`. Now you can pass `WithDimensions` format to Image Control's config. This will make the prop of the Image control have dimensions of the image. See the documentation for further details.

## 0.0.20

### Patch Changes

- 44afd95: Fix error on introspection function when there's a null on Typography value.
- a8f037e: Add Discord icon to Social Links component.

## 0.0.19

### Patch Changes

- d4f61e6: Fix regression introduced in 0.0.18 where link wasn't working on Image component.

## 0.0.18

### Patch Changes

- b9dc1ee: Add batching to ApolloClient.
- c57fb67: Use introspection for SSR. This would solve the issues that were happening when using next/image or useRouter.
- 6aca0b1: Filter props out of HTML attributes
- 1683722: Fix useLayoutEffect SSR warning.

## 0.0.17

### Patch Changes

- c85b202: Recursively serialize Shape control.
- 60d22a3: Add Combobox control.

## 0.0.16

### Patch Changes

- 7611533: Revert "fix: fix Document component"

  This reverts commit 2c2e7e231d1127d4262bd9cb26164d3df85036ba.

- 6201155: Revert "fix: revert Document fix"

  This reverts commit 41a70cd4e0684a9f6e26c66b6495e456417a9ec7.

- 3afd933: Revert "fix: SSR for `next/image` and Next.js router"

  This reverts commit 394afc19f2c4b20e992ed3058aa386c1d3d22301.

## 0.0.15

### Patch Changes

- 0135bd1: Fix font family isn’t being applied to dropdown links in nav component
- 41a70cd: Revert Document SSR fix.

## 0.0.14

### Patch Changes

- 2c2e7e2: Fix Document component.

## 0.0.13

### Patch Changes

- 6dd8bfb: Fix FOUC when using Style control.
- 394afc1: Fix SSR issues with `next/image` and Next.js' router.

## 0.0.12

### Patch Changes

- 4ebe3dc: Fix snippets not updated immediately after changes
- aa558b3: Fix snippets invoked twice
- 936ab95: Fix scrolling doesn't work in content mode when hovering over a text block
- 392227e: Fix font not applied when added to site

## 0.0.11

### Patch Changes

- 3f140f5: Change Shape control formated value property sort order.
- e815641: Recursively serialize List control. This fixes an issue where nested types in a List control would not be serialized.
- eefeec7: Avoid calling `includes` on non-string value when suppressing React warnings.
- dd97bce: Fix Form button alignment prop not being applied
- e703d17: Remove label from Shape control.

## 0.0.10

### Patch Changes

- 84c1324: Handle ESC key to change from content mode to build mode.
- 2d3dab2: Fix if you have text selection in the builder, clicking on any of the text panel will remove the text selection bug.
- bb78979: Fix overlay for nested global components are showing the wrong selection, making you unable to edit.

## 0.0.9

The last release, `0.0.8` didn't properly fix the `useInsertionEffect` issue. This time it's for real, though!

### Patch Changes

- f8b5b96: Fix (again) the opt-in to `useInsertionEffect`, making sure that transpilers will not attempt to inline the import specifier.

## 0.0.8

### Patch Changes

- a4006a7: Fix transpilation issue that caused `useInsertionEffect` to be referenced directly in import specifiers.

## 0.0.7

### Patch Changes

- d1dd2fa: Add new `Number` control.
- 0b64822: Add new `Select` control.
- 053e1cd: Improve inferred TypeScript types when registering a component.
- 252fece: Add new `Image` control.
- c76d470: Add new `TextArea` control.
- ab35043: Add new `Checkbox` control.
- 471766b: Add new `Color` control.
- b860dde: Add new `TextInput` control.
- 1e93d48: Add new `List` and `Shape` controls.

## 0.0.6

### Patch Changes

- 85c08d0: Hide scrollbar in builder mode but not in preview.
- d06a708: Apply gutter to navigation logo
- f27521f: Fix Text in preview mode being editable.
- b467150: Fix social icons not sized correctly.
- 0cb56d9: Fix bug where editing global element with Text as the root element isn't working.

## 0.0.5

### Patch Changes

- e14fac2: Opt in to `useInsertionEffect` with Style control.
- a8272e8: Fix Width control mapping so that it uses `maxWidth` instead of `width`.
- 6b36df9: Suppress React warning when passing ref to function component.
- c410d49: Revert change that used `react-is` to detect when to forward ref.

  Unfortunately using `react-is` won't work since `isForwardRef` doesn't give the correct result is the component uses `React.memo`, `React.lazy`, or similar variants. Also, `react-is` would need to be a peer dependency, increasing the integration burden.

## 0.0.4

### Patch Changes

- 82f6afc: Suppress findDOMNode warning.
- a1c8c6a: Fix issue with Navigation builtin component and using colors.
- 5756f33: Use react-is to determine when to forward ref.
- a87afe0: Automatically find DOM nodes if registered component doesn't forward the ref.

  This functionality relies on [`findDOMNode`](https://reactjs.org/docs/react-dom.html#finddomnode), which has been deprecated in `StrictMode`. This means that in `StrictMode` users will see a warning. Moreover, since we're passing the `ref` prop to registered components regardless, if the ref isn't forwarded, users will see a warning from React during development prompting them to forward the ref.

## 0.0.3

### Patch Changes

- 265739f: Upgrade Styled Components to latest version. The old version was causing React to log a hook warning whenever a styled component was defined.
- 302e3e7: Add React 18 to peer dependencies.

## 0.0.2

### Patch Changes

- fc7b4f8: Fix Text selection bug not being send to builder

## 0.0.1

### Patch Changes

- 3c5fb6b: Add `Style` control

  The `Style` control can be used to control CSS properties such as width, margin, padding, border, and border-radius.

  For example:

  ```tsx
  import { ReactRuntime } from "@makeswift/runtime/react";
  import { Style } from "@makeswift/runtime/controls";

  ReactRuntime.registerComponent(HelloWorld, {
    type: "hello-world",
    label: "Hello, world!",
    props: {
      className: Style(),
    },
  });

  const HelloWorld = forwardRef(function HelloWorld(props, ref) {
    return (
      <p {...props} ref={ref}>
        Hello, world!
      </p>
    );
  });
  ```

  By default `Style` is configured to provide width and margin overlays and panels. This can be overwritten with the `properties` configuration option.

  For example:

  ```diff
   import { ReactRuntime } from '@makeswift/runtime/react'
   import { Style } from '@makeswift/runtime/controls'

   ReactRuntime.registerComponent(HelloWorld, {
     type: 'hello-world',
     label: 'Hello, world!',
     props: {
  -    className: Style(),
  +    className: Style({
  +      properties: [Style.Width, Style.Margin, Style.Padding],
  +    }),
     }
   })
  ```

  You can also enable _all_ suppored properties by using the special `Style.All` preset.

  For example:

  ```diff
   import { ReactRuntime } from '@makeswift/runtime/react'
   import { Style } from '@makeswift/runtime/controls'

   ReactRuntime.registerComponent(HelloWorld, {
     type: 'hello-world',
     label: 'Hello, world!',
     props: {
  -    className: Style({
  -      properties: [Style.Width, Style.Margin, Style.Padding],
  -    }),
  +    className: Style({ properties: Style.All }),
     }
   })
  ```

  Read more about the `Style` control in our [API Reference](https://makeswift.notion.site/API-reference-for-Code-Components-74b567b592de4b0e8d6070f5af45a748).<|MERGE_RESOLUTION|>--- conflicted
+++ resolved
@@ -1,10 +1,6 @@
 # @makeswift/runtime
 
-<<<<<<< HEAD
-## 0.19.0-canary.0
-=======
 ## 0.19.0
->>>>>>> 1df1b83c
 
 ### Minor Changes
 
@@ -100,11 +96,7 @@
   export default async function sitemap(): Promise<MetadataRoute.Sitemap> {
     return client
       .getPages()
-<<<<<<< HEAD
-      .filter((p) => p.path != null)
-=======
       .filter((page) => !page.excludedFromSearch)
->>>>>>> 1df1b83c
       .map((page) => pageToSitemapEntry(page))
       .toArray();
   }
