# @makeswift/runtime

<<<<<<< HEAD
## 0.21.0-canary.2
=======
## 0.21.0
>>>>>>> 47262793

### Minor Changes

- 92cb216: Next.js 15 / React 19 RC support

  ## Breaking Changes

  ### Pages Router's custom `Document`

  The Makeswift custom `Document` export has been moved from `@makeswift/runtime/next` to `@makeswift/runtime/next/document`. To migrate, adjust the custom `Document` import in `src/pages/_document.ts` as follows:

  ```diff
  - export { Document as default } from '@makeswift/runtime/next'
  + export { Document as default } from '@makeswift/runtime/next/document'
  ```

<<<<<<< HEAD
## 0.20.6-canary.1

### Patch Changes

- 9e4298a: fix(pages router): links from a localized page to base pages don't work

## 0.20.6-canary.0

### Patch Changes

- 4203ec3: Validate registered component types at runtime
=======
### Patch Changes

- 4203ec3: Validate registered component types at runtime
- 9e4298a: fix(pages router): links from a localized page to base pages don't work
>>>>>>> 47262793

## 0.20.5

### Patch Changes

- Updated dependencies [e2eb5d6]
  - @makeswift/controls@0.1.4
  - @makeswift/prop-controllers@0.3.5

## 0.20.4

### Patch Changes

- dfa5c65: refactor: move legacy descriptor prop rendering into its own file
- 1081caa: refactor: move basic controls' value resolution to the new `resolveValue` method
- ec65529: Performs runtime verification of incoming data during control deserialization.
  Also adds new fields to the `deserializeControls` error callback.
- 4d82ccd: refactor: move `is`, `deepEqual` and `shallowEqual` predicates to the `@makeswift/controls` package
- Updated dependencies [1081caa]
- Updated dependencies [4d82ccd]
  - @makeswift/controls@0.1.3
  - @makeswift/prop-controllers@0.3.4

## 0.20.3

### Patch Changes

- b42d767: Only forward a ref if the component supports it, with the exception of lazy components, which continue to receive a ref unconditionally.

## 0.20.2

### Patch Changes

- be118e6: fixes `Shape` introspection and copying to properly handle non-existent/orphaned props.
- Updated dependencies [be118e6]
  - @makeswift/controls@0.1.2
  - @makeswift/prop-controllers@0.3.3

## 0.20.1

### Patch Changes

- 6bb81f0: `deserializeControls` now handles deserialization issues more gracefully:
  the function attempts to deserialize all of the controls, reporting
  deserialization errors through an optional error callback.
- 97b2222: Relax `Select` options schema to allow values that can be coerced to a string.
- Updated dependencies [5cfd1af]
  - @makeswift/controls@0.1.1
  - @makeswift/prop-controllers@0.3.2

## 0.20.0

### Minor Changes

- 30a7c9b: This change updates the runtime to use the latest version of
  `@makeswift/controls`. As part of this update, this package is no longer
  exposing internal data types and functions associated with our controls.

  ## BREAKING:

  1. Attempting to create a control with arbitrary configuration options will
     now result in a TypeScript compilation error:

     ```typescript
     import { Number } from "@makeswift/runtime/controls";

     const num = Number({ foo: "bar" }); // error, `foo` is not a valid `Number` param
     ```

     Prior to this version, the arbitrary options were silently ignored.

  2. The `Select` control now requires `options` to be a readonly array with at
     least one entry. If you are not defining your options inline, you may need
     to declare the options `as const`.

     ```typescript
     import { Select } from "@makeswift/runtime/controls";

     const sel = Select({
       label: "Select",
       options: [], // error, non-empty array is required
     });
     ```

     Previously, the `options` array was allowed to be empty.

  3. In addition to stricter compile-time checks, control definitions are now
     validated at runtime when you load your site in the Makeswift builder.
     Previously, if you were using vanilla JavaScript, you might have been
     able to pass invalid or unsupported options to controls without
     encountering an error. Now, such issues will trigger an error entry in the
     browser console, and the related control panel will not appear.

### Patch Changes

- Updated dependencies [30a7c9b]
- Updated dependencies [30a7c9b]
  - @makeswift/controls@0.1.0
  - @makeswift/prop-controllers@0.3.1

## 0.19.4

### Patch Changes

- 4050164: Fix issue where Makeswift integrations with Pages Router wouldn't load in the builder when deployed on Vercel.
- 5b3d400: Send the `REGISTER_BUILDER_DOCUMENT` event during `initialize()`. This is used to inform the builder which document or element tree to subscribe to.

## 0.19.3

### Patch Changes

- 1e9e820: Fix the scaling issue with social link icons when using the small or large variant.

## 0.19.2

### Patch Changes

- d51a2b0: Fix border color not loaded properly when using the Style control.
- d82dd59: Adds rendering tests for the checkbox control

## 0.19.1

### Patch Changes

- 1ec894f: Fixes an invalid `"publishedAt"` sort option for `getPages`, which results in a
  400 exception. Replaces this sort option with `"description"`.

## 0.19.0

### Minor Changes

- 75cf3fd: BREAKING: The latest upgrade to the Makeswift client `getPages` method
  introduces sorting, path filtering, and pagination. This method was not
  previously paginated - in order to get all your pages, you may now use our
  `toArray` pagination helper method, which will automatically paginate through
  all results and aggregate them into an array:

  ```tsx
  import { client } from "@/makeswift/client";
  import { MakeswiftPage } from "@makeswift/runtime/next";

  async function getAllPages(): Promise<MakeswiftPage[]> {
    return await client.getPages().toArray();
  }
  ```

  `getPages` now returns an instance of `IterablePaginationResult`, a decorated
  async iterator which includes methods `.map` and `.filter`, in addition to
  `.toArray`, mentioned above.

  This change also deprecates the client `getSitemap` method, with the
  recommendation that sitemaps should now be generated using data returned from
  `getPages`. Note that the deprecation of `getSitemap` now involves the host
  being responsible for the construction of page paths in the sitemap (either with
  domain or path based localization). Below is an example that uses path-based
  localization with the `next-sitemap` library:

  ```tsx pages/sitemap.xml.tsx
  import { getServerSideSitemapLegacy } from "next-sitemap";
  import { MakeswiftPage } from "@makeswift/runtime/next";
  import { client } from "@makeswift/client";

  const DOMAIN = "https://example.com";
  const DEFAULT_PRIORITY = 0.75;
  const DEFAULT_FREQUENCY = "hourly";

  function pageToSitemapItem(page: MakeswiftPage) {
    const pageUrl = new URL(page.path, DOMAIN);
    return {
      loc: pageUrl.href,
      lastmod: page.createdAt,
      changefreq: page.sitemapFrequency ?? DEFAULT_FREQUENCY,
      priority: page.sitemapPriority ?? DEFAULT_PRIORITY,
      alternateRefs: page.localizedVariants.map((variant) => {
        const localizedPath = `/${variant.locale}/${variant.path}`;
        const localizedPageUrl = new URL(localizedPath, DOMAIN);
        return {
          hreflang: variant.locale,
          href: localizedPageUrl.href,
        };
      }),
    };
  }

  export async function getServerSideProps(context) {
    const sitemap = client
      .getPages()
      .filter((page) => !page.excludedFromSearch)
      .map((page) => pageToSitemapItem(page))
      .toArray();

    return getServerSideSitemapLegacy(context, sitemap);
  }

  export default function Sitemap() {}
  ```

  Here's another example for Next.js's App Router built-in support for sitemaps:

  ```ts app/sitemap.ts
  import { MetadataRoute } from "next";
  import { MakeswiftPage } from "@makeswift/runtime/dist/types/next";
  import { client } from "@/lib/makeswift/client";

  type NextSitemapItem = MetadataRoute.Sitemap[number];

  const DOMAIN = "https://example.com";
  const DEFAULT_PRIORITY = 0.75;
  const DEFAULT_FREQUENCY = "hourly";

  function pageToSitemapEntry(page: MakeswiftPage): NextSitemapItem {
    const pageUrl = new URL(page.path, DOMAIN);
    return {
      url: pageUrl.href,
      lastModified: page.createdAt,
      changeFrequency: page.sitemapFrequency ?? DEFAULT_FREQUENCY,
      priority: page.sitemapPriority ?? DEFAULT_PRIORITY,
    };
  }

  export default async function sitemap(): Promise<MetadataRoute.Sitemap> {
    return client
      .getPages()
      .filter((page) => !page.excludedFromSearch)
      .map((page) => pageToSitemapEntry(page))
      .toArray();
  }
  ```

  BREAKING: The exported `MakeswiftPage` type now includes several more data
  fields from the Makeswift page.

## 0.18.1

### Patch Changes

- 26b0262: Fix uncaught client exception on incomplete, protocol-only links

## 0.18.0

### Minor Changes

- b7a2a4c: Add data type to legacy `TextInput` prop controller and move it to `@makeswift/prop-controllers`.
- c65e6a8: Add data type to legacy `ResponsiveSelect` prop controller, move it to `@makeswift/prop-controllers`
- 8f019cd: Add data type to legacy `ResponsiveNumber` prop controller, move it to `@makeswift/prop-controllers`
- f32d402: Add data type to legacy `SocialLinks` prop controller and move it to `@makeswift/prop-controllers`.
- 7d05094: Add data type to legacy `ResponsiveOpacity` prop controller and move it to `@makeswift/prop-controllers`.

### Patch Changes

- 2ac496f: Add data type to legacy `ResponsiveIconRadioGroup` prop controller, move it to `@makeswift/prop-controllers`
- 28e07c3: Fix global component cannot be selected after it is blurred.
- f6fae30: Add a README
- 2b14406: Separate many controls into a @makeswift/controls package.
- 526f71e: Handle ResponsiveNumber prop data on component registration.
- f9f2c0c: fix: correctly render controls with versioned `ResponsiveSelect` data
- Updated dependencies [2ac496f]
- Updated dependencies [b7a2a4c]
- Updated dependencies [c65e6a8]
- Updated dependencies [8f019cd]
- Updated dependencies [2b14406]
- Updated dependencies [f32d402]
- Updated dependencies [7d05094]
  - @makeswift/prop-controllers@0.3.0
  - @makeswift/controls@0.0.1

## 0.17.1

### Patch Changes

- Updated dependencies [9a439d5]
  - @makeswift/prop-controllers@0.2.1

## 0.17.0

### Minor Changes

- f5c3617: Add data type to legacy `TableFormFields` prop controller and move it to `@makeswift/prop-controllers`.
- bb82576: Add data type to legacy `Image` prop controller and move it to `@makeswift/prop-controllers`.
- 860f92a: Add data type to legacy `Backgrounds` prop controller and move it to `@makeswift/prop-controllers`.
- 61d43cc: Add data type to legacy `Images` prop controller and move it to `@makeswift/prop-controllers`.
- 092784c: Add data type to legacy `ElementID` prop controller and move it to `@makeswift/prop-controllers`.
- 87e1665: Add data type to legacy `Grid` prop controller and move it to `@makeswift/prop-controllers`.
- 346b1f3: BREAKING CHANGE: Remove deprecated `RichText` PropControllers from `@makeswift/runtime/prop-controllers`.

  This breaking change only affects a minority of users who are upgrading from versions older than `0.0.7`.

  To migrate to the new version: update your components to use `RichText` from `@makeswift/runtime/controls` instead of `@makeswift/runtime/prop-controllers`.

  Example migration:

  ```diff
  - import { RichText } from '@makeswift/runtime/prop-controllers';
  + import { RichText } from '@makeswift/runtime/controls';
  ```

### Patch Changes

- 4b0d47c: Use correct copy method for ElementID.
- 4d38a0b: Fix v2 data values not properly transformed for `ResponsiveValue` option.
- Updated dependencies [f5c3617]
- Updated dependencies [bb82576]
- Updated dependencies [860f92a]
- Updated dependencies [61d43cc]
- Updated dependencies [092784c]
- Updated dependencies [87e1665]
- Updated dependencies [4b0d47c]
- Updated dependencies [4d38a0b]
  - @makeswift/prop-controllers@0.2.0

## 0.16.1

### Patch Changes

- a64a640: Use `turbo` in prepublishing step to automatically build dependencies as needed
- Updated dependencies [a64a640]
  - @makeswift/prop-controllers@0.1.1

## 0.16.0

### Minor Changes

- cf79dcb: Add data type to legacy `ResponsiveLength` prop controller and move it to `@makeswift/prop-controllers`.
- defb8d9: Next.js 14.2 compatibility fix: decouple `PreviewProvider`'s message channel setup from the middleware creation to make store initialization compatible with React's strict mode.
- 89a6d77: Add data type to legacy `BorderRadius` prop controller and move it to `@makeswift/prop-controllers`.
- 5bd9b5f: Add data type to legacy `Shadows` prop controller and move it to `@makeswift/prop-controllers`.
- 0a9a89c: Add data type to legacy `ResponsiveColor` prop controller and move it to `@makeswift/prop-controllers`.
- 4847f1b: Add data type to legacy `Checkbox` prop controller and move it to `@makeswift/prop-controllers`.
- 38f8798: Add data type to legacy `Border` prop controller and move it to `@makeswift/prop-controllers`.
- b5fe83a: Add data type to legacy `Date` prop controller and move it to `@makeswift/prop-controllers`.
- c37a850: Add data type to legacy `Number` prop controller and move it to `@makeswift/prop-controllers`.
- 56343d0: BREAKING CHANGE: Remove deprecated `List`, `Shape`, and `Typeahead` PropControllers from `@makeswift/runtime/prop-controllers`.

  This breaking change only affects a minority of users who are upgrading from versions older than `0.0.7`.

  To migrate to the new version: update your components to use `List`, `Shape`, and `Combobox` from `@makeswift/runtime/controls` instead of `@makeswift/runtime/prop-controllers`.

  Example migration:

  ```diff
  - import { List, Shape } from '@makeswift/runtime/prop-controllers';
  + import { List, Shape } from '@makeswift/runtime/controls';
  ```

- a909fa1: Use the `@makeswift/prop-controllers` package, and migrate `LinkPropController`.

### Patch Changes

- 24f76a8: Add data type to legacy `TextStyle` prop controller and move it to `@makeswift/prop-controllers`.
- 6bab3df: Add data type to legacy `GapY` prop controller and move it to `@makeswift/prop-controllers`.
- 9b61ad8: Add data type to legacy `NavigationLinks` prop controller and move it to `@makeswift/prop-controllers`.
- 045799d: Add data type to legacy `Width` prop controller and move it to `@makeswift/prop-controllers`.
- abf95d6: Add data type to legacy `Margin` prop controller and move it to `@makeswift/prop-controllers`.
- bc036af: Add data type to legacy `Font` prop controller and move it to `@makeswift/prop-controllers`.
- f377f89: Add data type to legacy `Table` prop controller and move it to `@makeswift/prop-controllers`.
- 66c8c6c: Fix "function components cannot be given refs" warning on the built-in `Text` component
- fe5c346: Add data type to legacy `GapX` prop controller and move it to `@makeswift/prop-controllers`.
- 6e48054: Add data type to legacy `Video` prop controller and move it to `@makeswift/prop-controllers`.
- f7fc53e: Add data type to legacy `Padding` prop controller and move it to `@makeswift/prop-controllers`.
- 612a40b: Resolve occasional `ERR_INVALID_ARG_TYPE` error when previewing a site built using Next.js Pages router.
- df976f6: Add data type to legacy `TextArea` prop controller and move it to `@makeswift/prop-controllers`.
- 2602000: Handle the new data type for `LinkPropController`.
- Updated dependencies [24f76a8]
- Updated dependencies [cf79dcb]
- Updated dependencies [6bab3df]
- Updated dependencies [89a6d77]
- Updated dependencies [9b61ad8]
- Updated dependencies [2602000]
- Updated dependencies [5bd9b5f]
- Updated dependencies [045799d]
- Updated dependencies [abf95d6]
- Updated dependencies [0a9a89c]
- Updated dependencies [4847f1b]
- Updated dependencies [38f8798]
- Updated dependencies [bc036af]
- Updated dependencies [b5fe83a]
- Updated dependencies [f377f89]
- Updated dependencies [c37a850]
- Updated dependencies [fe5c346]
- Updated dependencies [6e48054]
- Updated dependencies [a909fa1]
- Updated dependencies [f7fc53e]
- Updated dependencies [6b62ab6]
- Updated dependencies [df976f6]
  - @makeswift/prop-controllers@0.1.0

## 0.15.0

### Minor Changes

- 1b08b60: BREAKING: Remove `runtime` prop from `Page` component and introduce new `ReactRuntimeProvider` component.

  This change is an incremental step in adding App Router support to `@makeswift/runtime`.

  Remove the `runtime` prop from any occurrence of the `Page` component:

  ```diff tsx
  import { Page as MakeswiftPage } from '@makeswift/runtime/next'
  import { runtime } from '@/makeswift/runtime'

  export default function Page({ snapshot }: Props) {
  -  return <MakeswiftPage snapshot={snapshot} runtime={runtime} />
  +  return <MakeswiftPage snapshot={snapshot} />
  }
  ```

  Add `ReactRuntimeProvider` to your Next.js [Custom App](https://nextjs.org/docs/pages/building-your-application/routing/custom-app). If you don't have a Custom App, you'll need to add one.

  ```tsx
  import { runtime } from "@/makeswift/runtime";
  import { ReactRuntimeProvider } from "@makeswift/runtime/next";
  import type { AppProps } from "next/app";

  export default function App({ Component, pageProps }: AppProps) {
    return (
      <ReactRuntimeProvider runtime={runtime}>
        <Component {...pageProps} />
      </ReactRuntimeProvider>
    );
  }
  ```

- 39e160a: BREAKING: Drop support for Next.js versions lower than 13.4.0.

  We're moving our Preview Mode implementation to Draft Mode, which was added on Next.js v13.4.0.

- e5fbb9c: BREAKING: Remove client-side routing code.

  There should be no changes to consumers of the runtime as the builder should be the only consumer of this API. Because we are removing functionality, this warrants a breaking change.

- 3226974: BREAKING: Refactor `MakeswiftApiHandler` to support Next.js App Router Route Handlers.

  This change introduces function overloads for the `MakeswiftApiHandler` so that it can be used with the new signature of App Router Route Handlers. It currently implements compatibility for Preview Mode by using the new Draft Mode and storing data in a `x-makeswift-draft-mode-data` cookie. This can be read from App Router using the `getSiteVersion` function exported from `@makesiwft/runtime/next/server`.

  There shouldn't be any breaking API changes for Pages Router so there's no changes to upgrade.

  This is what a Makeswift page in App Router should now look like:

  ```ts
  import { client } from '@/makeswift/client'
  import '@/makeswift/components'
  import { getSiteVersion } from '@makeswift/runtime/next/server'
  import { notFound } from 'next/navigation'
  import { Page as MakeswiftPage } from '@makeswift/runtime/next'

  type ParsedUrlQuery = { path?: string[] }

  export async function generateStaticParams() {
    const pages = await client.getPages()

    return pages.map((page) => ({
      path: page.path.split('/').filter((segment) => segment !== ''),
    }))
  }

  export default async function Page({ params }: { params: ParsedUrlQuery }) {
    const path = '/' + (params?.path ?? []).join('/')
    const snapshot = await client.getPageSnapshot(path, {
      siteVersion: getSiteVersion(),
    })

    if (snapshot == null) return notFound()

    return <MakeswiftPage snapshot={snapshot} />
  }
  ```

- 7d314f3: BREAKING: Use `React.lazy` instead of `next/dynamic` for code-splitting.

  There's no API changes but this change is significant enough to warrant a minor version bump.

### Patch Changes

- 9e4113f: Upgrade Next.js (dev dependency) in `@makeswift/runtime`.
- 0ffe2be: Add support for snippets (including cleanup) for App Router.
- 96d5e9a: Introduces PageHead component to the base Makeswift Page. This component renders head tag data (link/title/meta) for pages in both app router and pages router. Currently does not support snippets for app router.
- 49bdf15: Removes the `http-proxy` dependency and uses native API's to proxy preview mode.
- 2bbe16a: Update the `http-proxy` within `/api/[...makeswift].tsx` to use `xfwd: true`. This enables forwarding of `x-` headers.
- e0f7e0e: Add console warning when `runtime` prop is passed to the `Page` component.
  `runtime` should now be passed to the `ReactRuntimeProvider` instead of to `Page`.
- 056aac1: Resolves issue where rewritten host API requests are unauthorized due to not checking the request header for the secret.
- fcf2a68: Avoid throwing an error in `SocialLinks` builtin component if an option is not found.
- 7d9d9b0: Update Facebook logo for `SocialLinks` builtin component.
- 266f246: Add `RootStyleRegistry` component. This component provides support for Makeswift's CSS-in-JS runtime in Next.js' App Router.

  For example, in `app/layout.tsx`:

  ```tsx
  import { RootStyleRegistry } from "@makeswift/runtime/next";

  export default function RootLayout({
    children,
  }: Readonly<{
    children: React.ReactNode;
  }>) {
    return (
      <html lang="en">
        <body>
          <RootStyleRegistry>{children}</RootStyleRegistry>
        </body>
      </html>
    );
  }
  ```

- e5c6f8d: Add `'use client'` directive to `Page` component module.
- 3b25c9a: Moves locale switching logic out of the redux middleware state and closer to Next.js logic.
- 2b25571: If `useRouter` is used within the App Router it'll throw an error as it can't be used there. This wraps the `useRouter` usage in a try/catch to conditional return `undefined` if we can't use it. We will probably use a different method of syncing the current locale in the App Router, so for now, noop this effect.
- e7c330f: Fix exports for internal `@makeswift/runtime/state/breakpoints`.
- 547b87f: Add X and Slack icons to legacy `SocialLinks` prop controller.
- 67df869: Fix types export for `@makeswift/runtime/slate`
- 0d78c22: Fix a bug in translating `Text` components containing detached typography.
- 79a91e0: Transpile dynamic imports when building CommonJS format.
- 2719416: Introduces draft mode for Next.js app router applications. Existing pages router applications are still supported via preview mode.
- 9d4ac99: Rename internal `MakeswiftClient` to `MakeswiftHostApiClient`.
- b953798: Button component and Link control now hydrate page links with the locale, if present. Brings automatic link localization to App Router, while still supporting Pages Router.
- cc8e615: Add deprecation JSDoc to undocumented, legacy prop controllers.
- 63b3a42: Move `Page` component into its own file.
- 805f9f0: Use the provided runtime in the `/api/makeswift/element-tree` handler.
- 0d706f7: Extract context from `src/api/react.ts` so that it can be imported in RSC.
- 8a6e453: Wraps the `RuntimeProvider` component in a `Suspense` boundary as it uses `React.lazy`. Not wrapping the component would cause a hydration mismatch between the server and client.
- Updated dependencies [39e160a]
- Updated dependencies [9cb2f76]
- Updated dependencies [2719416]
- Updated dependencies [a220ecb]
  - @makeswift/next-plugin@0.3.0

## 0.14.0

### Minor Changes

- 1d58edb: BREAKING: Replace Vite with tsup. The build script now transpiles source files instead of bundling them to preserve `'use client'` directives for Next.js App Router support.
- 32f9a1f: BREAKING: Move `MakeswiftApiHandler` from `@makeswift/runtime/next` to `@makeswift/runtime/next/server`.

  This change was necessary because there are server-only dependencies for the API handler and if these dependencies are bundled and run in the browser it can cause various issues. In our case, a transitive dependency of `http-proxy` (`follow-redirects`) was being included in browser bundles resulting in client-side exceptions in Safari and Firefox due to an `Error.captureStackTrace` call that was intended to run only on Node.js.

  To migrate change your `pages/api/makeswift/[...makeswift].ts` file:

  ```diff
  -import { MakeswiftApiHandler } from '@makeswift/runtime/next'
  +import { MakeswiftApiHandler } from '@makeswift/runtime/next/server'

  export default MakeswiftApiHandler(process.env.MAKESWIFT_SITE_API_KEY)
  ```

- 9021859: Fix circular dependency with `nextDynamicForwardRef`.
- f7968da: BREAKING: Remove deprecated functions from v0.2.0.

  See more info on the [GitHub release](https://github.com/makeswift/makeswift/releases/tag/%40makeswift%2Fruntime%400.2.0).

### Patch Changes

- 7e3fa8d: Reaaranged files inside the react runtime folder.
- 662985c: Remove Vitest in-source tests.
- 73fecda: Replace SVG files with React components and remove SVGR development dependency.

## 0.13.1

### Patch Changes

- 87717fe: Change the `getItemLabel` type to a valid definition.

## 0.13.0

### Minor Changes

- 2e59c52: Starting from version `0.13.0`, **versioning is now enabled by default**. With versioning, users can easily publish all changes to their website with just a few clicks. Published changes are saved so you can revert to previous versions if needed.

  Upgrade guide from version `0.12.x` to `0.13.x`:

  1. Update `getPageSnapshot` Parameters:

     a. Remove the `preview` parameter.

     b. Add the new `siteVersion` parameter.

     ```diff
       export async function getStaticProps(ctx) {
        const makeswift = new Makeswift(process.env.MAKESWIFT_SITE_API_KEY, { runtime })

        const snapshot = await makeswift.getPageSnapshot(path, {
     -    preview: ctx.preview,
     +    siteVersion: Makeswift.getSiteVersion(ctx.previewData),
          locale: ctx.locale,
        });
       }
     ```

  2. For users who have **never used versioning**:

     - No further actions are required.

  3. For users who have used versioning:

     a. Remove the `siteVersion` parameter from the `Makeswift` constructor.

     ```diff
       const makeswift = new Makeswift(process.env.MAKESWIFT_SITE_API_KEY, {
         runtime: runtime,
     -   siteVersion: Makeswift.getSiteVersion(ctx.previewData),
       });
     ```

     b. Remove the `siteVersion` parameter from the `MakeswiftApiHandler`.

     ```diff
        export default MakeswiftApiHandler(process.env.MAKESWIFT_SITE_API_KEY, {
     -    siteVersions: true,
        });
     ```

     c. If you use `client.getPage`, you need to also update the parameters:

     ```diff
        const page = await client.getPage(path, {
     -    preview,
     +    siteVersion: Makeswift.getSiteVersion(ctx.previewData),
          locale
        })
     ```

## 0.12.4

### Patch Changes

- 9c1941f: Added `type` field to the `TextArea` control
- 37f16af: Added `type` field to the `Number` control
- 8896a9b: Add `type` to Checkbox control
- 8da8717: Refeactored the `Checkbox` and `Color` control to use the locally scoped key variable
- dd7c1d1: Added `type` field to the `TextInput` control

## 0.12.3

### Patch Changes

- 6b9de46: Fix SocialLinks component options.
- 583679b: Remove X and Slack from `SocialLinkType`.
- 690d001: Add `'discord'` to `SocialLinkType`.

## 0.12.2

### Patch Changes

- 2deee74: Add type and version to the Color control

## 0.12.1

### Patch Changes

- 61f8896: Fix Preview Mode proxy for localized pages in Next.js v14.

## 0.12.0

### Minor Changes

- cbcb4d6: Upgrade `html-react-parser` to v5.0.10.
- e657aa9: Upgrade Framer Motion to v10.16.16.
- 8f87717: Move `@types/react` and `@types/react-dom` to peer dependencies.

## 0.11.19

### Patch Changes

- 603ebd1: Add Next.js v14 to peer dependencies.

## 0.11.18

### Patch Changes

- e73bb49: In preview mode, pass any original cookies through.

## 0.11.17

### Patch Changes

- 15fcc61: Add `RichText` normalization that prevents nested paragraph elements from being possible.

## 0.11.16

### Patch Changes

- 8fed463: Prevent default click behavior in `RichText` when content is being edited.

  This enables you to edit Inline `RichText` embedded within links without triggering navigation.

## 0.11.15

### Patch Changes

- 3f107f7: Correct the `List` control data's `type` field to be optional.

## 0.11.14

### Patch Changes

- cda6b51: Fix `getPage` method for site with versioning.

## 0.11.13

### Patch Changes

- a5719a1: Fix a bug `/merge-translated-data`. This bug deleted all data within the a `Shape` control rather than merging it.

## 0.11.12

### Patch Changes

- 305a0ba: Add `defaultValue` to `RichText` control.

## 0.11.11

### Patch Changes

- f1774ff: Fix the "Failed to get page pathname slices" error when adding a new link to a page on the builder.

## 0.11.10

### Patch Changes

- e143b02: Update `/merge-translatable-data` to handle partially undefined composable controls.
- 998b924: Optimize richtext used in `/translatable-data` and `/merge-translatable-data` for a simpler html output.

  This will make our Smartling integration Smartmatch for more situations.

- 4bfb4ca: Add Slack & X icons to Social Links

## 0.11.9

### Patch Changes

- b8dd8fd: Added priority to Image and BackgroundImage

## 0.11.8

### Patch Changes

- d08bf7d: Add `getPage` method to Makeswift client.
- fcd32d2: Use localized pathname on `LinkControl` and `Button` component if available.
- fcd32d2: Use the new REST API endpoint for `page-pathname-slices`.

## 0.11.7

### Patch Changes

- 2333764: Revert automatically adding hreflang tags to pages that have localized versions.

## 0.11.6

### Patch Changes

- 079297d: Update `translatable-data` API handler to handle opional values for composable controls.

## 0.11.5

### Patch Changes

- fe522b9: Add `hreflang` tag to the HTML `<head>` for pages that have localized versions. Click [here](https://developers.google.com/search/docs/specialty/international/localized-versions) to learn more about `hreflang` tag.

## 0.11.4

### Patch Changes

- b9bc710: Fix "Module not found: Can't resolve 'slate-hyperscript'" error created in `0.11.3`.

## 0.11.3

### Patch Changes

- feae6ba: Added `merge-translated-data` API handler to merge translated data back into a Makeswift page.

  To use this translation merging functionality, make sure to pass an instance of `ReactRuntime` to the Makeswift API handler like so:

  ```ts
  import { MakeswiftApiHandler } from "@makeswift/runtime/next";
  import { runtime } from "../../../lib/makeswift/register-components";

  export default MakeswiftApiHandler(process.env.MAKESWIFT_SITE_API_KEY, {
    runtime,
  });
  ```

## 0.11.2

### Patch Changes

- c630617: Add locale option to `getSitemap`. If a locale is using domain-based localization, passing the locale to `getSitemap` will return the sitemap for that particular domain.

  For example, if in the site settings there is an `es` locale with a domain of `foo.es`, then passing `es` to `getSitemap` will return the sitemap for `foo.es`.

## 0.11.1

### Patch Changes

- f434abe: Update the translation fallback value to prevent client side errors that can occur when upgrading `RichText`.

## 0.11.0

### Minor Changes

- 935ca2b: This version includes the stable release of the localization feature.

  With this feature, you can create different variations of a page. For example, if you have a `/pricing` page that you want to localize for Spanish-speaking countries, you can add an `es` locale, and create a `/es/pricing` page.

  If you have used the unstable version before, here are the steps required to migrate to the stable version:

  - Remove `unstable_i18n` on the `ReactRuntime`.
  - Rename `unstable_locale` to `locale` on the `getPageSnapshot`.

  Now, all locales and default locale can be managed directly in the **settings in the builder**, on the _Locales_ tab.

  You can also add the domain on the locale if you want to use domain-based localization. For example, if your main domain is `company.com`, on your `es` locale, you can add the `company.es` domain to make it the domain for your Spanish version of the site.

  If you're interested in this feature, reach out to our support at [support@makeswift.com](mailto:support@makeswift.com).

### Patch Changes

- 8b89c39: Fix stale localized global element when first created.

## 0.10.16

### Patch Changes

- 3c5cb43: Update the translatable data API handler to primitively return translatable data for the rich text controls.

## 0.10.15

### Patch Changes

- a0e5b8f: Add support for external files in Image control

## 0.10.14

### Patch Changes

- 44bf879: Add support for external files in legacy Backgrounds prop controller. Use descriptor in Backgrounds prop controller copy function.

## 0.10.13

### Patch Changes

- 47ebca4: Add API handler for getting translatable data for an element tree. Not yet fully implemented—only returns translatable data for text input and text area controls and prop controllers.
- 4dc09fb: - Add support for external files in legacy Image prop controller.
  - Use descriptor in legacy Images prop controller copy function.

## 0.10.12

### Patch Changes

- cb87c42: Add support for external files in legacy Image prop controller.
- 838d1bb: Use descriptor in legacy Image prop controller copy function.

## 0.10.11

### Patch Changes

- fb0b370: Change versioning from unstable to stable.

## 0.10.10

### Patch Changes

- 7e21729: Call new typography endpoints that can use versioning.
- 155014d: Add calls to new global element endpoints

## 0.10.9

### Patch Changes

- 6a2c502: Fix localization not working on recent versions of Next.js.

## 0.10.8

### Patch Changes

- 60a252d: Fix localized global element being fetched on the client instead of during SSR.

## 0.10.7

### Patch Changes

- b8e8124: Add `getSitemap` to Makeswift client.

  Use this method to generate a sitemap for your Makeswift host. Here's an example using the popular library `next-sitemap`:

  ```ts
  import { makeswift } from "@lib/makeswift";
  import { GetServerSidePropsContext, GetServerSidePropsResult } from "next";
  import { getServerSideSitemapLegacy } from "next-sitemap";

  export async function getServerSideProps(
    ctx: GetServerSidePropsContext,
  ): Promise<GetServerSidePropsResult<{}>> {
    const sitemap = await makeswift.getSitemap();

    return getServerSideSitemapLegacy(ctx, sitemap);
  }

  export default function Sitemap() {}
  ```

  The `getSitemap` method is paginated with a default page size of `50`. If you want to request more pages or use a different page size pass the `limit` and `after` arguments. Here's an example:

  ```ts
  const sitemap: Sitemap = [];
  let page;
  let after: string | undefined = undefined;

  do {
    page = await makeswift.getSitemap({ limit: 10, after });

    sitemap.push(...page);
    after = page.at(-1)?.id;
  } while (page.length > 0);
  ```

  If using TypeScript, you can import the `Sitemap` type from `@makeswift/runtime/next`.

  Also, the `getSitemap` method supports filtering results by a pathname prefix using the `pathnamePrefix` parameter. Here's an example using the popular library `next-sitemap`:

  ```ts
  import { makeswift } from "@lib/makeswift";
  import { GetServerSidePropsContext, GetServerSidePropsResult } from "next";
  import { getServerSideSitemapLegacy } from "next-sitemap";

  export async function getServerSideProps(
    ctx: GetServerSidePropsContext,
  ): Promise<GetServerSidePropsResult<{}>> {
    const blogSitemap = await makeswift.getSitemap({
      pathnamePrefix: "/blog/",
    });

    return getServerSideSitemapLegacy(ctx, blogSitemap);
  }

  export default function BlogSitemap() {}
  ```

## 0.10.6

### Patch Changes

- b18aae3: Fix preview mode for localized pages.

## 0.10.5

### Patch Changes

- f631cbb: Add a `label` option for registering fonts. This can be used to show a custom label in the font family dropdown in the builder.

## 0.10.4

### Patch Changes

- 189a27d: Add initial value to `RichText` control.
- 4cf9845: Update the `RichText` "Content" panel reset to preserves `text-align` and text styles.
- bdacab6: Fix a runtime error in the `RichText` "Content" panel reset that could happen if text was selected.
- 15a8521: Add `min-width` CSS value to `RichText` control in `Inline` mode.

## 0.10.3

### Patch Changes

- d9e0009: Add copy function to new `RichText` so that creating a site from a template automatically copies all colors and typographies.

## 0.10.2

### Patch Changes

- ebf9d66: Call versioned endpoints only if using versioning

## 0.10.1

### Patch Changes

- 02d3608: Fix `locale` not passed to `introspect` and `MakeswiftClient`.

## 0.10.0

### Minor Changes

- c066219: BREAKING: Prior to this version the `Text` component and `RichText` control used `white-space-collapse: preserve` within app.makeswift.com and `white-space-collapse: collapse` within the live page.
  Our goal is to exactly match what you see in Makeswift with what you see in the live page.
  This updates the live version to also `preserve` white space.
- 638ae58: BREAKING: Upgrade `Richtext` control with a new architecture that enables `Inline` mode and future rich text upgrades.

  This is the first time we have altered the data structure of a component, and we want you to be able to migrate the data and see the diff yourself incase the migration doesn't work.

  When you select a `Text` component or component with the `RichText` control, you will be prompted in the sidebar to upgrade. If the migration doesn't work, simple `cmd/ctrl + z`.

  Details on `Inline` mode are in the [documentation for `RichText`](https://www.makeswift.com/docs/controls/rich-text).

- 950e256: BREAKING: Change the `Text` component to use the new `RichText` control.

### Patch Changes

- fb45a4e: Add error handling when the default locale or the locale is not included in the locales list.
- 63d0ad3: Compare `unstable_locale` on `getPageSnapshot` to the default locale defined on `ReactRuntime`.

## 0.9.12

### Patch Changes

- ddb31a8: Update `unstable_RichTextV2` to sync editing history with app.makeswift.com.

## 0.9.11

### Patch Changes

- 0543105: Upgrade `typescript`, `@types/react` and `@types/react-dom` to fix issues when using typescript > 5.1.x.
- 9536667: Call versioned endpoints only if using versioning

## 0.9.10

### Patch Changes

- 3a714a0: Add localized global element support.
- bd620d0: Add support for localized page meta and page SEO.

## 0.9.9

### Patch Changes

- a24bcba: In ef73900, we fixed runtime errors that were happening in the `RichText` control when there were invalid empty lines. This is an update to that fix that cleans the richtext data rather than removing it.

## 0.9.8

### Patch Changes

- 18ae379: Fix suspense boundary error that was introduced on version `0.9.6` when you have a global element in a page.
- ef73900: Fix runtime error in `RichText` that can occur when you have data that very old.
- 18ae379: Revert localized global element support.

## 0.9.7

### Patch Changes

- 5d61357: Add support for `RichText` data within `unstable_RichTextV2`.

  When `unstable_RichTextV2` is stable this will allow users to upgrade from the old to new `RichText` control.

## 0.9.6

### Patch Changes

- b151889: Add support for localized global element.

## 0.9.5

### Patch Changes

- 2f9183c: Add type and runtime-check to unstable_locale.
- b0da14b: Fix a runtime error introduced in `0.9.2` that throws when a `Link` control is used within a `Shape` or `List` control.
- d1989e5: Add `unstable_locale` option to getPageSnapshot.

## 0.9.4

### Patch Changes

- ac31e48: Fix incorrect typography override behavior.

  Let's say you have a `Text` component with styling set on "Desktop" and "Mobile". If you add an override on "Desktop", then this should not impact "Mobile" typography, since the override is only for the "Desktop" breakpoint. This change ensures overrides do not clobber typography values in descending breakpoints.

- f0f053d: Add initial `Typography` plugin for `unstable_RichTextV2`.

## 0.9.3

### Patch Changes

- f3b8fc8: Add initial `Link` plugin for `unstable_RichTextV2`.
- 1c3d592: Add initial `Inline` plugin for `unstable_RichTextV2`.

## 0.9.2

### Patch Changes

- bc4a9bd: Add an unstable control API: `unstable_IconRadioGroup`.
- 2503ca5: Add initial `Color` plugin for `unstable_RichTextV2`.

## 0.9.1

### Patch Changes

- a21ad28: Add initial implementation of TextAlign plugin for `unstable_RichTextV2`.
- e865548: Add an unstable API fro new version of the `Style` control: `unstable_StyleV2`.

## 0.9.0

### Minor Changes

- c65ebdf: BREAKING: When registering component icons, use the `ComponentIcon` enum (available under `@makeswift/runtime`) instead of the original string values. Below is a table of the deprecated string values and their new enum equivalent:

  | Removed           | Use Instead (enum)          |
  | ----------------- | --------------------------- |
  | `'Carousel40'`    | `ComponentIcon.Carousel`    |
  | `'Code40'`        | `ComponentIcon.Code`        |
  | `'Countdown40'`   | `ComponentIcon.Countdown`   |
  | `'Cube40'`        | `ComponentIcon.Cube`        |
  | `'Divider40'`     | `ComponentIcon.Divider`     |
  | `'Form40'`        | `ComponentIcon.Form`        |
  | `'Navigation40'`  | `ComponentIcon.Navigation`  |
  | `'SocialLinks40'` | `ComponentIcon.SocialLinks` |
  | `'Video40'`       | `ComponentIcon.Video`       |

- 976b9d6: Use new versioning endpoints for swatches.
- 144f270: Always fetch live pages for `Makeswift.getPages()`.
- 144f270: Use new versioning endpoints for pages and page documents.

### Patch Changes

- fa04429: Update Block plugin for `unstable_RichTextV2` to include remaining block types (`ul`, `ol`, and `blockquote`)
- 7075388: Add `unstable_previewData` to `Makeswift` client.
- f295972: Add `unstable_i18n` to `ReactRuntime` constructor.
- 7075388: Add `unstable_siteVersions` flag to `MakeswiftApiHandler`.
- 0be3bc2: Adds 13 new icon options to the runtime that can be used when registering components.
- bbf2d30: Encode page pathname when fetching page data.

## 0.8.11

### Patch Changes

- f125648: Add initial implementation of Block plugin for `unstable_RichTextV2`.
- 662aace: Add initial implementation of `mergeElement`.

## 0.8.10

### Patch Changes

- fa41f1b: Add code splitting to `unstable_RichTextV2`.
- bf5b7ef: Add `mode` option to `unstable_RichTextV2` control.

  Setting the mode of `RichTextV2` to `RichTextV2Mode.Inline` locks down output to only include inline HTML elements. This allows you to visually edit button and link text, while protecting you from hydration mismatch errors.

- ac4202f: Fix code splitting regression for RichText control and Text component that was introduced in 0.6.6. This change ensures that Slate is not downloaded to your production site.

## 0.8.9

### Patch Changes

- a79ae7a: Add an unstable API for a new version of the RichText control: `unstable_RichTextV2`.

## 0.8.8

### Patch Changes

- 2416394: Custom breakpoints API is now stable. You can use this API to add more breakpoints or change the width of existing breakpoints. Visit [our documentation](https://www.makeswift.com/docs/runtime/custom-breakpoints) to learn more about custom breakpoints.

## 0.8.7

### Patch Changes

- 2784285: Update `unstable_breakpoints` API to be in `ReactRuntime` constructor.
- aa771b5: Refactor `ReactRuntime` to be a class.
- 8920a80: Fix rich text bug where inlines would disappear on text edit.

## 0.8.6

### Patch Changes

- d5c6845: Add an unstable API for setting custom breakpoints: `ReactRuntime.unstable_setBreakpoints`.

## 0.8.5

### Patch Changes

- 56c8f1c: Update rich text control to preserve DOM selection only when rich text is selected.

## 0.8.4

### Patch Changes

- 1e5836d: Fix rich text control to preserve DOM selection when you change things in the right sidebar.

## 0.8.3

### Patch Changes

- dd5f7b6: Fix path normalization for client-side navigation.
- f2389f9: Update Preview mode so that rich text is readonly.

## 0.8.2

### Patch Changes

- Updated dependencies [49b0981]
  - @makeswift/next-plugin@0.2.8

## 0.8.1

### Patch Changes

- a0e7079: Added missing exports for rich text plugins.

## 0.8.0

### Minor Changes

- f35186d: BREAKING: The `MakeswiftClient.prefetch()` and `MakeswiftClient.fetchTypographies` methods have been removed. These were internal APIs so there shouldn't be any changes required to upgrade.

  Refactor introspection so that it's internal to the Makeswift API client.

- 8e39cdc: Use the new Makeswift API resource endpoints exposed by the host via the Makeswift Next.js API handler. While change is backwards-caomptible, it's a large enough refactor that it warans a minor version bump.

### Patch Changes

- f9b900a: Moved proxy server inside Preview Mode proxy handler.
- 9d62088: BREAKING: Remove the `MakeswiftClient` export from `@makeswift/runtime/next`. This was an internal API that isn't documented and shouldn't be depended on by Makeswift hosts.
- 8f00a2f: Removes invoke headers from Next.js server when proxying request in Preview Mode.
- 025c8d9: Avoids using socket local port when proxying Preview Mode in development.
- 6d468d1: Remove snapshotting code. We've re-architected versioning and won't be using snapshots anymore.
- 78ff346: Remove unused GraphQL queries.
- d08eb8d: Add API endpoints to the Makeswift Next.js API handler for Makeswift API resources. The following endpoints were added:

  - /api/makeswift/swatches/:id
  - /api/makeswift/files/:id
  - /api/makeswift/typographies/:id
  - /api/makeswift/global-elements/:id
  - /api/makeswift/page-pathname-slices/:id
  - /api/makeswift/tables/:id

- Updated dependencies [f424011]
  - @makeswift/next-plugin@0.2.7

## 0.7.18

### Patch Changes

- acd43a8: Make `StyleControl` composable.

## 0.7.17

### Patch Changes

- 9d8c764: Update peer dependencies to reflect current support for React and React DOM.
- f382f82: Export types for slate rich text plugins.

## 0.7.16

### Patch Changes

- 72e5e4a: Make `RichTextControl` composable.

## 0.7.15

### Patch Changes

- ef4bc78: Fix a bug in the deployed version of the text component that prevents empty lines from being displayed.

## 0.7.14

### Patch Changes

- 527172c: Add placeholder to text component and rich text control. This was removed accidentally in 0.7.8
- 51532d9: Add layout polling back to individual rich text controls. This enables more than one rich text control at a time. This functionality was accidentally removed in 0.7.8
- e97a288: Fix react key prop warning for rich text component in dev mode

## 0.7.13

### Patch Changes

- 1578e04: Expose prop controller introspection utils.

## 0.7.12

### Patch Changes

- Updated dependencies [07fd1de]
  - @makeswift/next-plugin@0.2.6

## 0.7.11

### Patch Changes

- 03d9e2f: Update `uuid` dependency from `v3.3.3` to `v9.0.0`.
- 6156ba4: Upgrade `react-use-gesture` dependency to `@use-gesture/react`.
- Updated dependencies [b25c046]
  - @makeswift/next-plugin@0.2.5

## 0.7.10

### Patch Changes

- 40e3bf9: Fix `Text` element not editable when placed inside a `ListControl` or `ShapeControl`.

## 0.7.9

### Patch Changes

- 5482d7c: Remove `escape` shortcut during interaction mode. This means to get out of interaction mode you need to click the Move (Pointer) button. We remove this because the `escape` shortcut could interfere with user's code.

## 0.7.8

### Patch Changes

- 57a9c81: Upgrade slate to the latest version.

## 0.7.7

### Patch Changes

- 54ecf45: Make `ShapeControl` composable.
- 7335423: Make `ListControl` composable.

## 0.7.6

### Patch Changes

- aaeeef4: Disable element from point. This is temporary until the drop zones algorithm is finished.
- 777d51b: Fix element from point selection issue for nested documents (i.e., global elements).

## 0.7.5

### Patch Changes

- 26f16f5: Use builder pointer information and DOM APIs to reliably determine the active element. This guarantees that the Makeswift builder can properly select elements even if their CSS box models overlap (e.g., absolute and fixed position elements).

## 0.7.4

### Patch Changes

- 0787dce: Fix issue where certain font families were not loading properly.

## 0.7.3

### Patch Changes

- Updated dependencies [e61c4f2]
  - @makeswift/next-plugin@0.2.4

## 0.7.2

### Patch Changes

- Updated dependencies [a165537]
  - @makeswift/next-plugin@0.2.3

## 0.7.1

### Patch Changes

- 16c434d: Support tables in snapshot creation.
- 49986c8: Alias `publicUrlV2` to `publicUrl`.
- Updated dependencies [0e12b08]
  - @makeswift/next-plugin@0.2.2

## 0.7.0

### Minor Changes

- f0a53c0: Use Google Storage URL for files instead of s.mkswft.com.

### Patch Changes

- Updated dependencies [050f6f9]
  - @makeswift/next-plugin@0.2.1

## 0.6.7

### Patch Changes

- a40bb65: Separate snapshot format from serialized state.

## 0.6.6

### Patch Changes

- 75b31d9: Add support for client-side navigation.
- 9dde8e8: Fix inconsistencies between the builder and live pages for rich text list blocks.
- 6496ff0: Handle global element cycles.

## 0.6.5

### Patch Changes

- af0e818: Refactored SerializedState format.
- be2aa16: Added latent snapshotting functionality.

## 0.6.4

### Patch Changes

- 8207b36: Prevent clicks from propagating in content mode. This issue affected for example when you have a Text on a Accordion: if you click the text in content mode, the click also triggered the accordion open/close state.
- ba6d869: Add support for interaction mode.
- d258829: Handle missing `object` field in `Props.RichText` preset for built-in `Text` component.

## 0.6.3

### Patch Changes

- 017675b: Fix type issues with `Style` control data.
- ac7bfe7: Stop using `unoptimized` prop for `next/image` in built-in Image component when in builder. This fixes an SSR hydration mismatch.
- 061f787: Create RichText control for usage within custom components.

## 0.6.2

### Patch Changes

- 155820f: Add default value to width prop for built-in Box component.
- 8942b00: Handle ordered and unordered list for live pages in Text built-in component.

## 0.6.1

### Patch Changes

- 9d2ec07: Fix the single select column not rendering radio buttons on the built-in Form component.

## 0.6.0

### Minor Changes

- 99f5bc9: Adds a slimmer rich text component for live pages so that large dependencies like Slate and Immutable aren't included in bundles for live pages and are only used in the Makeswift builder. This reduces the overhead of the Makeswift runtime for live pages and boosts performance.

  While behavior is intended to be the same, these changes modify the structure of the DOM for live pages, which could cause issues with existing sites if they're relying on the DOM structure of the Text component. For this reason we're releasing this in a minor update as a _breaking change_.

### Patch Changes

- 2662228: Fix duplicate cleanup call in component registration function.
- c2ee57e: Avoid re-render from Box animations.
- e05070e: Add missing Emotion dependencies that was causing Vite to include unnecessary JavaScript in the bundle.
- 8e587d7: Use `findDOMNode` only if ref isn't being forwarded.
- 0d9c55c: Avoid using React state to track element handle.
- ed0f027: Avoid using React state for tracking BackgroundsContainer ref as it results in an extra render when the component mounts.
- 0498e3d: Avoid registering documents in the live provider since document registration is currently only needed in the builder.

## 0.5.5

### Patch Changes

- 13e1ab4: Re-add `MakeswiftComponentType` back to `@makeswift/runtime/components`

## 0.5.4

### Patch Changes

- 01f0c0a: Move `MakeswiftComponentType` from `@makeswift/runtime/components` to `@makeswift/runtime`
- ef785cc: Fix snippets don't run on client-side navigation.

## 0.5.3

### Patch Changes

- 9849bea: Fix SSR hydration mismatch due to attempting to render ReactPlayer on the server.

  See https://github.com/cookpete/react-player/issues/1428.

- 55c8439: Fix issue where API resource cache was filled too late resulting in unnecessary API requests.

## 0.5.2

### Patch Changes

- cf486bb: Fix suspense boundary hydration issue.

## 0.5.1

### Patch Changes

- 5a657ea: Swap @framer/motion box animation for a light CSS version.

## 0.5.0

This is our first release that supports Next.js v13.

Update `@makeswift/runtime` in `package.json` to use the latest version.

If you have any issues with either Next.js v12 or Next.js v13, please reach out to us or open a new issue in GitHub.

- d70c32b: Add Next.js v13 support.
- 115e3ee: BREAKING CHANGE: The Image component will use the new `next/image` if the host is using Next.js v13.
- f79ea18: BREAKING CHANGE: Drop support for Next.js v12.1. Makeswift requires a minimum Next.js version of 12.2.0. Please upgrade to Next.js version ^12.2.0 if you want to use Next.js v12, or version ^13.0.0 if you want to use Next.js v13.
- Updated dependencies [c3041ff]
  - @makeswift/next-plugin@0.2.0

## 0.4.2

### Patch Changes

- 83c1f5a: Fix falsy check on Style control CSS utility functions. This caused falsy `0` values to be ignored for margin, padding, border, and border radius.

## 0.4.1

### Patch Changes

- f1ec0ff: Add a `Suspense` boundary around all element data. This is a _huge_ performance boost due to how React schedules hydration tasks. With this change your Makeswift pages should score in the high 90s for Lighthouse performance benchmarks.

## 0.4.0

### Minor Changes

- d2d7ef9: BREAKING CHANGE: This change completely reworks how the runtime fetches Makeswift API resources like swatches, files, typographies, etc. While behavior of components shouldn't change, and we've tested extensively, it's possible there's slight behavior changes in certain edge cases or there's old behavior that Apollo had that we didn't want to replicate.

  This change removes @apollo/client as a dependency in favor of a very slim and efficient API client and cache custom built for the Makeswift runtime. This change resulted in a reduction of ~300ms from Total Blocking Time and ~700ms from Time to Interactive in our benchmarks. This is part of our ongoing work to make the Makeswift runtime more lightweight to reduce the cost of React hydration. Expect even more changes soon!

  To migrate, just upgrade to the latest version. No public APIs have changed.

## 0.3.1

### Patch Changes

- 3bcb4a1: Fix Style control default values for margin and padding.
- Updated dependencies [5b06076]
  - @makeswift/next-plugin@0.1.7

## 0.3.0

This version is a BREAKING change. No public APIs have changed but there was a major rewrite of the CSS runtime and a major dependency dropped so some built in components could exhibit new unexpected behavior. If you encounter a bug, please open an issue and we'll address it ASAP!

### Minor Changes

- #126: Perf Boost: Removal of Styled Components dependency and efficient animations.

  This change completely reworks how Makeswift handles CSS styles, resulting in improved performance. We've updated all components to use a lighter CSS runtime built on top of Emotion CSS' core utilities. On our benchmarks we've seen Total Blocking Time improve by ~25%. This change also reduces the amount of shipped JS by dropping the Styled Component depenency. There's still more work to do to get our CSS runtime even more lightweight: we want to completely drop the CSS runtime when serving live pages outside the Makeswift builder. But at this point we've squeezed as much performance as is reasonable from the CSS runtime and are hitting diminishing returns. We will return to the CSS runtime once we've addressed other areas where performance can be improved.

  We've also improved the Box component by only using Framer Motion when the Box is animated. Now, when there's no animations in a Box component, we use plain ol' divs. This had a noticeable boost on Total Blocking Time as well.

  The common thread in these improvements is reduced Total Blocking Time, which directly comes from React hydration. This is just the first of many performance boost updates we have planned, so stay tuned!

### Patch Changes

- cf83c8e: Fix class format for width prop controller.
- d64d203: Use the `useStyle` hook instead of Styled Components in the `Root` builtin component.
- e38c912: Only use Framer Motion components in the Box when animations are configured. This reduced, on average, Total Blocking Time by 195ms in our benchmarks.

## 0.2.19

### Patch Changes

- 7ec440b: Fix content-mode overlay doesn't appear properly.

## 0.2.18

### Patch Changes

- fb3dce6: Fix issue where patched fetch API was sending Preview Mode header to a separate origin, causing CORS problems.

## 0.2.17

### Patch Changes

- 04aee01: Implement copy functions for all controls, enabling templates to use code components.

## 0.2.16

### Patch Changes

- Updated dependencies [c21792b]
  - @makeswift/next-plugin@0.1.6

## 0.2.15

### Patch Changes

- 3611500: Use serializable replacement context in ReactRuntime.copyElementTree public API.

## 0.2.14

### Patch Changes

- 7116b8b: Remove authorization for producing a new element tree.

## 0.2.13

### Patch Changes

- 4400d23: Fix type errors in runtime.

## 0.2.12

### Patch Changes

- 3184597: Add copy function for element references. This completes the first version of ReactRuntime.copyElementTree.
- e70bab1: Add copy function for element id. This advances work for ReactRuntime.copyElementTree.
- beb1fce: Add copy functions for RichText and Images. This advances work on ReactRuntime.copyElementTree.
- 01cc35c: Add copy functions for table and border prop controllers. This gets closer to a complete ReactRuntime.copyElementTree.

## 0.2.11

### Patch Changes

- 1d6c968: Add copy functions NavigationLinks and Links default prop controllers. This advances work on the ReactRuntime.copyElementTree function.
- 0dea000: Add copy function for the Image prop controller. This advances work on ReactRuntime.copyElementTree.
- 25995d2: Add new endpoint to create an element tree from an existing one.

  At this point it is not complete. We will complete it under the hood, then switch over our template functionality to use it.

- b3ff4e4: Add copy function for ResponsiveColor control. This advances work done for ReactRuntime.copyElementTree.
- 1d22db7: Add copy function for ShadowPropController. This advances work for ReactRuntime.copyElementTree.
- 2ed68d6: Fix apostrophe in table column causing form data to not be recorded.

## 0.2.10

### Patch Changes

- 80aeb24: Fix table column names containing a period cause the form to not record data for that column.

## 0.2.9

### Patch Changes

- 7f56a4e: Fix issue where drop zones would appear for slots that weren't visible anymore.

## 0.2.8

### Patch Changes

- 79e2c26: Fix builder randomly put user into content mode when editing page.

## 0.2.7

### Patch Changes

- 427a709: Add better error message

## 0.2.6

### Patch Changes

- bb532b5: update preview mode proxy more flexibly determine protocol

## 0.2.5

### Patch Changes

- Updated dependencies [e777f28]
  - @makeswift/next-plugin@0.1.5

## 0.2.4

### Patch Changes

- 4c5d410: Fix changes in builder disappear on fast refresh.
- Updated dependencies [fcf33f5]
  - @makeswift/next-plugin@0.1.4

## 0.2.3

### Patch Changes

- 79c2405: Upgrade @types/react and @types/react-dom.
- 317a825: Add API handler for font registration.

## 0.2.2

### Patch Changes

- Updated dependencies [51dc17b]
  - @makeswift/next-plugin@0.1.3

## 0.2.1

### Patch Changes

- fca39c0: Fix TypeScript type declarations.

## 0.2.0

### Minor Changes

- a6c9a51: BREAKING: Add support for on-demand revalidation. This is a breaking change because
  `@makeswift/runtime` now requires Next.js v12.2.0 or higher for stable on-demand revalidation
  support.

  If you're not using Next.js v12.2.0 or greater we will attempt to use `res.unstable_revalidate`. If
  that's not available, then we'll log a warning and revalidation will be a no-op. Make sure to add a
  revalidation period to `getStaticProps` if that's the case so that changes to Makeswift pages are
  eventually reflected on your live pages.

- a033573: BREAKING: Reworks how the Makeswift builder displays your site by leveraging Next.js' Preview Mode!

  This is a _huge_ change and makes integrating Makeswift into your Next.js app a lot simpler. We've
  deprecated the `getStaticPaths`, `getStaticProps`, and `getServerSideProps` exports from
  `@makeswift/runtime/next` and will be removing them in the next minor release. We recommend you
  follow the migration steps below.

  Here's how to migrate:

  - Create a new file at `pages/api/makeswift/[...makeswift].js` with the following contents:

    ```js
    import { MakeswiftApiHandler } from "@makeswift/runtime/next";

    export default MakeswiftApiHandler(process.env.MAKESWIFT_SITE_API_KEY);
    ```

  - Update your dynamic optional catch-all route to use the new data fetching APIs,
    `Makeswift.getPages` and `Makeswift.getPage`. Note that we don't use `revalidate` since the API
    handler adds automatic support for [on-demand revalidation](https://nextjs.org/docs/basic-features/data-fetching/incremental-static-regeneration#on-demand-revalidation).

    ```diff
    import './path/to/makeswift/register-components'

    -export { getStaticPaths, getStaticProps, Page as default }
    +import { Makeswift, Page as MakeswiftPage } from '@makeswift/runtime/next'
    +
    +export async function getStaticPaths() {
    +  const makeswift = new Makeswift(process.env.MAKESWIFT_SITE_API_KEY)
    +  const pages = await makeswift.getPages()
    +
    +  return {
    +    paths: pages.map((page) => ({
    +      params: {
    +        path: page.path.split('/').filter((segment) => segment !== ''),
    +      },
    +    })),
    +    fallback: 'blocking',
    +  }
    +}
    +
    +export async function getStaticProps(ctx) {
    +  const makeswift = new Makeswift(process.env.MAKESWIFT_SITE_API_KEY)
    +  const path = '/' + (ctx.params?.path ?? []).join('/')
    +  const snapshot = await makeswift.getPageSnapshot(path, {
    +    preview: ctx.preview,
    +  })
    +
    +  if (snapshot == null) return { notFound: true }
    +
    +  return { props: { snapshot } }
    +}
    +
    +export default function Page({ snapshot }) {
    +  return <MakeswiftPage snapshot={snapshot} />
    +}
    ```

  - Delete your Makeswift preview route. This page won't be used anymore. It's likely at
    `pages/makeswift.js` and the diff might look something like this:

    ```diff
    -import './path/to/makeswift/register-components'
    -
    -export { getServerSideProps, Page as default } from '@makeswift/runtime/next'
    ```

  - Go to your Makeswift site settings and update the host URL to be just your host's
    origin. For example, change `https://www.makeswift.com/makeswift` to just
    `https://www.makeswift.com` or `http://localhost:3000/makeswift` to just `http://localhost:3000`.

  If you have any questions about the migration or run into any issues, please don't hesitate to chat
  with us. [We're on Discord!](https://discord.gg/PkrUsFnMUn)

  ***

  Now onto the changes...

  Introducing `MakeswiftApiHandler`, integration with Next.js Preview Mode, and new data fetching
  APIs!

  #### `MakeswiftApiHandler` and Next.js Preview Mode

  There's no need for a preview route anymore so you can delete your `/makeswift` page. We instead
  now use [Next.js' Preview Mode](https://nextjs.org/docs/advanced-features/preview-mode) when
  you're in the builder. Read more about the feature in the
  [RFC](https://github.com/makeswift/makeswift/discussions/142).

  To migrate from the old preview route API, delete your preview route:

  ```diff
  -export { getServerSideProps, Page as default } from '@makeswift/runtime/next'
  ```

  Then create a new file at `pages/api/makeswift/[...makeswift].ts` with the following content:

  ```js
  import { MakeswiftApiHandler } from "@makeswift/runtime/next";

  export default MakeswiftApiHandler(process.env.MAKESWIFT_SITE_API_KEY);
  ```

  The API handler not only enables Next.js Preview Mode, allowing you to remove your preview route,
  but it also adds support for automatic [on-demand revalidation](https://nextjs.org/docs/basic-features/data-fetching/incremental-static-regeneration#on-demand-revalidation)! Whenever you publish a page, Makeswift will
  automatically send a request to `/api/makeswift/revalidate` and take care of on-demand ISR. This
  means that you can leave off the `revalidate` option in `getStaticProps` and trust your pages will
  always be up to date while leveraging ISR to it's fullest extent!

  #### New data fetching APIs

  There's a new API for fetching Makeswift data in your pages. No more magic behind the
  `getStaticProps` and `getServerSideProps` exports. You can now instantiate a Makeswift client
  using your site API key and see your data flow from the Makeswift API, though your Next.js app, to
  your pages. The new APIs are:

  - `Makeswift.getPages` to retrieve all Makeswift pages and use in `getStaticPaths`
  - `Makeswift.getPageSnapshot` to retrieve a page's layout data and render the Makeswift `Page`
    component

  Pages integrated with Makeswift should go from looking something like this:

  ```js
  import "./path/to/makeswift/register-components";

  export { getStaticPaths, getStaticProps, Page as default };
  ```

  To now looking something like this:

  ```js
  import "./path/to/makeswift/register-components";

  import { Makeswift, Page as MakeswiftPage } from "@makeswift/runtime/next";

  export async function getStaticPaths() {
    const makeswift = new Makeswift(process.env.MAKESWIFT_SITE_API_KEY);
    const pages = await makeswift.getPages();

    return {
      paths: pages.map((page) => ({
        params: {
          path: page.path.split("/").filter((segment) => segment !== ""),
        },
      })),
      fallback: "blocking",
    };
  }

  export async function getStaticProps(ctx) {
    const makeswift = new Makeswift(process.env.MAKESWIFT_SITE_API_KEY);
    const path = "/" + (ctx.params?.path ?? []).join("/");
    const snapshot = await makeswift.getPageSnapshot(path, {
      preview: ctx.preview,
    });

    if (snapshot == null) return { notFound: true };

    return { props: { snapshot } };
  }

  export default function Page({ snapshot }) {
    return <MakeswiftPage snapshot={snapshot} />;
  }
  ```

  While this is more lines of code, this more clearly shows what's happening in your Next.js page and
  gives you more flexiblity to add more data fetching logic to `getStaticProps` or
  `getServerSideProps`. We believe that this way of integrating will be a lot less confusing and give
  your more options as to how you want to manage things like the Makeswift API key, for example.

  We've deprecated the `getStaticPaths`, `getStaticProps`, and `getServerSideProps` exports and will
  be removing them in the next minor version.

### Patch Changes

- Updated dependencies [a033573]
  - @makeswift/next-plugin@0.1.2

## 0.1.12

### Patch Changes

- f22b832: Infer non-string TS types for Combobox control.
- 0025d7e: Add MakeswiftComponentType constant.

## 0.1.11

### Patch Changes

- 882dc0b: Properly infer Slot control prop types.

## 0.1.10

### Patch Changes

- fe9221a: Add Slot control.

  This is one of the most important controls in Makeswift as it allows you to compose React components
  together. It's powered by the same technology used in our most important component, the Box. This
  means you can now build your own Box-like components with the intuitive Makeswift layout experience.

  Here's how simple it is to build a custom Box that can have elements dropped into it:

  ```jsx
  function MyBox({ children, className }) {
    return <div className={className}>{children}</div>
  }

  ReactRuntime.registerComponent(MyBox, {
    type: 'my-box'
    label: 'My Box',
    props: {
      children: Slot(),
      className: Style()
    }
  })
  ```

  There's a lot more you can do with the Slot. Here's some ideas:

  - Custom animations for elements passed via Slot
  - Passing data between components using React context and Slot (i.e., a component with Slot provides
    a context value and any component dropped inside it can read that context)

  Read more about the Slot control in our [docs](https://www.makeswift.com/docs/controls/slot).

- Updated dependencies [e737cc7]
  - @makeswift/next-plugin@0.1.1

## 0.1.9

### Patch Changes

- 1617692: Fix: handle undefined style on getMarkSwatchIds
- 918098b: Fix: default width for Carousel, Countdown, and Video components

## 0.1.8

### Patch Changes

- c414fd5: Fix Text component not working on Chrome 105.
- bbbf781: Avoid using `next/link` with relative paths. `next/link` pre-pends the current page's path to
  relative paths and this is often undesirable.

## 0.1.7

### Patch Changes

- b9ee340: Fix: revert builtin components width control back to use Styled Components.

## 0.1.6

### Patch Changes

- e6338a7: Fix Twitter Cards meta tags.

## 0.1.5

### Patch Changes

- e2b16ee: Fix not-found components not being selectable in the builder.
- a449fd9: Fix issue where links to deleted pages would cause 500 errors.

## 0.1.4

### Patch Changes

- 5083814: Add Link Control. This control lets you add links to your custom components, like links to other pages, links to other websites, or scroll to other elements.

## 0.1.3

### Patch Changes

- 8c7cc26: Improve error messages when provided invalid environment variables. Also removes the need for the MAKESWIFT_API_HOST environment variable.
- 587a0f8: Improve error handling for getServerSideProps and getStaticProps.

## 0.1.2

### Patch Changes

- 21f9e8b: Add TextStyle option to Style control
- 4e0e38d: Fix `console.error` stack overflow.
- 1058fb2: Avoid passing an empty string to `next/link` `href` prop.

## 0.1.1

### Patch Changes

- fb7cae9: Fix issue where Form component built output wasn't a proper ES module resulting in an issue with code-splitting and component registration.

## 0.1.0

⚠️ BREAKING CHANGE ⚠️

Our new Next.js plugin is available at `@makeswift/runtime/next/plugin`. It enables code-splitting
via `next/dynamic` and also removes the need to manually configure `next/image` domains.

All builtin components now use `next/dynamic` so make sure to configure the Makeswift Next.js plugin
when upgrading to `0.1.0`. You can read more about code-splitting on our
[docs](https://www.makeswift.com/docs/guides/code-splitting).

### How to upgrade

Make the following changes to your Next.js config file:

```diff
+ const withMakeswift = require('@makeswift/runtime/next/plugin')()

  /** @type {import('next').NextConfig} */
  const nextConfig = {
    reactStrictMode: true,
-   images: {
-     domains: ['s.mkswft.com'],
-   },
  }

- module.exports = nextConfig
+ module.exports = withMakeswift(nextConfig)
```

### Minor Changes

- b6fecc0: Add code-splitting to all builtin components.
- 32129c0: Add @makeswift/next-plugin to @makeswift/runtime.

  Our new Next.js plugin is available at `@makeswift/runtime/next/plugin`. It enables code-splitting
  via `next/dynamic` and also removes the need to manually configure `next/image` domains.

  ```js
  const withMakeswift = require("@makeswift/runtime/next/plugin")();

  /**
   * @type {import('next').NextConfig}
   */
  const nextConfig = {
    /* config options here */
  };

  module.exports = withMakeswift(nextConfig);
  ```

### Patch Changes

- 28eb919: Fix text selection is preserved even after we change the focus to other text.
- Updated dependencies [0e26971]
  - @makeswift/next-plugin@0.1.0

## 0.0.22

### Patch Changes

- 9914800: Check for potentially missing typography values when prefetching page data using introspection.

## 0.0.21

### Patch Changes

- f2f90a8: Add new format for Image Control: `WithDimensions`. Now you can pass `WithDimensions` format to Image Control's config. This will make the prop of the Image control have dimensions of the image. See the documentation for further details.

## 0.0.20

### Patch Changes

- 44afd95: Fix error on introspection function when there's a null on Typography value.
- a8f037e: Add Discord icon to Social Links component.

## 0.0.19

### Patch Changes

- d4f61e6: Fix regression introduced in 0.0.18 where link wasn't working on Image component.

## 0.0.18

### Patch Changes

- b9dc1ee: Add batching to ApolloClient.
- c57fb67: Use introspection for SSR. This would solve the issues that were happening when using next/image or useRouter.
- 6aca0b1: Filter props out of HTML attributes
- 1683722: Fix useLayoutEffect SSR warning.

## 0.0.17

### Patch Changes

- c85b202: Recursively serialize Shape control.
- 60d22a3: Add Combobox control.

## 0.0.16

### Patch Changes

- 7611533: Revert "fix: fix Document component"

  This reverts commit 2c2e7e231d1127d4262bd9cb26164d3df85036ba.

- 6201155: Revert "fix: revert Document fix"

  This reverts commit 41a70cd4e0684a9f6e26c66b6495e456417a9ec7.

- 3afd933: Revert "fix: SSR for `next/image` and Next.js router"

  This reverts commit 394afc19f2c4b20e992ed3058aa386c1d3d22301.

## 0.0.15

### Patch Changes

- 0135bd1: Fix font family isn’t being applied to dropdown links in nav component
- 41a70cd: Revert Document SSR fix.

## 0.0.14

### Patch Changes

- 2c2e7e2: Fix Document component.

## 0.0.13

### Patch Changes

- 6dd8bfb: Fix FOUC when using Style control.
- 394afc1: Fix SSR issues with `next/image` and Next.js' router.

## 0.0.12

### Patch Changes

- 4ebe3dc: Fix snippets not updated immediately after changes
- aa558b3: Fix snippets invoked twice
- 936ab95: Fix scrolling doesn't work in content mode when hovering over a text block
- 392227e: Fix font not applied when added to site

## 0.0.11

### Patch Changes

- 3f140f5: Change Shape control formated value property sort order.
- e815641: Recursively serialize List control. This fixes an issue where nested types in a List control would not be serialized.
- eefeec7: Avoid calling `includes` on non-string value when suppressing React warnings.
- dd97bce: Fix Form button alignment prop not being applied
- e703d17: Remove label from Shape control.

## 0.0.10

### Patch Changes

- 84c1324: Handle ESC key to change from content mode to build mode.
- 2d3dab2: Fix if you have text selection in the builder, clicking on any of the text panel will remove the text selection bug.
- bb78979: Fix overlay for nested global components are showing the wrong selection, making you unable to edit.

## 0.0.9

The last release, `0.0.8` didn't properly fix the `useInsertionEffect` issue. This time it's for real, though!

### Patch Changes

- f8b5b96: Fix (again) the opt-in to `useInsertionEffect`, making sure that transpilers will not attempt to inline the import specifier.

## 0.0.8

### Patch Changes

- a4006a7: Fix transpilation issue that caused `useInsertionEffect` to be referenced directly in import specifiers.

## 0.0.7

### Patch Changes

- d1dd2fa: Add new `Number` control.
- 0b64822: Add new `Select` control.
- 053e1cd: Improve inferred TypeScript types when registering a component.
- 252fece: Add new `Image` control.
- c76d470: Add new `TextArea` control.
- ab35043: Add new `Checkbox` control.
- 471766b: Add new `Color` control.
- b860dde: Add new `TextInput` control.
- 1e93d48: Add new `List` and `Shape` controls.

## 0.0.6

### Patch Changes

- 85c08d0: Hide scrollbar in builder mode but not in preview.
- d06a708: Apply gutter to navigation logo
- f27521f: Fix Text in preview mode being editable.
- b467150: Fix social icons not sized correctly.
- 0cb56d9: Fix bug where editing global element with Text as the root element isn't working.

## 0.0.5

### Patch Changes

- e14fac2: Opt in to `useInsertionEffect` with Style control.
- a8272e8: Fix Width control mapping so that it uses `maxWidth` instead of `width`.
- 6b36df9: Suppress React warning when passing ref to function component.
- c410d49: Revert change that used `react-is` to detect when to forward ref.

  Unfortunately using `react-is` won't work since `isForwardRef` doesn't give the correct result is the component uses `React.memo`, `React.lazy`, or similar variants. Also, `react-is` would need to be a peer dependency, increasing the integration burden.

## 0.0.4

### Patch Changes

- 82f6afc: Suppress findDOMNode warning.
- a1c8c6a: Fix issue with Navigation builtin component and using colors.
- 5756f33: Use react-is to determine when to forward ref.
- a87afe0: Automatically find DOM nodes if registered component doesn't forward the ref.

  This functionality relies on [`findDOMNode`](https://reactjs.org/docs/react-dom.html#finddomnode), which has been deprecated in `StrictMode`. This means that in `StrictMode` users will see a warning. Moreover, since we're passing the `ref` prop to registered components regardless, if the ref isn't forwarded, users will see a warning from React during development prompting them to forward the ref.

## 0.0.3

### Patch Changes

- 265739f: Upgrade Styled Components to latest version. The old version was causing React to log a hook warning whenever a styled component was defined.
- 302e3e7: Add React 18 to peer dependencies.

## 0.0.2

### Patch Changes

- fc7b4f8: Fix Text selection bug not being send to builder

## 0.0.1

### Patch Changes

- 3c5fb6b: Add `Style` control

  The `Style` control can be used to control CSS properties such as width, margin, padding, border, and border-radius.

  For example:

  ```tsx
  import { ReactRuntime } from "@makeswift/runtime/react";
  import { Style } from "@makeswift/runtime/controls";

  ReactRuntime.registerComponent(HelloWorld, {
    type: "hello-world",
    label: "Hello, world!",
    props: {
      className: Style(),
    },
  });

  const HelloWorld = forwardRef(function HelloWorld(props, ref) {
    return (
      <p {...props} ref={ref}>
        Hello, world!
      </p>
    );
  });
  ```

  By default `Style` is configured to provide width and margin overlays and panels. This can be overwritten with the `properties` configuration option.

  For example:

  ```diff
   import { ReactRuntime } from '@makeswift/runtime/react'
   import { Style } from '@makeswift/runtime/controls'

   ReactRuntime.registerComponent(HelloWorld, {
     type: 'hello-world',
     label: 'Hello, world!',
     props: {
  -    className: Style(),
  +    className: Style({
  +      properties: [Style.Width, Style.Margin, Style.Padding],
  +    }),
     }
   })
  ```

  You can also enable _all_ suppored properties by using the special `Style.All` preset.

  For example:

  ```diff
   import { ReactRuntime } from '@makeswift/runtime/react'
   import { Style } from '@makeswift/runtime/controls'

   ReactRuntime.registerComponent(HelloWorld, {
     type: 'hello-world',
     label: 'Hello, world!',
     props: {
  -    className: Style({
  -      properties: [Style.Width, Style.Margin, Style.Padding],
  -    }),
  +    className: Style({ properties: Style.All }),
     }
   })
  ```

  Read more about the `Style` control in our [API Reference](https://makeswift.notion.site/API-reference-for-Code-Components-74b567b592de4b0e8d6070f5af45a748).<|MERGE_RESOLUTION|>--- conflicted
+++ resolved
@@ -1,10 +1,6 @@
 # @makeswift/runtime
 
-<<<<<<< HEAD
-## 0.21.0-canary.2
-=======
 ## 0.21.0
->>>>>>> 47262793
 
 ### Minor Changes
 
@@ -21,24 +17,10 @@
   + export { Document as default } from '@makeswift/runtime/next/document'
   ```
 
-<<<<<<< HEAD
-## 0.20.6-canary.1
-
-### Patch Changes
-
-- 9e4298a: fix(pages router): links from a localized page to base pages don't work
-
-## 0.20.6-canary.0
-
-### Patch Changes
-
-- 4203ec3: Validate registered component types at runtime
-=======
 ### Patch Changes
 
 - 4203ec3: Validate registered component types at runtime
 - 9e4298a: fix(pages router): links from a localized page to base pages don't work
->>>>>>> 47262793
 
 ## 0.20.5
 
