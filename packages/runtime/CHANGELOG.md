# @makeswift/runtime

<<<<<<< HEAD
## 0.24.8-canary.2
=======
## 0.24.8
>>>>>>> 1fa96566

### Patch Changes

- a7d459d: Add optional description prop for `MakeswiftComponent`.
- f8f5d9a: Add support for optional descriptions when creating controls.
- 36c813c: Add support for optional descriptions when registering components with runtime.
<<<<<<< HEAD
- Updated dependencies [a7d459d]
- Updated dependencies [f8f5d9a]
  - @makeswift/controls@0.1.12-canary.0
  - @makeswift/prop-controllers@0.4.5-canary.0

## 0.24.8-canary.1

### Patch Changes

- 2eaa492: test: fix MSW warnings about redundant usage of query parameters

## 0.24.8-canary.0

### Patch Changes

- 15e13a6: Update API handler to correctly support preflight `OPTIONS` requests for app router hosts
=======
- 2eaa492: test: fix MSW warnings about redundant usage of query parameters
- 15e13a6: Update API handler to correctly support preflight `OPTIONS` requests for app router hosts
- Updated dependencies [a7d459d]
- Updated dependencies [f8f5d9a]
  - @makeswift/controls@0.1.12
  - @makeswift/prop-controllers@0.4.5
>>>>>>> 1fa96566

## 0.24.7

### Patch Changes

- 48d6537: Update unstructured introspection to handle node IDs with colons in their values
- d2c7c57: feat: framework-independent `MakeswiftClient` implementation
- 2826416: Render Open Graph and Twitter meta tags for page title in `<Page />` component
- Updated dependencies [ddb1450]
  - @makeswift/controls@0.1.11
  - @makeswift/prop-controllers@0.4.4

## 0.24.6

### Patch Changes

- c47f0cb: Surround all elements with an error boundary to prevent rendering errors from causing page-wide failures.
- Updated dependencies [f8720ba]
  - @makeswift/controls@0.1.10
  - @makeswift/prop-controllers@0.4.3

## 0.24.5

### Patch Changes

- 7c74882: fix: `<script>` tag error in the console when a site is loaded in the builder

## 0.24.4

### Patch Changes

- 7fd272b: fix: Box background videos do not play correctly in iOS
- f33c4d7: Add support for removing resources while copying control/prop-controller data with a replacement context
- 97ef1e9: fix: `Invalid URL` error on attempt to open a reverse-proxied site in the builder
- Updated dependencies [f33c4d7]
  - @makeswift/prop-controllers@0.4.2
  - @makeswift/controls@0.1.9

## 0.24.3

### Patch Changes

- Updated dependencies [461fe75]
  - @makeswift/next-plugin@0.4.1

## 0.24.2

### Patch Changes

- f6de5e9: fix: Pages Router regression, localized pages redirect to the base locale in the builder
- 1e3bf16: Add helper function for introspecting without utilizing controls

## 0.24.1

### Patch Changes

- e151a7d: Add `enableCssReset` prop to `RootStyleRegistry` (default `true`). Set it to `false` when using a `@layer`-based CSS framework such as Tailwind v4.

## 0.24.0

### Minor Changes

- 8241d49: feat: sets draft cookies directly on the client instead of proxying. Includes a new toolbar for exiting draft state outside of the builder. Removes all previous proxying related rewrites and endpoints.
- 0e512b2: BREAKING: Upgrading to this runtime version will opt your site into the new localized pages behavior, both in the builder and on the live site.

  Localized pages are no longer silently created when navigated to in the builder. Instead, they now automatically fall back to the base locale by default. To create a localized page, users must take explicit action in the builder.

  Localized pages that are explicitly marked as Offline will remain offline.

  You can disable fallback behavior on a per-page basis by passing `allowLocaleFallback: false` to the `client.getPageSnapshot` call:

  ```typescript
  const snapshot = await client.getPageSnapshot(path, {
    siteVersion: await getSiteVersion(),
    locale,
    allowLocaleFallback: false,
  });
  ```

- 6ba02bb: BREAKING: Removes the `DraftModeScript` and `PreviewModeScript` from the runtime. These components are no longer needed for integrating a site with Makeswift, and can be safely removed from any existing code.

  If you're using App Router, you can remove the import and use of `DraftModeScript` from your layouts:

  ```diff src/app/layout.tsx
  import { draftMode } from "next/headers";
  - import { DraftModeScript } from "@makeswift/runtime/next/server";
  import { MakeswiftProvider } from "@/makeswift/provider";
  import "@/makeswift/components";

  export default async function RootLayout({
    children,
  }: Readonly<{
    children: React.ReactNode;
  }>) {
    return (
      <html lang="en">
  -      <head>
  -         <DraftModeScript />
  -       </head>
        <body>
          <MakeswiftProvider previewMode={(await draftMode()).isEnabled}>
            {children}
          </MakeswiftProvider>
        </body>
      </html>
    );
  }
  ```

  If you're using Pages Router, can you remove the import and use of `PreviewModeScript` from your documents:

  ```diff src/pages/_document.tsx
  import { Html, Head, Main, NextScript } from "next/document";
  - import { PreviewModeScript } from "@makeswift/runtime/next";
  import { Document } from "@makeswift/runtime/next/document";

  export default class MyDocument extends Document {
    render() {
      return (
        <Html>
          <Head>
  -          <PreviewModeScript isPreview={this.props.__NEXT_DATA__.isPreview} />
          </Head>
          <body>
            <Main />
            <NextScript />
          </body>
        </Html>
      );
    }
  }
  ```

  If your Makeswift site is [deployed with Docker](/developer/guides/deploying/docker), the `MAKESWIFT_DRAFT_MODE_PROXY_FORCE_HTTP` environment variable is no longer used. You can safely remove it from your Docker build.

### Patch Changes

- a645d1e: chore: remove experimental APIs for middleware request patching
- bc0a2bf: chore: pass app origin as named param in builder connection hooks
- e169955: feat: reinstate experimental middleware utility function for detecting draft requests from the builder, but updated to handle requests where draft related cookies are directly attached.
- Updated dependencies [8241d49]
  - @makeswift/next-plugin@0.4.0

## 0.23.14

### Patch Changes

- fix: Box background videos do not play correctly in iOS

## 0.23.13

### Patch Changes

- 7934bce: fix: remove transitive `revalidateTag` import in the Makeswift client; resolves Next.js 15.3.1 error on attempt to render a page.

## 0.23.12

### Patch Changes

- 9b78c7e: feat: add `onPublish` callback to `MakeswiftApiHandler`
- 8f99513: chore: refactor use-register-document
- dababda: chore: improve error messages/logging for experimental draft request creation utilities
- 0db5a33: chore: improve error messages/logging in Makeswift client
- c6459b2: feat: support additional locales for Pages Router hosts
- c6db2c8: Fixes prop controller creation for documents that are registered after the initial builder connection is established.

## 0.23.11

### Patch Changes

- 546868b: Fixes a prop editing performance regression introduced in `v0.23.0`.

## 0.23.10

### Patch Changes

- 79a6e22: fix: change the default Emotion cache key from `css` to `mswft` to reduce the risk of conflicts with the host's code; allow overriding the key by passing the `cacheKey` prop to `<RootStyleRegistry />`. Resolves https://github.com/makeswift/makeswift/issues/964.

## 0.23.9

### Patch Changes

- 5db0d31: fix: resolve issue with `Link` prop controller not updating when changed

## 0.23.8

### Patch Changes

- be88d52: feat: introduces experimental APIs for replacing the proxy rewrite endpoint with middleware
- de7f271: refactor: reconfigure `MakeswiftAPIHandler` endpoints to not rely on Next.js's draft mode, and instead request resource versions using an explicit header

## 0.23.7

### Patch Changes

- 3cf4d7f: fix: on empty path operations, don't show error messages and properly cleanup removed elements.
- 95c7c21: fix: trigger resolution whenever a prop changes, resolving an issue where resources may not appear when a prop changes.

## 0.23.6

### Patch Changes

- 0988af6: chore: move the rest of breakpoint algorithms to the `@makeswift/controls` package
- 9f079f6: Fix cache data mismatch that causes resources to be fetched on the client side when the default locale is passed to `getPageSnapshot`.
- Updated dependencies [0988af6]
  - @makeswift/controls@0.1.8
  - @makeswift/prop-controllers@0.4.1

## 0.23.5

### Patch Changes

- 8bcba31: fix: ensure host API client cache is hydrated on render, ahead of prop resolution

## 0.23.4

### Patch Changes

- f641355: fix: don't pass `locale` prop to `NextLink` when running under App Router
- 698f2ee: fix: console warnings from the `Video` component
- 72b3c98: fix: missing padding, arrow hover styles on `Carousel` when running under the App Router
- db87b52: fix: `FORCE_HTTP` -> `MAKESWIFT_DRAFT_MODE_PROXY_FORCE_HTTP`

## 0.23.3

### Patch Changes

- a561c76: fix: "lost" edits to slots/embedded components with slashes in their IDs
- e21267f: chore: log missing components' types
- 19517d8: feat(runtime): introduce `metadata` prop on `Page` component to allow selectively rendering head tags with data from Makeswift

## 0.23.2

### Patch Changes

- 6a92c99: fix: missing styles in server-rendered HTML
- 68922c3: feat(runtime): Use headers to create proxied url, add FORCE_HTTP env variable to force http protocol

## 0.23.1

### Patch Changes

- 5882618: fix: "attempted import" errors on registering components in server-side code

## 0.23.0

### Minor Changes

- 89b601b: BREAKING: require passing a runtime instance to the `Makeswift` client/`MakeswiftApiHandler`, remove static `ReactRuntime` methods deprecated in [runtime@0.8.7](https://github.com/makeswift/makeswift/releases/tag/%40makeswift%2Fruntime%400.8.7) release
- 8affcb2: This release introduces support for editable page regions through the new page regions API, which includes two built-in React components, `<Slot>` and `<MakeswiftComponent>`, along with a corresponding Makeswift client method, `getComponentSnapshot`. Check out our new [`editable-regions` example](https://github.com/makeswift/makeswift/tree/main/examples/editable-regions) to learn how to combine these APIs to create a set of dynamic pages with a visually editable header, footer, and a slot for the main content.
- 691be81: fix: correct typo in introspection method: `getResponsiveColorPropControllerDataSawtchIds` -> `getResponsiveColorPropControllerDataSwatchIds`
- 12b0123: BREAKING: API changes to support multi-document pages, lays the foundation for enabling multiple editable regions within a single page.

  The `ReactRuntimeProvider` component now accepts two new props: `previewMode` and `locale`. The `previewMode` prop is mandatory in all cases, while the `locale` prop is required if your site supports more than one locale. Check out our updated [App Router](https://github.com/makeswift/makeswift/tree/main/examples/basic-typescript) and [Pages Router](https://github.com/makeswift/makeswift/tree/main/examples/basic-typescript-pages) examples to learn how to provide these props in both setups.

- caaabb7: Update `getComponentSnapshot` to perform locale fallback

### Patch Changes

- e9f5f60: fix: not found localized global components saved as `null` (previouly saved "not found" payload)
- 5f32bd4: Add fallback prop to MakeswiftComponent, restructure element data rendering primitives.
- 0e503bb: New `Group` control:

  ### New `Group` control

  We are introducing a new control called `Group`, designed to be a more versatile replacement for the `Shape` control, which has been deprecated and will be removed in a future release.

  The `Group` control offers an improved visual hierarchy for grouped controls when rendered in the Makeswift builder, along with new options for specifying the group label and preferred layout.

  The `Group` control options are:

  - `label?: string = "Group"`

    - The label for the group panel in the Makeswift builder. Defaults to `"Group"`.

  - `preferredLayout?: Group.Layout.Inline | Group.Layout.Popover = Group.Layout.Popover`

    - The preferred layout for the group in the Makeswift builder. Note that the builder may override this preference to optimize the user experience. Possible values include:

      - `Group.Layout.Inline`: Renders the group properties within the parent panel, visually grouping them to reflect the hierarchy. This is the default if no explicit value is provided.
      - `Group.Layout.Popover`: Renders the group properties in a standalone popover panel.

  - `props: Record<string, ControlDefinition>`

    - An object record defining the controls being grouped. This can include any of the Makeswift controls, including other groups. For example:

    ```typescript
    Group({
      props: {
        text: Color({ label: "Text" }),
        background: Color({ label: "Background" }),
        dismissable: Checkbox({ label: "Can be dismissed?" }),
      },
    });
    ```

  For full documentation, visit the [`Group` control reference page](https://docs.makeswift.com/developer/reference/controls/group).

- 0446cd7: Adds a new `Slot` component with optional fallback to enable showing/hiding builder-editable regions.
- d50b3cd: feat: add optional locale scope to the API resources state
- be2d8da: fix: patched fetch in the builder to preserve existing request headers
- 9c4973a: test: add global elements rendering tests
- 2a01040: debug: configure Redux Devtools logging for all `runtime` stores
- 1ad6d2a: Prevent default styles from overriding resolved props styles based on injection
  order. Default styles are now conditionally applied if resolved styles are not
  provided.
- 8d9a47b: New `Font` control:

  ### New `Font` control

  We now have a `Font` control. This control let's you select a `fontFamily`, `fontStyle`, and `fontWeight`.
  The values available are sourced from our Google Fonts integration within Makeswift and from the variants you pass to `getFonts` in your [`MakeswiftApiHandler`](https://docs.makeswift.com/developer/reference/makeswift-api-handler).

  Available params for the Font control include:

  - `label?: string`
    - Text for the panel label in the Makeswift builder.
  - `variant?: boolean = true`
    - Config for whether `fontStyle` and `fontWeight` are included in the final value. Defaults to `true`.
      This value changes what panel inputs are shown in the Makeswift builder, and changes the type of `defaultValue`.
  - `defaultValue?: variant extends false ? { fontFamily: string } : { fontFamily: string, fontStyle: 'normal' | 'italic', fontWeight: 100 | 200 | 300 | 400 | 500 | 600 | 700 | 800 | 900 }`
    - The default value passed to your component when no value is available. Without `defaultValue` the data passed to your component is optional.

  ### Example Usage

  This example will explain how to use the `Font` control for a font whose `fontFamily` is stored within a CSS variable.

  #### Root layout

  We need to import a font within our root layout. In this example I am using `next/font`.

  ```tsx
  import { Grenze_Gotisch, Grenze } from "next/font/google";

  import "@/app/global.css";
  import "@/makeswift/components";

  const GrenzeGotischFont = Grenze_Gotisch({
    subsets: ["latin"],
    weight: ["400", "500", "700", "900"],
    variable: "--font-grenze-gotisch",
  });

  export default async function RootLayout() {
    return <html className={GrenzeGotischFont.variable}>{/* ... */}</html>;
  }
  ```

  #### Makeswift route handler

  Then we need to add this font within our Makeswift route handler `getFonts` option in `./src/app/api/makeswift/[...makeswift]/route.ts`.

  ```ts
  import { MAKESWIFT_SITE_API_KEY } from "@/makeswift/env";
  import { MakeswiftApiHandler } from "@makeswift/runtime/next/server";

  const handler = MakeswiftApiHandler(MAKESWIFT_SITE_API_KEY, {
    getFonts() {
      return [
        {
          family: "var(--font-grenze-gotisch)",
          label: "Grenze Gotisch",
          variants: [
            {
              weight: "400",
              style: "normal",
            },
            {
              weight: "500",
              style: "normal",
            },
            {
              weight: "700",
              style: "normal",
            },
            {
              weight: "900",
              style: "normal",
            },
          ],
        },
      ];
    },
  });

  export { handler as GET, handler as POST };
  ```

  #### Component:

  Now we can create a component that specifies font attributes.

  ```tsx
  import { Ref, forwardRef } from 'react'

  type Props = {
    className?: string
    font: {
      fontFamily: string
      fontStyle: string
      fontWeight: number
    }
    text?: string
  }

  export const MyComponent = forwardRef(function MyComponent(
    {
      className,
      font
      text,
    }: Props,
    ref: Ref<HTMLDivElement>,
  ) {
    return (
      <div
        className={className}
        ref={ref}
        style={{ ...font }}
      >
        {text ?? 'My Component'}
      </div>
    )
  })

  export default MyComponent
  ```

  #### Component registration:

  And finally we can register our component with Makeswift.
  Note since our component's `font` prop isn't optional we must pass a `defaultValue`

  ```tsx
  import { runtime } from "@/makeswift/runtime";
  import { lazy } from "react";

  import { Style, Font, TextInput } from "@makeswift/runtime/controls";

  runtime.registerComponent(
    lazy(() => import("./my-component")),
    {
      type: "Font Control Demo",
      label: "My Component",
      props: {
        className: Style(),
        font: Font({
          defaultValue: {
            fontFamily: "var(--font-grenze-gotisch)",
            fontStyle: "normal",
            fontWeight: 700,
          },
        }),
        text: TextInput(),
      },
    },
  );
  ```

  Now you can visually control fonts outside of `RichText`.

- d024f09: Adds revalidation support for `<MakeswiftComponent />` on App Router.
- Updated dependencies [5051cc0]
- Updated dependencies [0e503bb]
- Updated dependencies [691be81]
- Updated dependencies [8d9a47b]
  - @makeswift/next-plugin@0.3.1
  - @makeswift/controls@0.1.7
  - @makeswift/prop-controllers@0.4.0

## 0.22.3

### Patch Changes

- 307fc29: fix: fallback to default value when individual prop resolution fails

## 0.22.2

### Patch Changes

- 112463b: fix: update `@types/{react,react-dom}` peer deps to 19.0.0
- 2e72dad: Fallback to default value for prop if prop resolution fails

## 0.22.1

### Patch Changes

- 3a32698: fix(runtime): more efficient element lookup, fixes a performance regression introduced in 0.22.0

## 0.22.0

### Minor Changes

- 11ae3c2: refactor: rewrite element tree rendering using "unified" controls interface

  ## Breaking Changes

  ### `ReactNode[]` props

  Previously, registered components that accepted a list of `ReactNode`s, like the `Slots` component below, could render the list by simply interpolating its value in JSX:

  ```typescript
  export const Slots = forwardRef(function Slots(
    { slots }: { slots: ReactNode[] },
    ref: Ref<HTMLDivElement>,
  ) {
    return (
      <div ref={ref}>{slots}</div>
      //             ^^^^^^^
    )
  })

  runtime.registerComponent(Slots, {
    type: '@acme/list-of-slots',
    label: 'Slots',
    props: {
      slots: List({ label: 'Slots', type: Slot() }),
    },
  })
  ```

  This worked because the `slots` value was never actually passed as a _list_ of `ReactNode`s. Instead, it was passed as a single `ReactNode` representing an internal component rendering the list as a recursive [cons](https://en.wikipedia.org/wiki/Cons)-like structure.

  If you have registered components that expect a list of `ReactNode`s and rely on this undocumented behavior, you must update your code to wrap each node in a `React.Fragment` with a corresponding key:

  ```diff
  export const Slots = forwardRef(function Slots(
    { slots }: { slots: ReactNode[] },
    ref: Ref<HTMLDivElement>,
  ) {
    return (
  -    <div ref={ref}>{slots}</div>
  +    <div ref={ref}>{slots.map((slot, i) => (<Fragment key={i}>{slot}</Fragment>))}</div>
    )
  })
  ```

- Updated dependencies [11ae3c2]
  - @makeswift/controls@0.1.6
  - @makeswift/prop-controllers@0.3.7

## 0.21.3

### Patch Changes

- bdfdfcf: fix: "attempted import" errors on registering component in server-side code

## 0.21.2

### Patch Changes

- Updated dependencies [da076ce]
  - @makeswift/controls@0.1.5
  - @makeswift/prop-controllers@0.3.6

## 0.21.1

### Patch Changes

- 4726279: fix: `registerComponent` fails to correctly deduce resolved value type in some cases

## 0.21.0

### Minor Changes

- 92cb216: Next.js 15 / React 19 RC support

  ## Breaking Changes

  ### Pages Router's custom `Document`

  The Makeswift custom `Document` export has been moved from `@makeswift/runtime/next` to `@makeswift/runtime/next/document`. To migrate, adjust the custom `Document` import in `src/pages/_document.ts` as follows:

  ```diff
  - export { Document as default } from '@makeswift/runtime/next'
  + export { Document as default } from '@makeswift/runtime/next/document'
  ```

### Patch Changes

- 4203ec3: Validate registered component types at runtime
- 9e4298a: fix(pages router): links from a localized page to base pages don't work

## 0.20.5

### Patch Changes

- Updated dependencies [e2eb5d6]
  - @makeswift/controls@0.1.4
  - @makeswift/prop-controllers@0.3.5

## 0.20.4

### Patch Changes

- dfa5c65: refactor: move legacy descriptor prop rendering into its own file
- 1081caa: refactor: move basic controls' value resolution to the new `resolveValue` method
- ec65529: Performs runtime verification of incoming data during control deserialization.
  Also adds new fields to the `deserializeControls` error callback.
- 4d82ccd: refactor: move `is`, `deepEqual` and `shallowEqual` predicates to the `@makeswift/controls` package
- Updated dependencies [1081caa]
- Updated dependencies [4d82ccd]
  - @makeswift/controls@0.1.3
  - @makeswift/prop-controllers@0.3.4

## 0.20.3

### Patch Changes

- b42d767: Only forward a ref if the component supports it, with the exception of lazy components, which continue to receive a ref unconditionally.

## 0.20.2

### Patch Changes

- be118e6: fixes `Shape` introspection and copying to properly handle non-existent/orphaned props.
- Updated dependencies [be118e6]
  - @makeswift/controls@0.1.2
  - @makeswift/prop-controllers@0.3.3

## 0.20.1

### Patch Changes

- 6bb81f0: `deserializeControls` now handles deserialization issues more gracefully:
  the function attempts to deserialize all of the controls, reporting
  deserialization errors through an optional error callback.
- 97b2222: Relax `Select` options schema to allow values that can be coerced to a string.
- Updated dependencies [5cfd1af]
  - @makeswift/controls@0.1.1
  - @makeswift/prop-controllers@0.3.2

## 0.20.0

### Minor Changes

- 30a7c9b: This change updates the runtime to use the latest version of
  `@makeswift/controls`. As part of this update, this package is no longer
  exposing internal data types and functions associated with our controls.

  ## BREAKING:

  1. Attempting to create a control with arbitrary configuration options will
     now result in a TypeScript compilation error:

     ```typescript
     import { Number } from "@makeswift/runtime/controls";

     const num = Number({ foo: "bar" }); // error, `foo` is not a valid `Number` param
     ```

     Prior to this version, the arbitrary options were silently ignored.

  2. The `Select` control now requires `options` to be a readonly array with at
     least one entry. If you are not defining your options inline, you may need
     to declare the options `as const`.

     ```typescript
     import { Select } from "@makeswift/runtime/controls";

     const sel = Select({
       label: "Select",
       options: [], // error, non-empty array is required
     });
     ```

     Previously, the `options` array was allowed to be empty.

  3. In addition to stricter compile-time checks, control definitions are now
     validated at runtime when you load your site in the Makeswift builder.
     Previously, if you were using vanilla JavaScript, you might have been
     able to pass invalid or unsupported options to controls without
     encountering an error. Now, such issues will trigger an error entry in the
     browser console, and the related control panel will not appear.

### Patch Changes

- Updated dependencies [30a7c9b]
- Updated dependencies [30a7c9b]
  - @makeswift/controls@0.1.0
  - @makeswift/prop-controllers@0.3.1

## 0.19.4

### Patch Changes

- 4050164: Fix issue where Makeswift integrations with Pages Router wouldn't load in the builder when deployed on Vercel.
- 5b3d400: Send the `REGISTER_BUILDER_DOCUMENT` event during `initialize()`. This is used to inform the builder which document or element tree to subscribe to.

## 0.19.3

### Patch Changes

- 1e9e820: Fix the scaling issue with social link icons when using the small or large variant.

## 0.19.2

### Patch Changes

- d51a2b0: Fix border color not loaded properly when using the Style control.
- d82dd59: Adds rendering tests for the checkbox control

## 0.19.1

### Patch Changes

- 1ec894f: Fixes an invalid `"publishedAt"` sort option for `getPages`, which results in a
  400 exception. Replaces this sort option with `"description"`.

## 0.19.0

### Minor Changes

- 75cf3fd: BREAKING: The latest upgrade to the Makeswift client `getPages` method
  introduces sorting, path filtering, and pagination. This method was not
  previously paginated - in order to get all your pages, you may now use our
  `toArray` pagination helper method, which will automatically paginate through
  all results and aggregate them into an array:

  ```tsx
  import { client } from "@/makeswift/client";
  import { MakeswiftPage } from "@makeswift/runtime/next";

  async function getAllPages(): Promise<MakeswiftPage[]> {
    return await client.getPages().toArray();
  }
  ```

  `getPages` now returns an instance of `IterablePaginationResult`, a decorated
  async iterator which includes methods `.map` and `.filter`, in addition to
  `.toArray`, mentioned above.

  This change also deprecates the client `getSitemap` method, with the
  recommendation that sitemaps should now be generated using data returned from
  `getPages`. Note that the deprecation of `getSitemap` now involves the host
  being responsible for the construction of page paths in the sitemap (either with
  domain or path based localization). Below is an example that uses path-based
  localization with the `next-sitemap` library:

  ```tsx pages/sitemap.xml.tsx
  import { getServerSideSitemapLegacy } from "next-sitemap";
  import { MakeswiftPage } from "@makeswift/runtime/next";
  import { client } from "@makeswift/client";

  const DOMAIN = "https://example.com";
  const DEFAULT_PRIORITY = 0.75;
  const DEFAULT_FREQUENCY = "hourly";

  function pageToSitemapItem(page: MakeswiftPage) {
    const pageUrl = new URL(page.path, DOMAIN);
    return {
      loc: pageUrl.href,
      lastmod: page.createdAt,
      changefreq: page.sitemapFrequency ?? DEFAULT_FREQUENCY,
      priority: page.sitemapPriority ?? DEFAULT_PRIORITY,
      alternateRefs: page.localizedVariants.map((variant) => {
        const localizedPath = `/${variant.locale}/${variant.path}`;
        const localizedPageUrl = new URL(localizedPath, DOMAIN);
        return {
          hreflang: variant.locale,
          href: localizedPageUrl.href,
        };
      }),
    };
  }

  export async function getServerSideProps(context) {
    const sitemap = client
      .getPages()
      .filter((page) => !page.excludedFromSearch)
      .map((page) => pageToSitemapItem(page))
      .toArray();

    return getServerSideSitemapLegacy(context, sitemap);
  }

  export default function Sitemap() {}
  ```

  Here's another example for Next.js's App Router built-in support for sitemaps:

  ```ts app/sitemap.ts
  import { MetadataRoute } from "next";
  import { MakeswiftPage } from "@makeswift/runtime/dist/types/next";
  import { client } from "@/lib/makeswift/client";

  type NextSitemapItem = MetadataRoute.Sitemap[number];

  const DOMAIN = "https://example.com";
  const DEFAULT_PRIORITY = 0.75;
  const DEFAULT_FREQUENCY = "hourly";

  function pageToSitemapEntry(page: MakeswiftPage): NextSitemapItem {
    const pageUrl = new URL(page.path, DOMAIN);
    return {
      url: pageUrl.href,
      lastModified: page.createdAt,
      changeFrequency: page.sitemapFrequency ?? DEFAULT_FREQUENCY,
      priority: page.sitemapPriority ?? DEFAULT_PRIORITY,
    };
  }

  export default async function sitemap(): Promise<MetadataRoute.Sitemap> {
    return client
      .getPages()
      .filter((page) => !page.excludedFromSearch)
      .map((page) => pageToSitemapEntry(page))
      .toArray();
  }
  ```

  BREAKING: The exported `MakeswiftPage` type now includes several more data
  fields from the Makeswift page.

## 0.18.1

### Patch Changes

- 26b0262: Fix uncaught client exception on incomplete, protocol-only links

## 0.18.0

### Minor Changes

- b7a2a4c: Add data type to legacy `TextInput` prop controller and move it to `@makeswift/prop-controllers`.
- c65e6a8: Add data type to legacy `ResponsiveSelect` prop controller, move it to `@makeswift/prop-controllers`
- 8f019cd: Add data type to legacy `ResponsiveNumber` prop controller, move it to `@makeswift/prop-controllers`
- f32d402: Add data type to legacy `SocialLinks` prop controller and move it to `@makeswift/prop-controllers`.
- 7d05094: Add data type to legacy `ResponsiveOpacity` prop controller and move it to `@makeswift/prop-controllers`.

### Patch Changes

- 2ac496f: Add data type to legacy `ResponsiveIconRadioGroup` prop controller, move it to `@makeswift/prop-controllers`
- 28e07c3: Fix global component cannot be selected after it is blurred.
- f6fae30: Add a README
- 2b14406: Separate many controls into a @makeswift/controls package.
- 526f71e: Handle ResponsiveNumber prop data on component registration.
- f9f2c0c: fix: correctly render controls with versioned `ResponsiveSelect` data
- Updated dependencies [2ac496f]
- Updated dependencies [b7a2a4c]
- Updated dependencies [c65e6a8]
- Updated dependencies [8f019cd]
- Updated dependencies [2b14406]
- Updated dependencies [f32d402]
- Updated dependencies [7d05094]
  - @makeswift/prop-controllers@0.3.0
  - @makeswift/controls@0.0.1

## 0.17.1

### Patch Changes

- Updated dependencies [9a439d5]
  - @makeswift/prop-controllers@0.2.1

## 0.17.0

### Minor Changes

- f5c3617: Add data type to legacy `TableFormFields` prop controller and move it to `@makeswift/prop-controllers`.
- bb82576: Add data type to legacy `Image` prop controller and move it to `@makeswift/prop-controllers`.
- 860f92a: Add data type to legacy `Backgrounds` prop controller and move it to `@makeswift/prop-controllers`.
- 61d43cc: Add data type to legacy `Images` prop controller and move it to `@makeswift/prop-controllers`.
- 092784c: Add data type to legacy `ElementID` prop controller and move it to `@makeswift/prop-controllers`.
- 87e1665: Add data type to legacy `Grid` prop controller and move it to `@makeswift/prop-controllers`.
- 346b1f3: BREAKING CHANGE: Remove deprecated `RichText` PropControllers from `@makeswift/runtime/prop-controllers`.

  This breaking change only affects a minority of users who are upgrading from versions older than `0.0.7`.

  To migrate to the new version: update your components to use `RichText` from `@makeswift/runtime/controls` instead of `@makeswift/runtime/prop-controllers`.

  Example migration:

  ```diff
  - import { RichText } from '@makeswift/runtime/prop-controllers';
  + import { RichText } from '@makeswift/runtime/controls';
  ```

### Patch Changes

- 4b0d47c: Use correct copy method for ElementID.
- 4d38a0b: Fix v2 data values not properly transformed for `ResponsiveValue` option.
- Updated dependencies [f5c3617]
- Updated dependencies [bb82576]
- Updated dependencies [860f92a]
- Updated dependencies [61d43cc]
- Updated dependencies [092784c]
- Updated dependencies [87e1665]
- Updated dependencies [4b0d47c]
- Updated dependencies [4d38a0b]
  - @makeswift/prop-controllers@0.2.0

## 0.16.1

### Patch Changes

- a64a640: Use `turbo` in prepublishing step to automatically build dependencies as needed
- Updated dependencies [a64a640]
  - @makeswift/prop-controllers@0.1.1

## 0.16.0

### Minor Changes

- cf79dcb: Add data type to legacy `ResponsiveLength` prop controller and move it to `@makeswift/prop-controllers`.
- defb8d9: Next.js 14.2 compatibility fix: decouple `PreviewProvider`'s message channel setup from the middleware creation to make store initialization compatible with React's strict mode.
- 89a6d77: Add data type to legacy `BorderRadius` prop controller and move it to `@makeswift/prop-controllers`.
- 5bd9b5f: Add data type to legacy `Shadows` prop controller and move it to `@makeswift/prop-controllers`.
- 0a9a89c: Add data type to legacy `ResponsiveColor` prop controller and move it to `@makeswift/prop-controllers`.
- 4847f1b: Add data type to legacy `Checkbox` prop controller and move it to `@makeswift/prop-controllers`.
- 38f8798: Add data type to legacy `Border` prop controller and move it to `@makeswift/prop-controllers`.
- b5fe83a: Add data type to legacy `Date` prop controller and move it to `@makeswift/prop-controllers`.
- c37a850: Add data type to legacy `Number` prop controller and move it to `@makeswift/prop-controllers`.
- 56343d0: BREAKING CHANGE: Remove deprecated `List`, `Shape`, and `Typeahead` PropControllers from `@makeswift/runtime/prop-controllers`.

  This breaking change only affects a minority of users who are upgrading from versions older than `0.0.7`.

  To migrate to the new version: update your components to use `List`, `Shape`, and `Combobox` from `@makeswift/runtime/controls` instead of `@makeswift/runtime/prop-controllers`.

  Example migration:

  ```diff
  - import { List, Shape } from '@makeswift/runtime/prop-controllers';
  + import { List, Shape } from '@makeswift/runtime/controls';
  ```

- a909fa1: Use the `@makeswift/prop-controllers` package, and migrate `LinkPropController`.

### Patch Changes

- 24f76a8: Add data type to legacy `TextStyle` prop controller and move it to `@makeswift/prop-controllers`.
- 6bab3df: Add data type to legacy `GapY` prop controller and move it to `@makeswift/prop-controllers`.
- 9b61ad8: Add data type to legacy `NavigationLinks` prop controller and move it to `@makeswift/prop-controllers`.
- 045799d: Add data type to legacy `Width` prop controller and move it to `@makeswift/prop-controllers`.
- abf95d6: Add data type to legacy `Margin` prop controller and move it to `@makeswift/prop-controllers`.
- bc036af: Add data type to legacy `Font` prop controller and move it to `@makeswift/prop-controllers`.
- f377f89: Add data type to legacy `Table` prop controller and move it to `@makeswift/prop-controllers`.
- 66c8c6c: Fix "function components cannot be given refs" warning on the built-in `Text` component
- fe5c346: Add data type to legacy `GapX` prop controller and move it to `@makeswift/prop-controllers`.
- 6e48054: Add data type to legacy `Video` prop controller and move it to `@makeswift/prop-controllers`.
- f7fc53e: Add data type to legacy `Padding` prop controller and move it to `@makeswift/prop-controllers`.
- 612a40b: Resolve occasional `ERR_INVALID_ARG_TYPE` error when previewing a site built using Next.js Pages router.
- df976f6: Add data type to legacy `TextArea` prop controller and move it to `@makeswift/prop-controllers`.
- 2602000: Handle the new data type for `LinkPropController`.
- Updated dependencies [24f76a8]
- Updated dependencies [cf79dcb]
- Updated dependencies [6bab3df]
- Updated dependencies [89a6d77]
- Updated dependencies [9b61ad8]
- Updated dependencies [2602000]
- Updated dependencies [5bd9b5f]
- Updated dependencies [045799d]
- Updated dependencies [abf95d6]
- Updated dependencies [0a9a89c]
- Updated dependencies [4847f1b]
- Updated dependencies [38f8798]
- Updated dependencies [bc036af]
- Updated dependencies [b5fe83a]
- Updated dependencies [f377f89]
- Updated dependencies [c37a850]
- Updated dependencies [fe5c346]
- Updated dependencies [6e48054]
- Updated dependencies [a909fa1]
- Updated dependencies [f7fc53e]
- Updated dependencies [6b62ab6]
- Updated dependencies [df976f6]
  - @makeswift/prop-controllers@0.1.0

## 0.15.0

### Minor Changes

- 1b08b60: BREAKING: Remove `runtime` prop from `Page` component and introduce new `ReactRuntimeProvider` component.

  This change is an incremental step in adding App Router support to `@makeswift/runtime`.

  Remove the `runtime` prop from any occurrence of the `Page` component:

  ```diff tsx
  import { Page as MakeswiftPage } from '@makeswift/runtime/next'
  import { runtime } from '@/makeswift/runtime'

  export default function Page({ snapshot }: Props) {
  -  return <MakeswiftPage snapshot={snapshot} runtime={runtime} />
  +  return <MakeswiftPage snapshot={snapshot} />
  }
  ```

  Add `ReactRuntimeProvider` to your Next.js [Custom App](https://nextjs.org/docs/pages/building-your-application/routing/custom-app). If you don't have a Custom App, you'll need to add one.

  ```tsx
  import { runtime } from "@/makeswift/runtime";
  import { ReactRuntimeProvider } from "@makeswift/runtime/next";
  import type { AppProps } from "next/app";

  export default function App({ Component, pageProps }: AppProps) {
    return (
      <ReactRuntimeProvider runtime={runtime}>
        <Component {...pageProps} />
      </ReactRuntimeProvider>
    );
  }
  ```

- 39e160a: BREAKING: Drop support for Next.js versions lower than 13.4.0.

  We're moving our Preview Mode implementation to Draft Mode, which was added on Next.js v13.4.0.

- e5fbb9c: BREAKING: Remove client-side routing code.

  There should be no changes to consumers of the runtime as the builder should be the only consumer of this API. Because we are removing functionality, this warrants a breaking change.

- 3226974: BREAKING: Refactor `MakeswiftApiHandler` to support Next.js App Router Route Handlers.

  This change introduces function overloads for the `MakeswiftApiHandler` so that it can be used with the new signature of App Router Route Handlers. It currently implements compatibility for Preview Mode by using the new Draft Mode and storing data in a `x-makeswift-draft-mode-data` cookie. This can be read from App Router using the `getSiteVersion` function exported from `@makesiwft/runtime/next/server`.

  There shouldn't be any breaking API changes for Pages Router so there's no changes to upgrade.

  This is what a Makeswift page in App Router should now look like:

  ```ts
  import { client } from '@/makeswift/client'
  import '@/makeswift/components'
  import { getSiteVersion } from '@makeswift/runtime/next/server'
  import { notFound } from 'next/navigation'
  import { Page as MakeswiftPage } from '@makeswift/runtime/next'

  type ParsedUrlQuery = { path?: string[] }

  export async function generateStaticParams() {
    const pages = await client.getPages()

    return pages.map((page) => ({
      path: page.path.split('/').filter((segment) => segment !== ''),
    }))
  }

  export default async function Page({ params }: { params: ParsedUrlQuery }) {
    const path = '/' + (params?.path ?? []).join('/')
    const snapshot = await client.getPageSnapshot(path, {
      siteVersion: getSiteVersion(),
    })

    if (snapshot == null) return notFound()

    return <MakeswiftPage snapshot={snapshot} />
  }
  ```

- 7d314f3: BREAKING: Use `React.lazy` instead of `next/dynamic` for code-splitting.

  There's no API changes but this change is significant enough to warrant a minor version bump.

### Patch Changes

- 9e4113f: Upgrade Next.js (dev dependency) in `@makeswift/runtime`.
- 0ffe2be: Add support for snippets (including cleanup) for App Router.
- 96d5e9a: Introduces PageHead component to the base Makeswift Page. This component renders head tag data (link/title/meta) for pages in both app router and pages router. Currently does not support snippets for app router.
- 49bdf15: Removes the `http-proxy` dependency and uses native API's to proxy preview mode.
- 2bbe16a: Update the `http-proxy` within `/api/[...makeswift].tsx` to use `xfwd: true`. This enables forwarding of `x-` headers.
- e0f7e0e: Add console warning when `runtime` prop is passed to the `Page` component.
  `runtime` should now be passed to the `ReactRuntimeProvider` instead of to `Page`.
- 056aac1: Resolves issue where rewritten host API requests are unauthorized due to not checking the request header for the secret.
- fcf2a68: Avoid throwing an error in `SocialLinks` builtin component if an option is not found.
- 7d9d9b0: Update Facebook logo for `SocialLinks` builtin component.
- 266f246: Add `RootStyleRegistry` component. This component provides support for Makeswift's CSS-in-JS runtime in Next.js' App Router.

  For example, in `app/layout.tsx`:

  ```tsx
  import { RootStyleRegistry } from "@makeswift/runtime/next";

  export default function RootLayout({
    children,
  }: Readonly<{
    children: React.ReactNode;
  }>) {
    return (
      <html lang="en">
        <body>
          <RootStyleRegistry>{children}</RootStyleRegistry>
        </body>
      </html>
    );
  }
  ```

- e5c6f8d: Add `'use client'` directive to `Page` component module.
- 3b25c9a: Moves locale switching logic out of the redux middleware state and closer to Next.js logic.
- 2b25571: If `useRouter` is used within the App Router it'll throw an error as it can't be used there. This wraps the `useRouter` usage in a try/catch to conditional return `undefined` if we can't use it. We will probably use a different method of syncing the current locale in the App Router, so for now, noop this effect.
- e7c330f: Fix exports for internal `@makeswift/runtime/state/breakpoints`.
- 547b87f: Add X and Slack icons to legacy `SocialLinks` prop controller.
- 67df869: Fix types export for `@makeswift/runtime/slate`
- 0d78c22: Fix a bug in translating `Text` components containing detached typography.
- 79a91e0: Transpile dynamic imports when building CommonJS format.
- 2719416: Introduces draft mode for Next.js app router applications. Existing pages router applications are still supported via preview mode.
- 9d4ac99: Rename internal `MakeswiftClient` to `MakeswiftHostApiClient`.
- b953798: Button component and Link control now hydrate page links with the locale, if present. Brings automatic link localization to App Router, while still supporting Pages Router.
- cc8e615: Add deprecation JSDoc to undocumented, legacy prop controllers.
- 63b3a42: Move `Page` component into its own file.
- 805f9f0: Use the provided runtime in the `/api/makeswift/element-tree` handler.
- 0d706f7: Extract context from `src/api/react.ts` so that it can be imported in RSC.
- 8a6e453: Wraps the `RuntimeProvider` component in a `Suspense` boundary as it uses `React.lazy`. Not wrapping the component would cause a hydration mismatch between the server and client.
- Updated dependencies [39e160a]
- Updated dependencies [9cb2f76]
- Updated dependencies [2719416]
- Updated dependencies [a220ecb]
  - @makeswift/next-plugin@0.3.0

## 0.14.0

### Minor Changes

- 1d58edb: BREAKING: Replace Vite with tsup. The build script now transpiles source files instead of bundling them to preserve `'use client'` directives for Next.js App Router support.
- 32f9a1f: BREAKING: Move `MakeswiftApiHandler` from `@makeswift/runtime/next` to `@makeswift/runtime/next/server`.

  This change was necessary because there are server-only dependencies for the API handler and if these dependencies are bundled and run in the browser it can cause various issues. In our case, a transitive dependency of `http-proxy` (`follow-redirects`) was being included in browser bundles resulting in client-side exceptions in Safari and Firefox due to an `Error.captureStackTrace` call that was intended to run only on Node.js.

  To migrate change your `pages/api/makeswift/[...makeswift].ts` file:

  ```diff
  -import { MakeswiftApiHandler } from '@makeswift/runtime/next'
  +import { MakeswiftApiHandler } from '@makeswift/runtime/next/server'

  export default MakeswiftApiHandler(process.env.MAKESWIFT_SITE_API_KEY)
  ```

- 9021859: Fix circular dependency with `nextDynamicForwardRef`.
- f7968da: BREAKING: Remove deprecated functions from v0.2.0.

  See more info on the [GitHub release](https://github.com/makeswift/makeswift/releases/tag/%40makeswift%2Fruntime%400.2.0).

### Patch Changes

- 7e3fa8d: Reaaranged files inside the react runtime folder.
- 662985c: Remove Vitest in-source tests.
- 73fecda: Replace SVG files with React components and remove SVGR development dependency.

## 0.13.1

### Patch Changes

- 87717fe: Change the `getItemLabel` type to a valid definition.

## 0.13.0

### Minor Changes

- 2e59c52: Starting from version `0.13.0`, **versioning is now enabled by default**. With versioning, users can easily publish all changes to their website with just a few clicks. Published changes are saved so you can revert to previous versions if needed.

  Upgrade guide from version `0.12.x` to `0.13.x`:

  1. Update `getPageSnapshot` Parameters:

     a. Remove the `preview` parameter.

     b. Add the new `siteVersion` parameter.

     ```diff
       export async function getStaticProps(ctx) {
        const makeswift = new Makeswift(process.env.MAKESWIFT_SITE_API_KEY, { runtime })

        const snapshot = await makeswift.getPageSnapshot(path, {
     -    preview: ctx.preview,
     +    siteVersion: Makeswift.getSiteVersion(ctx.previewData),
          locale: ctx.locale,
        });
       }
     ```

  2. For users who have **never used versioning**:

     - No further actions are required.

  3. For users who have used versioning:

     a. Remove the `siteVersion` parameter from the `Makeswift` constructor.

     ```diff
       const makeswift = new Makeswift(process.env.MAKESWIFT_SITE_API_KEY, {
         runtime: runtime,
     -   siteVersion: Makeswift.getSiteVersion(ctx.previewData),
       });
     ```

     b. Remove the `siteVersion` parameter from the `MakeswiftApiHandler`.

     ```diff
        export default MakeswiftApiHandler(process.env.MAKESWIFT_SITE_API_KEY, {
     -    siteVersions: true,
        });
     ```

     c. If you use `client.getPage`, you need to also update the parameters:

     ```diff
        const page = await client.getPage(path, {
     -    preview,
     +    siteVersion: Makeswift.getSiteVersion(ctx.previewData),
          locale
        })
     ```

## 0.12.4

### Patch Changes

- 9c1941f: Added `type` field to the `TextArea` control
- 37f16af: Added `type` field to the `Number` control
- 8896a9b: Add `type` to Checkbox control
- 8da8717: Refeactored the `Checkbox` and `Color` control to use the locally scoped key variable
- dd7c1d1: Added `type` field to the `TextInput` control

## 0.12.3

### Patch Changes

- 6b9de46: Fix SocialLinks component options.
- 583679b: Remove X and Slack from `SocialLinkType`.
- 690d001: Add `'discord'` to `SocialLinkType`.

## 0.12.2

### Patch Changes

- 2deee74: Add type and version to the Color control

## 0.12.1

### Patch Changes

- 61f8896: Fix Preview Mode proxy for localized pages in Next.js v14.

## 0.12.0

### Minor Changes

- cbcb4d6: Upgrade `html-react-parser` to v5.0.10.
- e657aa9: Upgrade Framer Motion to v10.16.16.
- 8f87717: Move `@types/react` and `@types/react-dom` to peer dependencies.

## 0.11.19

### Patch Changes

- 603ebd1: Add Next.js v14 to peer dependencies.

## 0.11.18

### Patch Changes

- e73bb49: In preview mode, pass any original cookies through.

## 0.11.17

### Patch Changes

- 15fcc61: Add `RichText` normalization that prevents nested paragraph elements from being possible.

## 0.11.16

### Patch Changes

- 8fed463: Prevent default click behavior in `RichText` when content is being edited.

  This enables you to edit Inline `RichText` embedded within links without triggering navigation.

## 0.11.15

### Patch Changes

- 3f107f7: Correct the `List` control data's `type` field to be optional.

## 0.11.14

### Patch Changes

- cda6b51: Fix `getPage` method for site with versioning.

## 0.11.13

### Patch Changes

- a5719a1: Fix a bug `/merge-translated-data`. This bug deleted all data within the a `Shape` control rather than merging it.

## 0.11.12

### Patch Changes

- 305a0ba: Add `defaultValue` to `RichText` control.

## 0.11.11

### Patch Changes

- f1774ff: Fix the "Failed to get page pathname slices" error when adding a new link to a page on the builder.

## 0.11.10

### Patch Changes

- e143b02: Update `/merge-translatable-data` to handle partially undefined composable controls.
- 998b924: Optimize richtext used in `/translatable-data` and `/merge-translatable-data` for a simpler html output.

  This will make our Smartling integration Smartmatch for more situations.

- 4bfb4ca: Add Slack & X icons to Social Links

## 0.11.9

### Patch Changes

- b8dd8fd: Added priority to Image and BackgroundImage

## 0.11.8

### Patch Changes

- d08bf7d: Add `getPage` method to Makeswift client.
- fcd32d2: Use localized pathname on `LinkControl` and `Button` component if available.
- fcd32d2: Use the new REST API endpoint for `page-pathname-slices`.

## 0.11.7

### Patch Changes

- 2333764: Revert automatically adding hreflang tags to pages that have localized versions.

## 0.11.6

### Patch Changes

- 079297d: Update `translatable-data` API handler to handle opional values for composable controls.

## 0.11.5

### Patch Changes

- fe522b9: Add `hreflang` tag to the HTML `<head>` for pages that have localized versions. Click [here](https://developers.google.com/search/docs/specialty/international/localized-versions) to learn more about `hreflang` tag.

## 0.11.4

### Patch Changes

- b9bc710: Fix "Module not found: Can't resolve 'slate-hyperscript'" error created in `0.11.3`.

## 0.11.3

### Patch Changes

- feae6ba: Added `merge-translated-data` API handler to merge translated data back into a Makeswift page.

  To use this translation merging functionality, make sure to pass an instance of `ReactRuntime` to the Makeswift API handler like so:

  ```ts
  import { MakeswiftApiHandler } from "@makeswift/runtime/next";
  import { runtime } from "../../../lib/makeswift/register-components";

  export default MakeswiftApiHandler(process.env.MAKESWIFT_SITE_API_KEY, {
    runtime,
  });
  ```

## 0.11.2

### Patch Changes

- c630617: Add locale option to `getSitemap`. If a locale is using domain-based localization, passing the locale to `getSitemap` will return the sitemap for that particular domain.

  For example, if in the site settings there is an `es` locale with a domain of `foo.es`, then passing `es` to `getSitemap` will return the sitemap for `foo.es`.

## 0.11.1

### Patch Changes

- f434abe: Update the translation fallback value to prevent client side errors that can occur when upgrading `RichText`.

## 0.11.0

### Minor Changes

- 935ca2b: This version includes the stable release of the localization feature.

  With this feature, you can create different variations of a page. For example, if you have a `/pricing` page that you want to localize for Spanish-speaking countries, you can add an `es` locale, and create a `/es/pricing` page.

  If you have used the unstable version before, here are the steps required to migrate to the stable version:

  - Remove `unstable_i18n` on the `ReactRuntime`.
  - Rename `unstable_locale` to `locale` on the `getPageSnapshot`.

  Now, all locales and default locale can be managed directly in the **settings in the builder**, on the _Locales_ tab.

  You can also add the domain on the locale if you want to use domain-based localization. For example, if your main domain is `company.com`, on your `es` locale, you can add the `company.es` domain to make it the domain for your Spanish version of the site.

  If you're interested in this feature, reach out to our support at [support@makeswift.com](mailto:support@makeswift.com).

### Patch Changes

- 8b89c39: Fix stale localized global element when first created.

## 0.10.16

### Patch Changes

- 3c5cb43: Update the translatable data API handler to primitively return translatable data for the rich text controls.

## 0.10.15

### Patch Changes

- a0e5b8f: Add support for external files in Image control

## 0.10.14

### Patch Changes

- 44bf879: Add support for external files in legacy Backgrounds prop controller. Use descriptor in Backgrounds prop controller copy function.

## 0.10.13

### Patch Changes

- 47ebca4: Add API handler for getting translatable data for an element tree. Not yet fully implemented—only returns translatable data for text input and text area controls and prop controllers.
- 4dc09fb: - Add support for external files in legacy Image prop controller.
  - Use descriptor in legacy Images prop controller copy function.

## 0.10.12

### Patch Changes

- cb87c42: Add support for external files in legacy Image prop controller.
- 838d1bb: Use descriptor in legacy Image prop controller copy function.

## 0.10.11

### Patch Changes

- fb0b370: Change versioning from unstable to stable.

## 0.10.10

### Patch Changes

- 7e21729: Call new typography endpoints that can use versioning.
- 155014d: Add calls to new global element endpoints

## 0.10.9

### Patch Changes

- 6a2c502: Fix localization not working on recent versions of Next.js.

## 0.10.8

### Patch Changes

- 60a252d: Fix localized global element being fetched on the client instead of during SSR.

## 0.10.7

### Patch Changes

- b8e8124: Add `getSitemap` to Makeswift client.

  Use this method to generate a sitemap for your Makeswift host. Here's an example using the popular library `next-sitemap`:

  ```ts
  import { makeswift } from "@lib/makeswift";
  import { GetServerSidePropsContext, GetServerSidePropsResult } from "next";
  import { getServerSideSitemapLegacy } from "next-sitemap";

  export async function getServerSideProps(
    ctx: GetServerSidePropsContext,
  ): Promise<GetServerSidePropsResult<{}>> {
    const sitemap = await makeswift.getSitemap();

    return getServerSideSitemapLegacy(ctx, sitemap);
  }

  export default function Sitemap() {}
  ```

  The `getSitemap` method is paginated with a default page size of `50`. If you want to request more pages or use a different page size pass the `limit` and `after` arguments. Here's an example:

  ```ts
  const sitemap: Sitemap = [];
  let page;
  let after: string | undefined = undefined;

  do {
    page = await makeswift.getSitemap({ limit: 10, after });

    sitemap.push(...page);
    after = page.at(-1)?.id;
  } while (page.length > 0);
  ```

  If using TypeScript, you can import the `Sitemap` type from `@makeswift/runtime/next`.

  Also, the `getSitemap` method supports filtering results by a pathname prefix using the `pathnamePrefix` parameter. Here's an example using the popular library `next-sitemap`:

  ```ts
  import { makeswift } from "@lib/makeswift";
  import { GetServerSidePropsContext, GetServerSidePropsResult } from "next";
  import { getServerSideSitemapLegacy } from "next-sitemap";

  export async function getServerSideProps(
    ctx: GetServerSidePropsContext,
  ): Promise<GetServerSidePropsResult<{}>> {
    const blogSitemap = await makeswift.getSitemap({
      pathnamePrefix: "/blog/",
    });

    return getServerSideSitemapLegacy(ctx, blogSitemap);
  }

  export default function BlogSitemap() {}
  ```

## 0.10.6

### Patch Changes

- b18aae3: Fix preview mode for localized pages.

## 0.10.5

### Patch Changes

- f631cbb: Add a `label` option for registering fonts. This can be used to show a custom label in the font family dropdown in the builder.

## 0.10.4

### Patch Changes

- 189a27d: Add initial value to `RichText` control.
- 4cf9845: Update the `RichText` "Content" panel reset to preserves `text-align` and text styles.
- bdacab6: Fix a runtime error in the `RichText` "Content" panel reset that could happen if text was selected.
- 15a8521: Add `min-width` CSS value to `RichText` control in `Inline` mode.

## 0.10.3

### Patch Changes

- d9e0009: Add copy function to new `RichText` so that creating a site from a template automatically copies all colors and typographies.

## 0.10.2

### Patch Changes

- ebf9d66: Call versioned endpoints only if using versioning

## 0.10.1

### Patch Changes

- 02d3608: Fix `locale` not passed to `introspect` and `MakeswiftClient`.

## 0.10.0

### Minor Changes

- c066219: BREAKING: Prior to this version the `Text` component and `RichText` control used `white-space-collapse: preserve` within app.makeswift.com and `white-space-collapse: collapse` within the live page.
  Our goal is to exactly match what you see in Makeswift with what you see in the live page.
  This updates the live version to also `preserve` white space.
- 638ae58: BREAKING: Upgrade `Richtext` control with a new architecture that enables `Inline` mode and future rich text upgrades.

  This is the first time we have altered the data structure of a component, and we want you to be able to migrate the data and see the diff yourself incase the migration doesn't work.

  When you select a `Text` component or component with the `RichText` control, you will be prompted in the sidebar to upgrade. If the migration doesn't work, simple `cmd/ctrl + z`.

  Details on `Inline` mode are in the [documentation for `RichText`](https://www.makeswift.com/docs/controls/rich-text).

- 950e256: BREAKING: Change the `Text` component to use the new `RichText` control.

### Patch Changes

- fb45a4e: Add error handling when the default locale or the locale is not included in the locales list.
- 63d0ad3: Compare `unstable_locale` on `getPageSnapshot` to the default locale defined on `ReactRuntime`.

## 0.9.12

### Patch Changes

- ddb31a8: Update `unstable_RichTextV2` to sync editing history with app.makeswift.com.

## 0.9.11

### Patch Changes

- 0543105: Upgrade `typescript`, `@types/react` and `@types/react-dom` to fix issues when using typescript > 5.1.x.
- 9536667: Call versioned endpoints only if using versioning

## 0.9.10

### Patch Changes

- 3a714a0: Add localized global element support.
- bd620d0: Add support for localized page meta and page SEO.

## 0.9.9

### Patch Changes

- a24bcba: In ef73900, we fixed runtime errors that were happening in the `RichText` control when there were invalid empty lines. This is an update to that fix that cleans the richtext data rather than removing it.

## 0.9.8

### Patch Changes

- 18ae379: Fix suspense boundary error that was introduced on version `0.9.6` when you have a global element in a page.
- ef73900: Fix runtime error in `RichText` that can occur when you have data that very old.
- 18ae379: Revert localized global element support.

## 0.9.7

### Patch Changes

- 5d61357: Add support for `RichText` data within `unstable_RichTextV2`.

  When `unstable_RichTextV2` is stable this will allow users to upgrade from the old to new `RichText` control.

## 0.9.6

### Patch Changes

- b151889: Add support for localized global element.

## 0.9.5

### Patch Changes

- 2f9183c: Add type and runtime-check to unstable_locale.
- b0da14b: Fix a runtime error introduced in `0.9.2` that throws when a `Link` control is used within a `Shape` or `List` control.
- d1989e5: Add `unstable_locale` option to getPageSnapshot.

## 0.9.4

### Patch Changes

- ac31e48: Fix incorrect typography override behavior.

  Let's say you have a `Text` component with styling set on "Desktop" and "Mobile". If you add an override on "Desktop", then this should not impact "Mobile" typography, since the override is only for the "Desktop" breakpoint. This change ensures overrides do not clobber typography values in descending breakpoints.

- f0f053d: Add initial `Typography` plugin for `unstable_RichTextV2`.

## 0.9.3

### Patch Changes

- f3b8fc8: Add initial `Link` plugin for `unstable_RichTextV2`.
- 1c3d592: Add initial `Inline` plugin for `unstable_RichTextV2`.

## 0.9.2

### Patch Changes

- bc4a9bd: Add an unstable control API: `unstable_IconRadioGroup`.
- 2503ca5: Add initial `Color` plugin for `unstable_RichTextV2`.

## 0.9.1

### Patch Changes

- a21ad28: Add initial implementation of TextAlign plugin for `unstable_RichTextV2`.
- e865548: Add an unstable API fro new version of the `Style` control: `unstable_StyleV2`.

## 0.9.0

### Minor Changes

- c65ebdf: BREAKING: When registering component icons, use the `ComponentIcon` enum (available under `@makeswift/runtime`) instead of the original string values. Below is a table of the deprecated string values and their new enum equivalent:

  | Removed           | Use Instead (enum)          |
  | ----------------- | --------------------------- |
  | `'Carousel40'`    | `ComponentIcon.Carousel`    |
  | `'Code40'`        | `ComponentIcon.Code`        |
  | `'Countdown40'`   | `ComponentIcon.Countdown`   |
  | `'Cube40'`        | `ComponentIcon.Cube`        |
  | `'Divider40'`     | `ComponentIcon.Divider`     |
  | `'Form40'`        | `ComponentIcon.Form`        |
  | `'Navigation40'`  | `ComponentIcon.Navigation`  |
  | `'SocialLinks40'` | `ComponentIcon.SocialLinks` |
  | `'Video40'`       | `ComponentIcon.Video`       |

- 976b9d6: Use new versioning endpoints for swatches.
- 144f270: Always fetch live pages for `Makeswift.getPages()`.
- 144f270: Use new versioning endpoints for pages and page documents.

### Patch Changes

- fa04429: Update Block plugin for `unstable_RichTextV2` to include remaining block types (`ul`, `ol`, and `blockquote`)
- 7075388: Add `unstable_previewData` to `Makeswift` client.
- f295972: Add `unstable_i18n` to `ReactRuntime` constructor.
- 7075388: Add `unstable_siteVersions` flag to `MakeswiftApiHandler`.
- 0be3bc2: Adds 13 new icon options to the runtime that can be used when registering components.
- bbf2d30: Encode page pathname when fetching page data.

## 0.8.11

### Patch Changes

- f125648: Add initial implementation of Block plugin for `unstable_RichTextV2`.
- 662aace: Add initial implementation of `mergeElement`.

## 0.8.10

### Patch Changes

- fa41f1b: Add code splitting to `unstable_RichTextV2`.
- bf5b7ef: Add `mode` option to `unstable_RichTextV2` control.

  Setting the mode of `RichTextV2` to `RichTextV2Mode.Inline` locks down output to only include inline HTML elements. This allows you to visually edit button and link text, while protecting you from hydration mismatch errors.

- ac4202f: Fix code splitting regression for RichText control and Text component that was introduced in 0.6.6. This change ensures that Slate is not downloaded to your production site.

## 0.8.9

### Patch Changes

- a79ae7a: Add an unstable API for a new version of the RichText control: `unstable_RichTextV2`.

## 0.8.8

### Patch Changes

- 2416394: Custom breakpoints API is now stable. You can use this API to add more breakpoints or change the width of existing breakpoints. Visit [our documentation](https://www.makeswift.com/docs/runtime/custom-breakpoints) to learn more about custom breakpoints.

## 0.8.7

### Patch Changes

- 2784285: Update `unstable_breakpoints` API to be in `ReactRuntime` constructor.
- aa771b5: Refactor `ReactRuntime` to be a class.
- 8920a80: Fix rich text bug where inlines would disappear on text edit.

## 0.8.6

### Patch Changes

- d5c6845: Add an unstable API for setting custom breakpoints: `ReactRuntime.unstable_setBreakpoints`.

## 0.8.5

### Patch Changes

- 56c8f1c: Update rich text control to preserve DOM selection only when rich text is selected.

## 0.8.4

### Patch Changes

- 1e5836d: Fix rich text control to preserve DOM selection when you change things in the right sidebar.

## 0.8.3

### Patch Changes

- dd5f7b6: Fix path normalization for client-side navigation.
- f2389f9: Update Preview mode so that rich text is readonly.

## 0.8.2

### Patch Changes

- Updated dependencies [49b0981]
  - @makeswift/next-plugin@0.2.8

## 0.8.1

### Patch Changes

- a0e7079: Added missing exports for rich text plugins.

## 0.8.0

### Minor Changes

- f35186d: BREAKING: The `MakeswiftClient.prefetch()` and `MakeswiftClient.fetchTypographies` methods have been removed. These were internal APIs so there shouldn't be any changes required to upgrade.

  Refactor introspection so that it's internal to the Makeswift API client.

- 8e39cdc: Use the new Makeswift API resource endpoints exposed by the host via the Makeswift Next.js API handler. While change is backwards-caomptible, it's a large enough refactor that it warans a minor version bump.

### Patch Changes

- f9b900a: Moved proxy server inside Preview Mode proxy handler.
- 9d62088: BREAKING: Remove the `MakeswiftClient` export from `@makeswift/runtime/next`. This was an internal API that isn't documented and shouldn't be depended on by Makeswift hosts.
- 8f00a2f: Removes invoke headers from Next.js server when proxying request in Preview Mode.
- 025c8d9: Avoids using socket local port when proxying Preview Mode in development.
- 6d468d1: Remove snapshotting code. We've re-architected versioning and won't be using snapshots anymore.
- 78ff346: Remove unused GraphQL queries.
- d08eb8d: Add API endpoints to the Makeswift Next.js API handler for Makeswift API resources. The following endpoints were added:

  - /api/makeswift/swatches/:id
  - /api/makeswift/files/:id
  - /api/makeswift/typographies/:id
  - /api/makeswift/global-elements/:id
  - /api/makeswift/page-pathname-slices/:id
  - /api/makeswift/tables/:id

- Updated dependencies [f424011]
  - @makeswift/next-plugin@0.2.7

## 0.7.18

### Patch Changes

- acd43a8: Make `StyleControl` composable.

## 0.7.17

### Patch Changes

- 9d8c764: Update peer dependencies to reflect current support for React and React DOM.
- f382f82: Export types for slate rich text plugins.

## 0.7.16

### Patch Changes

- 72e5e4a: Make `RichTextControl` composable.

## 0.7.15

### Patch Changes

- ef4bc78: Fix a bug in the deployed version of the text component that prevents empty lines from being displayed.

## 0.7.14

### Patch Changes

- 527172c: Add placeholder to text component and rich text control. This was removed accidentally in 0.7.8
- 51532d9: Add layout polling back to individual rich text controls. This enables more than one rich text control at a time. This functionality was accidentally removed in 0.7.8
- e97a288: Fix react key prop warning for rich text component in dev mode

## 0.7.13

### Patch Changes

- 1578e04: Expose prop controller introspection utils.

## 0.7.12

### Patch Changes

- Updated dependencies [07fd1de]
  - @makeswift/next-plugin@0.2.6

## 0.7.11

### Patch Changes

- 03d9e2f: Update `uuid` dependency from `v3.3.3` to `v9.0.0`.
- 6156ba4: Upgrade `react-use-gesture` dependency to `@use-gesture/react`.
- Updated dependencies [b25c046]
  - @makeswift/next-plugin@0.2.5

## 0.7.10

### Patch Changes

- 40e3bf9: Fix `Text` element not editable when placed inside a `ListControl` or `ShapeControl`.

## 0.7.9

### Patch Changes

- 5482d7c: Remove `escape` shortcut during interaction mode. This means to get out of interaction mode you need to click the Move (Pointer) button. We remove this because the `escape` shortcut could interfere with user's code.

## 0.7.8

### Patch Changes

- 57a9c81: Upgrade slate to the latest version.

## 0.7.7

### Patch Changes

- 54ecf45: Make `ShapeControl` composable.
- 7335423: Make `ListControl` composable.

## 0.7.6

### Patch Changes

- aaeeef4: Disable element from point. This is temporary until the drop zones algorithm is finished.
- 777d51b: Fix element from point selection issue for nested documents (i.e., global elements).

## 0.7.5

### Patch Changes

- 26f16f5: Use builder pointer information and DOM APIs to reliably determine the active element. This guarantees that the Makeswift builder can properly select elements even if their CSS box models overlap (e.g., absolute and fixed position elements).

## 0.7.4

### Patch Changes

- 0787dce: Fix issue where certain font families were not loading properly.

## 0.7.3

### Patch Changes

- Updated dependencies [e61c4f2]
  - @makeswift/next-plugin@0.2.4

## 0.7.2

### Patch Changes

- Updated dependencies [a165537]
  - @makeswift/next-plugin@0.2.3

## 0.7.1

### Patch Changes

- 16c434d: Support tables in snapshot creation.
- 49986c8: Alias `publicUrlV2` to `publicUrl`.
- Updated dependencies [0e12b08]
  - @makeswift/next-plugin@0.2.2

## 0.7.0

### Minor Changes

- f0a53c0: Use Google Storage URL for files instead of s.mkswft.com.

### Patch Changes

- Updated dependencies [050f6f9]
  - @makeswift/next-plugin@0.2.1

## 0.6.7

### Patch Changes

- a40bb65: Separate snapshot format from serialized state.

## 0.6.6

### Patch Changes

- 75b31d9: Add support for client-side navigation.
- 9dde8e8: Fix inconsistencies between the builder and live pages for rich text list blocks.
- 6496ff0: Handle global element cycles.

## 0.6.5

### Patch Changes

- af0e818: Refactored SerializedState format.
- be2aa16: Added latent snapshotting functionality.

## 0.6.4

### Patch Changes

- 8207b36: Prevent clicks from propagating in content mode. This issue affected for example when you have a Text on a Accordion: if you click the text in content mode, the click also triggered the accordion open/close state.
- ba6d869: Add support for interaction mode.
- d258829: Handle missing `object` field in `Props.RichText` preset for built-in `Text` component.

## 0.6.3

### Patch Changes

- 017675b: Fix type issues with `Style` control data.
- ac7bfe7: Stop using `unoptimized` prop for `next/image` in built-in Image component when in builder. This fixes an SSR hydration mismatch.
- 061f787: Create RichText control for usage within custom components.

## 0.6.2

### Patch Changes

- 155820f: Add default value to width prop for built-in Box component.
- 8942b00: Handle ordered and unordered list for live pages in Text built-in component.

## 0.6.1

### Patch Changes

- 9d2ec07: Fix the single select column not rendering radio buttons on the built-in Form component.

## 0.6.0

### Minor Changes

- 99f5bc9: Adds a slimmer rich text component for live pages so that large dependencies like Slate and Immutable aren't included in bundles for live pages and are only used in the Makeswift builder. This reduces the overhead of the Makeswift runtime for live pages and boosts performance.

  While behavior is intended to be the same, these changes modify the structure of the DOM for live pages, which could cause issues with existing sites if they're relying on the DOM structure of the Text component. For this reason we're releasing this in a minor update as a _breaking change_.

### Patch Changes

- 2662228: Fix duplicate cleanup call in component registration function.
- c2ee57e: Avoid re-render from Box animations.
- e05070e: Add missing Emotion dependencies that was causing Vite to include unnecessary JavaScript in the bundle.
- 8e587d7: Use `findDOMNode` only if ref isn't being forwarded.
- 0d9c55c: Avoid using React state to track element handle.
- ed0f027: Avoid using React state for tracking BackgroundsContainer ref as it results in an extra render when the component mounts.
- 0498e3d: Avoid registering documents in the live provider since document registration is currently only needed in the builder.

## 0.5.5

### Patch Changes

- 13e1ab4: Re-add `MakeswiftComponentType` back to `@makeswift/runtime/components`

## 0.5.4

### Patch Changes

- 01f0c0a: Move `MakeswiftComponentType` from `@makeswift/runtime/components` to `@makeswift/runtime`
- ef785cc: Fix snippets don't run on client-side navigation.

## 0.5.3

### Patch Changes

- 9849bea: Fix SSR hydration mismatch due to attempting to render ReactPlayer on the server.

  See https://github.com/cookpete/react-player/issues/1428.

- 55c8439: Fix issue where API resource cache was filled too late resulting in unnecessary API requests.

## 0.5.2

### Patch Changes

- cf486bb: Fix suspense boundary hydration issue.

## 0.5.1

### Patch Changes

- 5a657ea: Swap @framer/motion box animation for a light CSS version.

## 0.5.0

This is our first release that supports Next.js v13.

Update `@makeswift/runtime` in `package.json` to use the latest version.

If you have any issues with either Next.js v12 or Next.js v13, please reach out to us or open a new issue in GitHub.

- d70c32b: Add Next.js v13 support.
- 115e3ee: BREAKING CHANGE: The Image component will use the new `next/image` if the host is using Next.js v13.
- f79ea18: BREAKING CHANGE: Drop support for Next.js v12.1. Makeswift requires a minimum Next.js version of 12.2.0. Please upgrade to Next.js version ^12.2.0 if you want to use Next.js v12, or version ^13.0.0 if you want to use Next.js v13.
- Updated dependencies [c3041ff]
  - @makeswift/next-plugin@0.2.0

## 0.4.2

### Patch Changes

- 83c1f5a: Fix falsy check on Style control CSS utility functions. This caused falsy `0` values to be ignored for margin, padding, border, and border radius.

## 0.4.1

### Patch Changes

- f1ec0ff: Add a `Suspense` boundary around all element data. This is a _huge_ performance boost due to how React schedules hydration tasks. With this change your Makeswift pages should score in the high 90s for Lighthouse performance benchmarks.

## 0.4.0

### Minor Changes

- d2d7ef9: BREAKING CHANGE: This change completely reworks how the runtime fetches Makeswift API resources like swatches, files, typographies, etc. While behavior of components shouldn't change, and we've tested extensively, it's possible there's slight behavior changes in certain edge cases or there's old behavior that Apollo had that we didn't want to replicate.

  This change removes @apollo/client as a dependency in favor of a very slim and efficient API client and cache custom built for the Makeswift runtime. This change resulted in a reduction of ~300ms from Total Blocking Time and ~700ms from Time to Interactive in our benchmarks. This is part of our ongoing work to make the Makeswift runtime more lightweight to reduce the cost of React hydration. Expect even more changes soon!

  To migrate, just upgrade to the latest version. No public APIs have changed.

## 0.3.1

### Patch Changes

- 3bcb4a1: Fix Style control default values for margin and padding.
- Updated dependencies [5b06076]
  - @makeswift/next-plugin@0.1.7

## 0.3.0

This version is a BREAKING change. No public APIs have changed but there was a major rewrite of the CSS runtime and a major dependency dropped so some built in components could exhibit new unexpected behavior. If you encounter a bug, please open an issue and we'll address it ASAP!

### Minor Changes

- #126: Perf Boost: Removal of Styled Components dependency and efficient animations.

  This change completely reworks how Makeswift handles CSS styles, resulting in improved performance. We've updated all components to use a lighter CSS runtime built on top of Emotion CSS' core utilities. On our benchmarks we've seen Total Blocking Time improve by ~25%. This change also reduces the amount of shipped JS by dropping the Styled Component depenency. There's still more work to do to get our CSS runtime even more lightweight: we want to completely drop the CSS runtime when serving live pages outside the Makeswift builder. But at this point we've squeezed as much performance as is reasonable from the CSS runtime and are hitting diminishing returns. We will return to the CSS runtime once we've addressed other areas where performance can be improved.

  We've also improved the Box component by only using Framer Motion when the Box is animated. Now, when there's no animations in a Box component, we use plain ol' divs. This had a noticeable boost on Total Blocking Time as well.

  The common thread in these improvements is reduced Total Blocking Time, which directly comes from React hydration. This is just the first of many performance boost updates we have planned, so stay tuned!

### Patch Changes

- cf83c8e: Fix class format for width prop controller.
- d64d203: Use the `useStyle` hook instead of Styled Components in the `Root` builtin component.
- e38c912: Only use Framer Motion components in the Box when animations are configured. This reduced, on average, Total Blocking Time by 195ms in our benchmarks.

## 0.2.19

### Patch Changes

- 7ec440b: Fix content-mode overlay doesn't appear properly.

## 0.2.18

### Patch Changes

- fb3dce6: Fix issue where patched fetch API was sending Preview Mode header to a separate origin, causing CORS problems.

## 0.2.17

### Patch Changes

- 04aee01: Implement copy functions for all controls, enabling templates to use code components.

## 0.2.16

### Patch Changes

- Updated dependencies [c21792b]
  - @makeswift/next-plugin@0.1.6

## 0.2.15

### Patch Changes

- 3611500: Use serializable replacement context in ReactRuntime.copyElementTree public API.

## 0.2.14

### Patch Changes

- 7116b8b: Remove authorization for producing a new element tree.

## 0.2.13

### Patch Changes

- 4400d23: Fix type errors in runtime.

## 0.2.12

### Patch Changes

- 3184597: Add copy function for element references. This completes the first version of ReactRuntime.copyElementTree.
- e70bab1: Add copy function for element id. This advances work for ReactRuntime.copyElementTree.
- beb1fce: Add copy functions for RichText and Images. This advances work on ReactRuntime.copyElementTree.
- 01cc35c: Add copy functions for table and border prop controllers. This gets closer to a complete ReactRuntime.copyElementTree.

## 0.2.11

### Patch Changes

- 1d6c968: Add copy functions NavigationLinks and Links default prop controllers. This advances work on the ReactRuntime.copyElementTree function.
- 0dea000: Add copy function for the Image prop controller. This advances work on ReactRuntime.copyElementTree.
- 25995d2: Add new endpoint to create an element tree from an existing one.

  At this point it is not complete. We will complete it under the hood, then switch over our template functionality to use it.

- b3ff4e4: Add copy function for ResponsiveColor control. This advances work done for ReactRuntime.copyElementTree.
- 1d22db7: Add copy function for ShadowPropController. This advances work for ReactRuntime.copyElementTree.
- 2ed68d6: Fix apostrophe in table column causing form data to not be recorded.

## 0.2.10

### Patch Changes

- 80aeb24: Fix table column names containing a period cause the form to not record data for that column.

## 0.2.9

### Patch Changes

- 7f56a4e: Fix issue where drop zones would appear for slots that weren't visible anymore.

## 0.2.8

### Patch Changes

- 79e2c26: Fix builder randomly put user into content mode when editing page.

## 0.2.7

### Patch Changes

- 427a709: Add better error message

## 0.2.6

### Patch Changes

- bb532b5: update preview mode proxy more flexibly determine protocol

## 0.2.5

### Patch Changes

- Updated dependencies [e777f28]
  - @makeswift/next-plugin@0.1.5

## 0.2.4

### Patch Changes

- 4c5d410: Fix changes in builder disappear on fast refresh.
- Updated dependencies [fcf33f5]
  - @makeswift/next-plugin@0.1.4

## 0.2.3

### Patch Changes

- 79c2405: Upgrade @types/react and @types/react-dom.
- 317a825: Add API handler for font registration.

## 0.2.2

### Patch Changes

- Updated dependencies [51dc17b]
  - @makeswift/next-plugin@0.1.3

## 0.2.1

### Patch Changes

- fca39c0: Fix TypeScript type declarations.

## 0.2.0

### Minor Changes

- a6c9a51: BREAKING: Add support for on-demand revalidation. This is a breaking change because
  `@makeswift/runtime` now requires Next.js v12.2.0 or higher for stable on-demand revalidation
  support.

  If you're not using Next.js v12.2.0 or greater we will attempt to use `res.unstable_revalidate`. If
  that's not available, then we'll log a warning and revalidation will be a no-op. Make sure to add a
  revalidation period to `getStaticProps` if that's the case so that changes to Makeswift pages are
  eventually reflected on your live pages.

- a033573: BREAKING: Reworks how the Makeswift builder displays your site by leveraging Next.js' Preview Mode!

  This is a _huge_ change and makes integrating Makeswift into your Next.js app a lot simpler. We've
  deprecated the `getStaticPaths`, `getStaticProps`, and `getServerSideProps` exports from
  `@makeswift/runtime/next` and will be removing them in the next minor release. We recommend you
  follow the migration steps below.

  Here's how to migrate:

  - Create a new file at `pages/api/makeswift/[...makeswift].js` with the following contents:

    ```js
    import { MakeswiftApiHandler } from "@makeswift/runtime/next";

    export default MakeswiftApiHandler(process.env.MAKESWIFT_SITE_API_KEY);
    ```

  - Update your dynamic optional catch-all route to use the new data fetching APIs,
    `Makeswift.getPages` and `Makeswift.getPage`. Note that we don't use `revalidate` since the API
    handler adds automatic support for [on-demand revalidation](https://nextjs.org/docs/basic-features/data-fetching/incremental-static-regeneration#on-demand-revalidation).

    ```diff
    import './path/to/makeswift/register-components'

    -export { getStaticPaths, getStaticProps, Page as default }
    +import { Makeswift, Page as MakeswiftPage } from '@makeswift/runtime/next'
    +
    +export async function getStaticPaths() {
    +  const makeswift = new Makeswift(process.env.MAKESWIFT_SITE_API_KEY)
    +  const pages = await makeswift.getPages()
    +
    +  return {
    +    paths: pages.map((page) => ({
    +      params: {
    +        path: page.path.split('/').filter((segment) => segment !== ''),
    +      },
    +    })),
    +    fallback: 'blocking',
    +  }
    +}
    +
    +export async function getStaticProps(ctx) {
    +  const makeswift = new Makeswift(process.env.MAKESWIFT_SITE_API_KEY)
    +  const path = '/' + (ctx.params?.path ?? []).join('/')
    +  const snapshot = await makeswift.getPageSnapshot(path, {
    +    preview: ctx.preview,
    +  })
    +
    +  if (snapshot == null) return { notFound: true }
    +
    +  return { props: { snapshot } }
    +}
    +
    +export default function Page({ snapshot }) {
    +  return <MakeswiftPage snapshot={snapshot} />
    +}
    ```

  - Delete your Makeswift preview route. This page won't be used anymore. It's likely at
    `pages/makeswift.js` and the diff might look something like this:

    ```diff
    -import './path/to/makeswift/register-components'
    -
    -export { getServerSideProps, Page as default } from '@makeswift/runtime/next'
    ```

  - Go to your Makeswift site settings and update the host URL to be just your host's
    origin. For example, change `https://www.makeswift.com/makeswift` to just
    `https://www.makeswift.com` or `http://localhost:3000/makeswift` to just `http://localhost:3000`.

  If you have any questions about the migration or run into any issues, please don't hesitate to chat
  with us. [We're on Discord!](https://discord.gg/PkrUsFnMUn)

  ***

  Now onto the changes...

  Introducing `MakeswiftApiHandler`, integration with Next.js Preview Mode, and new data fetching
  APIs!

  #### `MakeswiftApiHandler` and Next.js Preview Mode

  There's no need for a preview route anymore so you can delete your `/makeswift` page. We instead
  now use [Next.js' Preview Mode](https://nextjs.org/docs/advanced-features/preview-mode) when
  you're in the builder. Read more about the feature in the
  [RFC](https://github.com/makeswift/makeswift/discussions/142).

  To migrate from the old preview route API, delete your preview route:

  ```diff
  -export { getServerSideProps, Page as default } from '@makeswift/runtime/next'
  ```

  Then create a new file at `pages/api/makeswift/[...makeswift].ts` with the following content:

  ```js
  import { MakeswiftApiHandler } from "@makeswift/runtime/next";

  export default MakeswiftApiHandler(process.env.MAKESWIFT_SITE_API_KEY);
  ```

  The API handler not only enables Next.js Preview Mode, allowing you to remove your preview route,
  but it also adds support for automatic [on-demand revalidation](https://nextjs.org/docs/basic-features/data-fetching/incremental-static-regeneration#on-demand-revalidation)! Whenever you publish a page, Makeswift will
  automatically send a request to `/api/makeswift/revalidate` and take care of on-demand ISR. This
  means that you can leave off the `revalidate` option in `getStaticProps` and trust your pages will
  always be up to date while leveraging ISR to it's fullest extent!

  #### New data fetching APIs

  There's a new API for fetching Makeswift data in your pages. No more magic behind the
  `getStaticProps` and `getServerSideProps` exports. You can now instantiate a Makeswift client
  using your site API key and see your data flow from the Makeswift API, though your Next.js app, to
  your pages. The new APIs are:

  - `Makeswift.getPages` to retrieve all Makeswift pages and use in `getStaticPaths`
  - `Makeswift.getPageSnapshot` to retrieve a page's layout data and render the Makeswift `Page`
    component

  Pages integrated with Makeswift should go from looking something like this:

  ```js
  import "./path/to/makeswift/register-components";

  export { getStaticPaths, getStaticProps, Page as default };
  ```

  To now looking something like this:

  ```js
  import "./path/to/makeswift/register-components";

  import { Makeswift, Page as MakeswiftPage } from "@makeswift/runtime/next";

  export async function getStaticPaths() {
    const makeswift = new Makeswift(process.env.MAKESWIFT_SITE_API_KEY);
    const pages = await makeswift.getPages();

    return {
      paths: pages.map((page) => ({
        params: {
          path: page.path.split("/").filter((segment) => segment !== ""),
        },
      })),
      fallback: "blocking",
    };
  }

  export async function getStaticProps(ctx) {
    const makeswift = new Makeswift(process.env.MAKESWIFT_SITE_API_KEY);
    const path = "/" + (ctx.params?.path ?? []).join("/");
    const snapshot = await makeswift.getPageSnapshot(path, {
      preview: ctx.preview,
    });

    if (snapshot == null) return { notFound: true };

    return { props: { snapshot } };
  }

  export default function Page({ snapshot }) {
    return <MakeswiftPage snapshot={snapshot} />;
  }
  ```

  While this is more lines of code, this more clearly shows what's happening in your Next.js page and
  gives you more flexiblity to add more data fetching logic to `getStaticProps` or
  `getServerSideProps`. We believe that this way of integrating will be a lot less confusing and give
  your more options as to how you want to manage things like the Makeswift API key, for example.

  We've deprecated the `getStaticPaths`, `getStaticProps`, and `getServerSideProps` exports and will
  be removing them in the next minor version.

### Patch Changes

- Updated dependencies [a033573]
  - @makeswift/next-plugin@0.1.2

## 0.1.12

### Patch Changes

- f22b832: Infer non-string TS types for Combobox control.
- 0025d7e: Add MakeswiftComponentType constant.

## 0.1.11

### Patch Changes

- 882dc0b: Properly infer Slot control prop types.

## 0.1.10

### Patch Changes

- fe9221a: Add Slot control.

  This is one of the most important controls in Makeswift as it allows you to compose React components
  together. It's powered by the same technology used in our most important component, the Box. This
  means you can now build your own Box-like components with the intuitive Makeswift layout experience.

  Here's how simple it is to build a custom Box that can have elements dropped into it:

  ```jsx
  function MyBox({ children, className }) {
    return <div className={className}>{children}</div>
  }

  ReactRuntime.registerComponent(MyBox, {
    type: 'my-box'
    label: 'My Box',
    props: {
      children: Slot(),
      className: Style()
    }
  })
  ```

  There's a lot more you can do with the Slot. Here's some ideas:

  - Custom animations for elements passed via Slot
  - Passing data between components using React context and Slot (i.e., a component with Slot provides
    a context value and any component dropped inside it can read that context)

  Read more about the Slot control in our [docs](https://www.makeswift.com/docs/controls/slot).

- Updated dependencies [e737cc7]
  - @makeswift/next-plugin@0.1.1

## 0.1.9

### Patch Changes

- 1617692: Fix: handle undefined style on getMarkSwatchIds
- 918098b: Fix: default width for Carousel, Countdown, and Video components

## 0.1.8

### Patch Changes

- c414fd5: Fix Text component not working on Chrome 105.
- bbbf781: Avoid using `next/link` with relative paths. `next/link` pre-pends the current page's path to
  relative paths and this is often undesirable.

## 0.1.7

### Patch Changes

- b9ee340: Fix: revert builtin components width control back to use Styled Components.

## 0.1.6

### Patch Changes

- e6338a7: Fix Twitter Cards meta tags.

## 0.1.5

### Patch Changes

- e2b16ee: Fix not-found components not being selectable in the builder.
- a449fd9: Fix issue where links to deleted pages would cause 500 errors.

## 0.1.4

### Patch Changes

- 5083814: Add Link Control. This control lets you add links to your custom components, like links to other pages, links to other websites, or scroll to other elements.

## 0.1.3

### Patch Changes

- 8c7cc26: Improve error messages when provided invalid environment variables. Also removes the need for the MAKESWIFT_API_HOST environment variable.
- 587a0f8: Improve error handling for getServerSideProps and getStaticProps.

## 0.1.2

### Patch Changes

- 21f9e8b: Add TextStyle option to Style control
- 4e0e38d: Fix `console.error` stack overflow.
- 1058fb2: Avoid passing an empty string to `next/link` `href` prop.

## 0.1.1

### Patch Changes

- fb7cae9: Fix issue where Form component built output wasn't a proper ES module resulting in an issue with code-splitting and component registration.

## 0.1.0

⚠️ BREAKING CHANGE ⚠️

Our new Next.js plugin is available at `@makeswift/runtime/next/plugin`. It enables code-splitting
via `next/dynamic` and also removes the need to manually configure `next/image` domains.

All builtin components now use `next/dynamic` so make sure to configure the Makeswift Next.js plugin
when upgrading to `0.1.0`. You can read more about code-splitting on our
[docs](https://www.makeswift.com/docs/guides/code-splitting).

### How to upgrade

Make the following changes to your Next.js config file:

```diff
+ const withMakeswift = require('@makeswift/runtime/next/plugin')()

  /** @type {import('next').NextConfig} */
  const nextConfig = {
    reactStrictMode: true,
-   images: {
-     domains: ['s.mkswft.com'],
-   },
  }

- module.exports = nextConfig
+ module.exports = withMakeswift(nextConfig)
```

### Minor Changes

- b6fecc0: Add code-splitting to all builtin components.
- 32129c0: Add @makeswift/next-plugin to @makeswift/runtime.

  Our new Next.js plugin is available at `@makeswift/runtime/next/plugin`. It enables code-splitting
  via `next/dynamic` and also removes the need to manually configure `next/image` domains.

  ```js
  const withMakeswift = require("@makeswift/runtime/next/plugin")();

  /**
   * @type {import('next').NextConfig}
   */
  const nextConfig = {
    /* config options here */
  };

  module.exports = withMakeswift(nextConfig);
  ```

### Patch Changes

- 28eb919: Fix text selection is preserved even after we change the focus to other text.
- Updated dependencies [0e26971]
  - @makeswift/next-plugin@0.1.0

## 0.0.22

### Patch Changes

- 9914800: Check for potentially missing typography values when prefetching page data using introspection.

## 0.0.21

### Patch Changes

- f2f90a8: Add new format for Image Control: `WithDimensions`. Now you can pass `WithDimensions` format to Image Control's config. This will make the prop of the Image control have dimensions of the image. See the documentation for further details.

## 0.0.20

### Patch Changes

- 44afd95: Fix error on introspection function when there's a null on Typography value.
- a8f037e: Add Discord icon to Social Links component.

## 0.0.19

### Patch Changes

- d4f61e6: Fix regression introduced in 0.0.18 where link wasn't working on Image component.

## 0.0.18

### Patch Changes

- b9dc1ee: Add batching to ApolloClient.
- c57fb67: Use introspection for SSR. This would solve the issues that were happening when using next/image or useRouter.
- 6aca0b1: Filter props out of HTML attributes
- 1683722: Fix useLayoutEffect SSR warning.

## 0.0.17

### Patch Changes

- c85b202: Recursively serialize Shape control.
- 60d22a3: Add Combobox control.

## 0.0.16

### Patch Changes

- 7611533: Revert "fix: fix Document component"

  This reverts commit 2c2e7e231d1127d4262bd9cb26164d3df85036ba.

- 6201155: Revert "fix: revert Document fix"

  This reverts commit 41a70cd4e0684a9f6e26c66b6495e456417a9ec7.

- 3afd933: Revert "fix: SSR for `next/image` and Next.js router"

  This reverts commit 394afc19f2c4b20e992ed3058aa386c1d3d22301.

## 0.0.15

### Patch Changes

- 0135bd1: Fix font family isn’t being applied to dropdown links in nav component
- 41a70cd: Revert Document SSR fix.

## 0.0.14

### Patch Changes

- 2c2e7e2: Fix Document component.

## 0.0.13

### Patch Changes

- 6dd8bfb: Fix FOUC when using Style control.
- 394afc1: Fix SSR issues with `next/image` and Next.js' router.

## 0.0.12

### Patch Changes

- 4ebe3dc: Fix snippets not updated immediately after changes
- aa558b3: Fix snippets invoked twice
- 936ab95: Fix scrolling doesn't work in content mode when hovering over a text block
- 392227e: Fix font not applied when added to site

## 0.0.11

### Patch Changes

- 3f140f5: Change Shape control formated value property sort order.
- e815641: Recursively serialize List control. This fixes an issue where nested types in a List control would not be serialized.
- eefeec7: Avoid calling `includes` on non-string value when suppressing React warnings.
- dd97bce: Fix Form button alignment prop not being applied
- e703d17: Remove label from Shape control.

## 0.0.10

### Patch Changes

- 84c1324: Handle ESC key to change from content mode to build mode.
- 2d3dab2: Fix if you have text selection in the builder, clicking on any of the text panel will remove the text selection bug.
- bb78979: Fix overlay for nested global components are showing the wrong selection, making you unable to edit.

## 0.0.9

The last release, `0.0.8` didn't properly fix the `useInsertionEffect` issue. This time it's for real, though!

### Patch Changes

- f8b5b96: Fix (again) the opt-in to `useInsertionEffect`, making sure that transpilers will not attempt to inline the import specifier.

## 0.0.8

### Patch Changes

- a4006a7: Fix transpilation issue that caused `useInsertionEffect` to be referenced directly in import specifiers.

## 0.0.7

### Patch Changes

- d1dd2fa: Add new `Number` control.
- 0b64822: Add new `Select` control.
- 053e1cd: Improve inferred TypeScript types when registering a component.
- 252fece: Add new `Image` control.
- c76d470: Add new `TextArea` control.
- ab35043: Add new `Checkbox` control.
- 471766b: Add new `Color` control.
- b860dde: Add new `TextInput` control.
- 1e93d48: Add new `List` and `Shape` controls.

## 0.0.6

### Patch Changes

- 85c08d0: Hide scrollbar in builder mode but not in preview.
- d06a708: Apply gutter to navigation logo
- f27521f: Fix Text in preview mode being editable.
- b467150: Fix social icons not sized correctly.
- 0cb56d9: Fix bug where editing global element with Text as the root element isn't working.

## 0.0.5

### Patch Changes

- e14fac2: Opt in to `useInsertionEffect` with Style control.
- a8272e8: Fix Width control mapping so that it uses `maxWidth` instead of `width`.
- 6b36df9: Suppress React warning when passing ref to function component.
- c410d49: Revert change that used `react-is` to detect when to forward ref.

  Unfortunately using `react-is` won't work since `isForwardRef` doesn't give the correct result is the component uses `React.memo`, `React.lazy`, or similar variants. Also, `react-is` would need to be a peer dependency, increasing the integration burden.

## 0.0.4

### Patch Changes

- 82f6afc: Suppress findDOMNode warning.
- a1c8c6a: Fix issue with Navigation builtin component and using colors.
- 5756f33: Use react-is to determine when to forward ref.
- a87afe0: Automatically find DOM nodes if registered component doesn't forward the ref.

  This functionality relies on [`findDOMNode`](https://reactjs.org/docs/react-dom.html#finddomnode), which has been deprecated in `StrictMode`. This means that in `StrictMode` users will see a warning. Moreover, since we're passing the `ref` prop to registered components regardless, if the ref isn't forwarded, users will see a warning from React during development prompting them to forward the ref.

## 0.0.3

### Patch Changes

- 265739f: Upgrade Styled Components to latest version. The old version was causing React to log a hook warning whenever a styled component was defined.
- 302e3e7: Add React 18 to peer dependencies.

## 0.0.2

### Patch Changes

- fc7b4f8: Fix Text selection bug not being send to builder

## 0.0.1

### Patch Changes

- 3c5fb6b: Add `Style` control

  The `Style` control can be used to control CSS properties such as width, margin, padding, border, and border-radius.

  For example:

  ```tsx
  import { ReactRuntime } from "@makeswift/runtime/react";
  import { Style } from "@makeswift/runtime/controls";

  ReactRuntime.registerComponent(HelloWorld, {
    type: "hello-world",
    label: "Hello, world!",
    props: {
      className: Style(),
    },
  });

  const HelloWorld = forwardRef(function HelloWorld(props, ref) {
    return (
      <p {...props} ref={ref}>
        Hello, world!
      </p>
    );
  });
  ```

  By default `Style` is configured to provide width and margin overlays and panels. This can be overwritten with the `properties` configuration option.

  For example:

  ```diff
   import { ReactRuntime } from '@makeswift/runtime/react'
   import { Style } from '@makeswift/runtime/controls'

   ReactRuntime.registerComponent(HelloWorld, {
     type: 'hello-world',
     label: 'Hello, world!',
     props: {
  -    className: Style(),
  +    className: Style({
  +      properties: [Style.Width, Style.Margin, Style.Padding],
  +    }),
     }
   })
  ```

  You can also enable _all_ suppored properties by using the special `Style.All` preset.

  For example:

  ```diff
   import { ReactRuntime } from '@makeswift/runtime/react'
   import { Style } from '@makeswift/runtime/controls'

   ReactRuntime.registerComponent(HelloWorld, {
     type: 'hello-world',
     label: 'Hello, world!',
     props: {
  -    className: Style({
  -      properties: [Style.Width, Style.Margin, Style.Padding],
  -    }),
  +    className: Style({ properties: Style.All }),
     }
   })
  ```

  Read more about the `Style` control in our [API Reference](https://makeswift.notion.site/API-reference-for-Code-Components-74b567b592de4b0e8d6070f5af45a748).<|MERGE_RESOLUTION|>--- conflicted
+++ resolved
@@ -1,41 +1,18 @@
 # @makeswift/runtime
 
-<<<<<<< HEAD
-## 0.24.8-canary.2
-=======
 ## 0.24.8
->>>>>>> 1fa96566
 
 ### Patch Changes
 
 - a7d459d: Add optional description prop for `MakeswiftComponent`.
 - f8f5d9a: Add support for optional descriptions when creating controls.
 - 36c813c: Add support for optional descriptions when registering components with runtime.
-<<<<<<< HEAD
-- Updated dependencies [a7d459d]
-- Updated dependencies [f8f5d9a]
-  - @makeswift/controls@0.1.12-canary.0
-  - @makeswift/prop-controllers@0.4.5-canary.0
-
-## 0.24.8-canary.1
-
-### Patch Changes
-
-- 2eaa492: test: fix MSW warnings about redundant usage of query parameters
-
-## 0.24.8-canary.0
-
-### Patch Changes
-
-- 15e13a6: Update API handler to correctly support preflight `OPTIONS` requests for app router hosts
-=======
 - 2eaa492: test: fix MSW warnings about redundant usage of query parameters
 - 15e13a6: Update API handler to correctly support preflight `OPTIONS` requests for app router hosts
 - Updated dependencies [a7d459d]
 - Updated dependencies [f8f5d9a]
   - @makeswift/controls@0.1.12
   - @makeswift/prop-controllers@0.4.5
->>>>>>> 1fa96566
 
 ## 0.24.7
 
