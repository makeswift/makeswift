# @makeswift/runtime

<<<<<<< HEAD
## 0.20.2-canary.0
=======
## 0.20.2
>>>>>>> b42d7671

### Patch Changes

- be118e6: fixes `Shape` introspection and copying to properly handle non-existent/orphaned props.
- Updated dependencies [be118e6]
<<<<<<< HEAD
  - @makeswift/controls@0.1.2-canary.0
  - @makeswift/prop-controllers@0.3.3-canary.0
=======
  - @makeswift/controls@0.1.2
  - @makeswift/prop-controllers@0.3.3
>>>>>>> b42d7671

## 0.20.1

### Patch Changes

- 6bb81f0: `deserializeControls` now handles deserialization issues more gracefully:
  the function attempts to deserialize all of the controls, reporting
  deserialization errors through an optional error callback.
- 97b2222: Relax `Select` options schema to allow values that can be coerced to a string.
- Updated dependencies [5cfd1af]
  - @makeswift/controls@0.1.1
  - @makeswift/prop-controllers@0.3.2

## 0.20.0

### Minor Changes

- 30a7c9b: This change updates the runtime to use the latest version of
  `@makeswift/controls`. As part of this update, this package is no longer
  exposing internal data types and functions associated with our controls.

  ## BREAKING:

  1. Attempting to create a control with arbitrary configuration options will
     now result in a TypeScript compilation error:

     ```typescript
     import { Number } from "@makeswift/runtime/controls";

     const num = Number({ foo: "bar" }); // error, `foo` is not a valid `Number` param
     ```

     Prior to this version, the arbitrary options were silently ignored.

  2. The `Select` control now requires `options` to be a readonly array with at
     least one entry. If you are not defining your options inline, you may need
     to declare the options `as const`.

     ```typescript
     import { Select } from "@makeswift/runtime/controls";

     const sel = Select({
       label: "Select",
       options: [], // error, non-empty array is required
     });
     ```

     Previously, the `options` array was allowed to be empty.

  3. In addition to stricter compile-time checks, control definitions are now
     validated at runtime when you load your site in the Makeswift builder.
     Previously, if you were using vanilla JavaScript, you might have been
     able to pass invalid or unsupported options to controls without
     encountering an error. Now, such issues will trigger an error entry in the
     browser console, and the related control panel will not appear.

### Patch Changes

- Updated dependencies [30a7c9b]
- Updated dependencies [30a7c9b]
  - @makeswift/controls@0.1.0
  - @makeswift/prop-controllers@0.3.1

## 0.19.4

### Patch Changes

- 4050164: Fix issue where Makeswift integrations with Pages Router wouldn't load in the builder when deployed on Vercel.
- 5b3d400: Send the `REGISTER_BUILDER_DOCUMENT` event during `initialize()`. This is used to inform the builder which document or element tree to subscribe to.

## 0.19.3

### Patch Changes

- 1e9e820: Fix the scaling issue with social link icons when using the small or large variant.

## 0.19.2

### Patch Changes

- d51a2b0: Fix border color not loaded properly when using the Style control.
- d82dd59: Adds rendering tests for the checkbox control

## 0.19.1

### Patch Changes

- 1ec894f: Fixes an invalid `"publishedAt"` sort option for `getPages`, which results in a
  400 exception. Replaces this sort option with `"description"`.

## 0.19.0

### Minor Changes

- 75cf3fd: BREAKING: The latest upgrade to the Makeswift client `getPages` method
  introduces sorting, path filtering, and pagination. This method was not
  previously paginated - in order to get all your pages, you may now use our
  `toArray` pagination helper method, which will automatically paginate through
  all results and aggregate them into an array:

  ```tsx
  import { client } from "@/makeswift/client";
  import { MakeswiftPage } from "@makeswift/runtime/next";

  async function getAllPages(): Promise<MakeswiftPage[]> {
    return await client.getPages().toArray();
  }
  ```

  `getPages` now returns an instance of `IterablePaginationResult`, a decorated
  async iterator which includes methods `.map` and `.filter`, in addition to
  `.toArray`, mentioned above.

  This change also deprecates the client `getSitemap` method, with the
  recommendation that sitemaps should now be generated using data returned from
  `getPages`. Note that the deprecation of `getSitemap` now involves the host
  being responsible for the construction of page paths in the sitemap (either with
  domain or path based localization). Below is an example that uses path-based
  localization with the `next-sitemap` library:

  ```tsx pages/sitemap.xml.tsx
  import { getServerSideSitemapLegacy } from "next-sitemap";
  import { MakeswiftPage } from "@makeswift/runtime/next";
  import { client } from "@makeswift/client";

  const DOMAIN = "https://example.com";
  const DEFAULT_PRIORITY = 0.75;
  const DEFAULT_FREQUENCY = "hourly";

  function pageToSitemapItem(page: MakeswiftPage) {
    const pageUrl = new URL(page.path, DOMAIN);
    return {
      loc: pageUrl.href,
      lastmod: page.createdAt,
      changefreq: page.sitemapFrequency ?? DEFAULT_FREQUENCY,
      priority: page.sitemapPriority ?? DEFAULT_PRIORITY,
      alternateRefs: page.localizedVariants.map((variant) => {
        const localizedPath = `/${variant.locale}/${variant.path}`;
        const localizedPageUrl = new URL(localizedPath, DOMAIN);
        return {
          hreflang: variant.locale,
          href: localizedPageUrl.href,
        };
      }),
    };
  }

  export async function getServerSideProps(context) {
    const sitemap = client
      .getPages()
      .filter((page) => !page.excludedFromSearch)
      .map((page) => pageToSitemapItem(page))
      .toArray();

    return getServerSideSitemapLegacy(context, sitemap);
  }

  export default function Sitemap() {}
  ```

  Here's another example for Next.js's App Router built-in support for sitemaps:

  ```ts app/sitemap.ts
  import { MetadataRoute } from "next";
  import { MakeswiftPage } from "@makeswift/runtime/dist/types/next";
  import { client } from "@/lib/makeswift/client";

  type NextSitemapItem = MetadataRoute.Sitemap[number];

  const DOMAIN = "https://example.com";
  const DEFAULT_PRIORITY = 0.75;
  const DEFAULT_FREQUENCY = "hourly";

  function pageToSitemapEntry(page: MakeswiftPage): NextSitemapItem {
    const pageUrl = new URL(page.path, DOMAIN);
    return {
      url: pageUrl.href,
      lastModified: page.createdAt,
      changeFrequency: page.sitemapFrequency ?? DEFAULT_FREQUENCY,
      priority: page.sitemapPriority ?? DEFAULT_PRIORITY,
    };
  }

  export default async function sitemap(): Promise<MetadataRoute.Sitemap> {
    return client
      .getPages()
      .filter((page) => !page.excludedFromSearch)
      .map((page) => pageToSitemapEntry(page))
      .toArray();
  }
  ```

  BREAKING: The exported `MakeswiftPage` type now includes several more data
  fields from the Makeswift page.

## 0.18.1

### Patch Changes

- 26b0262: Fix uncaught client exception on incomplete, protocol-only links

## 0.18.0

### Minor Changes

- b7a2a4c: Add data type to legacy `TextInput` prop controller and move it to `@makeswift/prop-controllers`.
- c65e6a8: Add data type to legacy `ResponsiveSelect` prop controller, move it to `@makeswift/prop-controllers`
- 8f019cd: Add data type to legacy `ResponsiveNumber` prop controller, move it to `@makeswift/prop-controllers`
- f32d402: Add data type to legacy `SocialLinks` prop controller and move it to `@makeswift/prop-controllers`.
- 7d05094: Add data type to legacy `ResponsiveOpacity` prop controller and move it to `@makeswift/prop-controllers`.

### Patch Changes

- 2ac496f: Add data type to legacy `ResponsiveIconRadioGroup` prop controller, move it to `@makeswift/prop-controllers`
- 28e07c3: Fix global component cannot be selected after it is blurred.
- f6fae30: Add a README
- 2b14406: Separate many controls into a @makeswift/controls package.
- 526f71e: Handle ResponsiveNumber prop data on component registration.
- f9f2c0c: fix: correctly render controls with versioned `ResponsiveSelect` data
- Updated dependencies [2ac496f]
- Updated dependencies [b7a2a4c]
- Updated dependencies [c65e6a8]
- Updated dependencies [8f019cd]
- Updated dependencies [2b14406]
- Updated dependencies [f32d402]
- Updated dependencies [7d05094]
  - @makeswift/prop-controllers@0.3.0
  - @makeswift/controls@0.0.1

## 0.17.1

### Patch Changes

- Updated dependencies [9a439d5]
  - @makeswift/prop-controllers@0.2.1

## 0.17.0

### Minor Changes

- f5c3617: Add data type to legacy `TableFormFields` prop controller and move it to `@makeswift/prop-controllers`.
- bb82576: Add data type to legacy `Image` prop controller and move it to `@makeswift/prop-controllers`.
- 860f92a: Add data type to legacy `Backgrounds` prop controller and move it to `@makeswift/prop-controllers`.
- 61d43cc: Add data type to legacy `Images` prop controller and move it to `@makeswift/prop-controllers`.
- 092784c: Add data type to legacy `ElementID` prop controller and move it to `@makeswift/prop-controllers`.
- 87e1665: Add data type to legacy `Grid` prop controller and move it to `@makeswift/prop-controllers`.
- 346b1f3: BREAKING CHANGE: Remove deprecated `RichText` PropControllers from `@makeswift/runtime/prop-controllers`.

  This breaking change only affects a minority of users who are upgrading from versions older than `0.0.7`.

  To migrate to the new version: update your components to use `RichText` from `@makeswift/runtime/controls` instead of `@makeswift/runtime/prop-controllers`.

  Example migration:

  ```diff
  - import { RichText } from '@makeswift/runtime/prop-controllers';
  + import { RichText } from '@makeswift/runtime/controls';
  ```

### Patch Changes

- 4b0d47c: Use correct copy method for ElementID.
- 4d38a0b: Fix v2 data values not properly transformed for `ResponsiveValue` option.
- Updated dependencies [f5c3617]
- Updated dependencies [bb82576]
- Updated dependencies [860f92a]
- Updated dependencies [61d43cc]
- Updated dependencies [092784c]
- Updated dependencies [87e1665]
- Updated dependencies [4b0d47c]
- Updated dependencies [4d38a0b]
  - @makeswift/prop-controllers@0.2.0

## 0.16.1

### Patch Changes

- a64a640: Use `turbo` in prepublishing step to automatically build dependencies as needed
- Updated dependencies [a64a640]
  - @makeswift/prop-controllers@0.1.1

## 0.16.0

### Minor Changes

- cf79dcb: Add data type to legacy `ResponsiveLength` prop controller and move it to `@makeswift/prop-controllers`.
- defb8d9: Next.js 14.2 compatibility fix: decouple `PreviewProvider`'s message channel setup from the middleware creation to make store initialization compatible with React's strict mode.
- 89a6d77: Add data type to legacy `BorderRadius` prop controller and move it to `@makeswift/prop-controllers`.
- 5bd9b5f: Add data type to legacy `Shadows` prop controller and move it to `@makeswift/prop-controllers`.
- 0a9a89c: Add data type to legacy `ResponsiveColor` prop controller and move it to `@makeswift/prop-controllers`.
- 4847f1b: Add data type to legacy `Checkbox` prop controller and move it to `@makeswift/prop-controllers`.
- 38f8798: Add data type to legacy `Border` prop controller and move it to `@makeswift/prop-controllers`.
- b5fe83a: Add data type to legacy `Date` prop controller and move it to `@makeswift/prop-controllers`.
- c37a850: Add data type to legacy `Number` prop controller and move it to `@makeswift/prop-controllers`.
- 56343d0: BREAKING CHANGE: Remove deprecated `List`, `Shape`, and `Typeahead` PropControllers from `@makeswift/runtime/prop-controllers`.

  This breaking change only affects a minority of users who are upgrading from versions older than `0.0.7`.

  To migrate to the new version: update your components to use `List`, `Shape`, and `Combobox` from `@makeswift/runtime/controls` instead of `@makeswift/runtime/prop-controllers`.

  Example migration:

  ```diff
  - import { List, Shape } from '@makeswift/runtime/prop-controllers';
  + import { List, Shape } from '@makeswift/runtime/controls';
  ```

- a909fa1: Use the `@makeswift/prop-controllers` package, and migrate `LinkPropController`.

### Patch Changes

- 24f76a8: Add data type to legacy `TextStyle` prop controller and move it to `@makeswift/prop-controllers`.
- 6bab3df: Add data type to legacy `GapY` prop controller and move it to `@makeswift/prop-controllers`.
- 9b61ad8: Add data type to legacy `NavigationLinks` prop controller and move it to `@makeswift/prop-controllers`.
- 045799d: Add data type to legacy `Width` prop controller and move it to `@makeswift/prop-controllers`.
- abf95d6: Add data type to legacy `Margin` prop controller and move it to `@makeswift/prop-controllers`.
- bc036af: Add data type to legacy `Font` prop controller and move it to `@makeswift/prop-controllers`.
- f377f89: Add data type to legacy `Table` prop controller and move it to `@makeswift/prop-controllers`.
- 66c8c6c: Fix "function components cannot be given refs" warning on the built-in `Text` component
- fe5c346: Add data type to legacy `GapX` prop controller and move it to `@makeswift/prop-controllers`.
- 6e48054: Add data type to legacy `Video` prop controller and move it to `@makeswift/prop-controllers`.
- f7fc53e: Add data type to legacy `Padding` prop controller and move it to `@makeswift/prop-controllers`.
- 612a40b: Resolve occasional `ERR_INVALID_ARG_TYPE` error when previewing a site built using Next.js Pages router.
- df976f6: Add data type to legacy `TextArea` prop controller and move it to `@makeswift/prop-controllers`.
- 2602000: Handle the new data type for `LinkPropController`.
- Updated dependencies [24f76a8]
- Updated dependencies [cf79dcb]
- Updated dependencies [6bab3df]
- Updated dependencies [89a6d77]
- Updated dependencies [9b61ad8]
- Updated dependencies [2602000]
- Updated dependencies [5bd9b5f]
- Updated dependencies [045799d]
- Updated dependencies [abf95d6]
- Updated dependencies [0a9a89c]
- Updated dependencies [4847f1b]
- Updated dependencies [38f8798]
- Updated dependencies [bc036af]
- Updated dependencies [b5fe83a]
- Updated dependencies [f377f89]
- Updated dependencies [c37a850]
- Updated dependencies [fe5c346]
- Updated dependencies [6e48054]
- Updated dependencies [a909fa1]
- Updated dependencies [f7fc53e]
- Updated dependencies [6b62ab6]
- Updated dependencies [df976f6]
  - @makeswift/prop-controllers@0.1.0

## 0.15.0

### Minor Changes

- 1b08b60: BREAKING: Remove `runtime` prop from `Page` component and introduce new `ReactRuntimeProvider` component.

  This change is an incremental step in adding App Router support to `@makeswift/runtime`.

  Remove the `runtime` prop from any occurrence of the `Page` component:

  ```diff tsx
  import { Page as MakeswiftPage } from '@makeswift/runtime/next'
  import { runtime } from '@/makeswift/runtime'

  export default function Page({ snapshot }: Props) {
  -  return <MakeswiftPage snapshot={snapshot} runtime={runtime} />
  +  return <MakeswiftPage snapshot={snapshot} />
  }
  ```

  Add `ReactRuntimeProvider` to your Next.js [Custom App](https://nextjs.org/docs/pages/building-your-application/routing/custom-app). If you don't have a Custom App, you'll need to add one.

  ```tsx
  import { runtime } from "@/makeswift/runtime";
  import { ReactRuntimeProvider } from "@makeswift/runtime/next";
  import type { AppProps } from "next/app";

  export default function App({ Component, pageProps }: AppProps) {
    return (
      <ReactRuntimeProvider runtime={runtime}>
        <Component {...pageProps} />
      </ReactRuntimeProvider>
    );
  }
  ```

- 39e160a: BREAKING: Drop support for Next.js versions lower than 13.4.0.

  We're moving our Preview Mode implementation to Draft Mode, which was added on Next.js v13.4.0.

- e5fbb9c: BREAKING: Remove client-side routing code.

  There should be no changes to consumers of the runtime as the builder should be the only consumer of this API. Because we are removing functionality, this warrants a breaking change.

- 3226974: BREAKING: Refactor `MakeswiftApiHandler` to support Next.js App Router Route Handlers.

  This change introduces function overloads for the `MakeswiftApiHandler` so that it can be used with the new signature of App Router Route Handlers. It currently implements compatibility for Preview Mode by using the new Draft Mode and storing data in a `x-makeswift-draft-mode-data` cookie. This can be read from App Router using the `getSiteVersion` function exported from `@makesiwft/runtime/next/server`.

  There shouldn't be any breaking API changes for Pages Router so there's no changes to upgrade.

  This is what a Makeswift page in App Router should now look like:

  ```ts
  import { client } from '@/makeswift/client'
  import '@/makeswift/components'
  import { getSiteVersion } from '@makeswift/runtime/next/server'
  import { notFound } from 'next/navigation'
  import { Page as MakeswiftPage } from '@makeswift/runtime/next'

  type ParsedUrlQuery = { path?: string[] }

  export async function generateStaticParams() {
    const pages = await client.getPages()

    return pages.map((page) => ({
      path: page.path.split('/').filter((segment) => segment !== ''),
    }))
  }

  export default async function Page({ params }: { params: ParsedUrlQuery }) {
    const path = '/' + (params?.path ?? []).join('/')
    const snapshot = await client.getPageSnapshot(path, {
      siteVersion: getSiteVersion(),
    })

    if (snapshot == null) return notFound()

    return <MakeswiftPage snapshot={snapshot} />
  }
  ```

- 7d314f3: BREAKING: Use `React.lazy` instead of `next/dynamic` for code-splitting.

  There's no API changes but this change is significant enough to warrant a minor version bump.

### Patch Changes

- 9e4113f: Upgrade Next.js (dev dependency) in `@makeswift/runtime`.
- 0ffe2be: Add support for snippets (including cleanup) for App Router.
- 96d5e9a: Introduces PageHead component to the base Makeswift Page. This component renders head tag data (link/title/meta) for pages in both app router and pages router. Currently does not support snippets for app router.
- 49bdf15: Removes the `http-proxy` dependency and uses native API's to proxy preview mode.
- 2bbe16a: Update the `http-proxy` within `/api/[...makeswift].tsx` to use `xfwd: true`. This enables forwarding of `x-` headers.
- e0f7e0e: Add console warning when `runtime` prop is passed to the `Page` component.
  `runtime` should now be passed to the `ReactRuntimeProvider` instead of to `Page`.
- 056aac1: Resolves issue where rewritten host API requests are unauthorized due to not checking the request header for the secret.
- fcf2a68: Avoid throwing an error in `SocialLinks` builtin component if an option is not found.
- 7d9d9b0: Update Facebook logo for `SocialLinks` builtin component.
- 266f246: Add `RootStyleRegistry` component. This component provides support for Makeswift's CSS-in-JS runtime in Next.js' App Router.

  For example, in `app/layout.tsx`:

  ```tsx
  import { RootStyleRegistry } from "@makeswift/runtime/next";

  export default function RootLayout({
    children,
  }: Readonly<{
    children: React.ReactNode;
  }>) {
    return (
      <html lang="en">
        <body>
          <RootStyleRegistry>{children}</RootStyleRegistry>
        </body>
      </html>
    );
  }
  ```

- e5c6f8d: Add `'use client'` directive to `Page` component module.
- 3b25c9a: Moves locale switching logic out of the redux middleware state and closer to Next.js logic.
- 2b25571: If `useRouter` is used within the App Router it'll throw an error as it can't be used there. This wraps the `useRouter` usage in a try/catch to conditional return `undefined` if we can't use it. We will probably use a different method of syncing the current locale in the App Router, so for now, noop this effect.
- e7c330f: Fix exports for internal `@makeswift/runtime/state/breakpoints`.
- 547b87f: Add X and Slack icons to legacy `SocialLinks` prop controller.
- 67df869: Fix types export for `@makeswift/runtime/slate`
- 0d78c22: Fix a bug in translating `Text` components containing detached typography.
- 79a91e0: Transpile dynamic imports when building CommonJS format.
- 2719416: Introduces draft mode for Next.js app router applications. Existing pages router applications are still supported via preview mode.
- 9d4ac99: Rename internal `MakeswiftClient` to `MakeswiftHostApiClient`.
- b953798: Button component and Link control now hydrate page links with the locale, if present. Brings automatic link localization to App Router, while still supporting Pages Router.
- cc8e615: Add deprecation JSDoc to undocumented, legacy prop controllers.
- 63b3a42: Move `Page` component into its own file.
- 805f9f0: Use the provided runtime in the `/api/makeswift/element-tree` handler.
- 0d706f7: Extract context from `src/api/react.ts` so that it can be imported in RSC.
- 8a6e453: Wraps the `RuntimeProvider` component in a `Suspense` boundary as it uses `React.lazy`. Not wrapping the component would cause a hydration mismatch between the server and client.
- Updated dependencies [39e160a]
- Updated dependencies [9cb2f76]
- Updated dependencies [2719416]
- Updated dependencies [a220ecb]
  - @makeswift/next-plugin@0.3.0

## 0.14.0

### Minor Changes

- 1d58edb: BREAKING: Replace Vite with tsup. The build script now transpiles source files instead of bundling them to preserve `'use client'` directives for Next.js App Router support.
- 32f9a1f: BREAKING: Move `MakeswiftApiHandler` from `@makeswift/runtime/next` to `@makeswift/runtime/next/server`.

  This change was necessary because there are server-only dependencies for the API handler and if these dependencies are bundled and run in the browser it can cause various issues. In our case, a transitive dependency of `http-proxy` (`follow-redirects`) was being included in browser bundles resulting in client-side exceptions in Safari and Firefox due to an `Error.captureStackTrace` call that was intended to run only on Node.js.

  To migrate change your `pages/api/makeswift/[...makeswift].ts` file:

  ```diff
  -import { MakeswiftApiHandler } from '@makeswift/runtime/next'
  +import { MakeswiftApiHandler } from '@makeswift/runtime/next/server'

  export default MakeswiftApiHandler(process.env.MAKESWIFT_SITE_API_KEY)
  ```

- 9021859: Fix circular dependency with `nextDynamicForwardRef`.
- f7968da: BREAKING: Remove deprecated functions from v0.2.0.

  See more info on the [GitHub release](https://github.com/makeswift/makeswift/releases/tag/%40makeswift%2Fruntime%400.2.0).

### Patch Changes

- 7e3fa8d: Reaaranged files inside the react runtime folder.
- 662985c: Remove Vitest in-source tests.
- 73fecda: Replace SVG files with React components and remove SVGR development dependency.

## 0.13.1

### Patch Changes

- 87717fe: Change the `getItemLabel` type to a valid definition.

## 0.13.0

### Minor Changes

- 2e59c52: Starting from version `0.13.0`, **versioning is now enabled by default**. With versioning, users can easily publish all changes to their website with just a few clicks. Published changes are saved so you can revert to previous versions if needed.

  Upgrade guide from version `0.12.x` to `0.13.x`:

  1. Update `getPageSnapshot` Parameters:

     a. Remove the `preview` parameter.

     b. Add the new `siteVersion` parameter.

     ```diff
       export async function getStaticProps(ctx) {
        const makeswift = new Makeswift(process.env.MAKESWIFT_SITE_API_KEY, { runtime })

        const snapshot = await makeswift.getPageSnapshot(path, {
     -    preview: ctx.preview,
     +    siteVersion: Makeswift.getSiteVersion(ctx.previewData),
          locale: ctx.locale,
        });
       }
     ```

  2. For users who have **never used versioning**:

     - No further actions are required.

  3. For users who have used versioning:

     a. Remove the `siteVersion` parameter from the `Makeswift` constructor.

     ```diff
       const makeswift = new Makeswift(process.env.MAKESWIFT_SITE_API_KEY, {
         runtime: runtime,
     -   siteVersion: Makeswift.getSiteVersion(ctx.previewData),
       });
     ```

     b. Remove the `siteVersion` parameter from the `MakeswiftApiHandler`.

     ```diff
        export default MakeswiftApiHandler(process.env.MAKESWIFT_SITE_API_KEY, {
     -    siteVersions: true,
        });
     ```

     c. If you use `client.getPage`, you need to also update the parameters:

     ```diff
        const page = await client.getPage(path, {
     -    preview,
     +    siteVersion: Makeswift.getSiteVersion(ctx.previewData),
          locale
        })
     ```

## 0.12.4

### Patch Changes

- 9c1941f: Added `type` field to the `TextArea` control
- 37f16af: Added `type` field to the `Number` control
- 8896a9b: Add `type` to Checkbox control
- 8da8717: Refeactored the `Checkbox` and `Color` control to use the locally scoped key variable
- dd7c1d1: Added `type` field to the `TextInput` control

## 0.12.3

### Patch Changes

- 6b9de46: Fix SocialLinks component options.
- 583679b: Remove X and Slack from `SocialLinkType`.
- 690d001: Add `'discord'` to `SocialLinkType`.

## 0.12.2

### Patch Changes

- 2deee74: Add type and version to the Color control

## 0.12.1

### Patch Changes

- 61f8896: Fix Preview Mode proxy for localized pages in Next.js v14.

## 0.12.0

### Minor Changes

- cbcb4d6: Upgrade `html-react-parser` to v5.0.10.
- e657aa9: Upgrade Framer Motion to v10.16.16.
- 8f87717: Move `@types/react` and `@types/react-dom` to peer dependencies.

## 0.11.19

### Patch Changes

- 603ebd1: Add Next.js v14 to peer dependencies.

## 0.11.18

### Patch Changes

- e73bb49: In preview mode, pass any original cookies through.

## 0.11.17

### Patch Changes

- 15fcc61: Add `RichText` normalization that prevents nested paragraph elements from being possible.

## 0.11.16

### Patch Changes

- 8fed463: Prevent default click behavior in `RichText` when content is being edited.

  This enables you to edit Inline `RichText` embedded within links without triggering navigation.

## 0.11.15

### Patch Changes

- 3f107f7: Correct the `List` control data's `type` field to be optional.

## 0.11.14

### Patch Changes

- cda6b51: Fix `getPage` method for site with versioning.

## 0.11.13

### Patch Changes

- a5719a1: Fix a bug `/merge-translated-data`. This bug deleted all data within the a `Shape` control rather than merging it.

## 0.11.12

### Patch Changes

- 305a0ba: Add `defaultValue` to `RichText` control.

## 0.11.11

### Patch Changes

- f1774ff: Fix the "Failed to get page pathname slices" error when adding a new link to a page on the builder.

## 0.11.10

### Patch Changes

- e143b02: Update `/merge-translatable-data` to handle partially undefined composable controls.
- 998b924: Optimize richtext used in `/translatable-data` and `/merge-translatable-data` for a simpler html output.

  This will make our Smartling integration Smartmatch for more situations.

- 4bfb4ca: Add Slack & X icons to Social Links

## 0.11.9

### Patch Changes

- b8dd8fd: Added priority to Image and BackgroundImage

## 0.11.8

### Patch Changes

- d08bf7d: Add `getPage` method to Makeswift client.
- fcd32d2: Use localized pathname on `LinkControl` and `Button` component if available.
- fcd32d2: Use the new REST API endpoint for `page-pathname-slices`.

## 0.11.7

### Patch Changes

- 2333764: Revert automatically adding hreflang tags to pages that have localized versions.

## 0.11.6

### Patch Changes

- 079297d: Update `translatable-data` API handler to handle opional values for composable controls.

## 0.11.5

### Patch Changes

- fe522b9: Add `hreflang` tag to the HTML `<head>` for pages that have localized versions. Click [here](https://developers.google.com/search/docs/specialty/international/localized-versions) to learn more about `hreflang` tag.

## 0.11.4

### Patch Changes

- b9bc710: Fix "Module not found: Can't resolve 'slate-hyperscript'" error created in `0.11.3`.

## 0.11.3

### Patch Changes

- feae6ba: Added `merge-translated-data` API handler to merge translated data back into a Makeswift page.

  To use this translation merging functionality, make sure to pass an instance of `ReactRuntime` to the Makeswift API handler like so:

  ```ts
  import { MakeswiftApiHandler } from "@makeswift/runtime/next";
  import { runtime } from "../../../lib/makeswift/register-components";

  export default MakeswiftApiHandler(process.env.MAKESWIFT_SITE_API_KEY, {
    runtime,
  });
  ```

## 0.11.2

### Patch Changes

- c630617: Add locale option to `getSitemap`. If a locale is using domain-based localization, passing the locale to `getSitemap` will return the sitemap for that particular domain.

  For example, if in the site settings there is an `es` locale with a domain of `foo.es`, then passing `es` to `getSitemap` will return the sitemap for `foo.es`.

## 0.11.1

### Patch Changes

- f434abe: Update the translation fallback value to prevent client side errors that can occur when upgrading `RichText`.

## 0.11.0

### Minor Changes

- 935ca2b: This version includes the stable release of the localization feature.

  With this feature, you can create different variations of a page. For example, if you have a `/pricing` page that you want to localize for Spanish-speaking countries, you can add an `es` locale, and create a `/es/pricing` page.

  If you have used the unstable version before, here are the steps required to migrate to the stable version:

  - Remove `unstable_i18n` on the `ReactRuntime`.
  - Rename `unstable_locale` to `locale` on the `getPageSnapshot`.

  Now, all locales and default locale can be managed directly in the **settings in the builder**, on the _Locales_ tab.

  You can also add the domain on the locale if you want to use domain-based localization. For example, if your main domain is `company.com`, on your `es` locale, you can add the `company.es` domain to make it the domain for your Spanish version of the site.

  If you're interested in this feature, reach out to our support at [support@makeswift.com](mailto:support@makeswift.com).

### Patch Changes

- 8b89c39: Fix stale localized global element when first created.

## 0.10.16

### Patch Changes

- 3c5cb43: Update the translatable data API handler to primitively return translatable data for the rich text controls.

## 0.10.15

### Patch Changes

- a0e5b8f: Add support for external files in Image control

## 0.10.14

### Patch Changes

- 44bf879: Add support for external files in legacy Backgrounds prop controller. Use descriptor in Backgrounds prop controller copy function.

## 0.10.13

### Patch Changes

- 47ebca4: Add API handler for getting translatable data for an element tree. Not yet fully implemented—only returns translatable data for text input and text area controls and prop controllers.
- 4dc09fb: - Add support for external files in legacy Image prop controller.
  - Use descriptor in legacy Images prop controller copy function.

## 0.10.12

### Patch Changes

- cb87c42: Add support for external files in legacy Image prop controller.
- 838d1bb: Use descriptor in legacy Image prop controller copy function.

## 0.10.11

### Patch Changes

- fb0b370: Change versioning from unstable to stable.

## 0.10.10

### Patch Changes

- 7e21729: Call new typography endpoints that can use versioning.
- 155014d: Add calls to new global element endpoints

## 0.10.9

### Patch Changes

- 6a2c502: Fix localization not working on recent versions of Next.js.

## 0.10.8

### Patch Changes

- 60a252d: Fix localized global element being fetched on the client instead of during SSR.

## 0.10.7

### Patch Changes

- b8e8124: Add `getSitemap` to Makeswift client.

  Use this method to generate a sitemap for your Makeswift host. Here's an example using the popular library `next-sitemap`:

  ```ts
  import { makeswift } from "@lib/makeswift";
  import { GetServerSidePropsContext, GetServerSidePropsResult } from "next";
  import { getServerSideSitemapLegacy } from "next-sitemap";

  export async function getServerSideProps(
    ctx: GetServerSidePropsContext,
  ): Promise<GetServerSidePropsResult<{}>> {
    const sitemap = await makeswift.getSitemap();

    return getServerSideSitemapLegacy(ctx, sitemap);
  }

  export default function Sitemap() {}
  ```

  The `getSitemap` method is paginated with a default page size of `50`. If you want to request more pages or use a different page size pass the `limit` and `after` arguments. Here's an example:

  ```ts
  const sitemap: Sitemap = [];
  let page;
  let after: string | undefined = undefined;

  do {
    page = await makeswift.getSitemap({ limit: 10, after });

    sitemap.push(...page);
    after = page.at(-1)?.id;
  } while (page.length > 0);
  ```

  If using TypeScript, you can import the `Sitemap` type from `@makeswift/runtime/next`.

  Also, the `getSitemap` method supports filtering results by a pathname prefix using the `pathnamePrefix` parameter. Here's an example using the popular library `next-sitemap`:

  ```ts
  import { makeswift } from "@lib/makeswift";
  import { GetServerSidePropsContext, GetServerSidePropsResult } from "next";
  import { getServerSideSitemapLegacy } from "next-sitemap";

  export async function getServerSideProps(
    ctx: GetServerSidePropsContext,
  ): Promise<GetServerSidePropsResult<{}>> {
    const blogSitemap = await makeswift.getSitemap({
      pathnamePrefix: "/blog/",
    });

    return getServerSideSitemapLegacy(ctx, blogSitemap);
  }

  export default function BlogSitemap() {}
  ```

## 0.10.6

### Patch Changes

- b18aae3: Fix preview mode for localized pages.

## 0.10.5

### Patch Changes

- f631cbb: Add a `label` option for registering fonts. This can be used to show a custom label in the font family dropdown in the builder.

## 0.10.4

### Patch Changes

- 189a27d: Add initial value to `RichText` control.
- 4cf9845: Update the `RichText` "Content" panel reset to preserves `text-align` and text styles.
- bdacab6: Fix a runtime error in the `RichText` "Content" panel reset that could happen if text was selected.
- 15a8521: Add `min-width` CSS value to `RichText` control in `Inline` mode.

## 0.10.3

### Patch Changes

- d9e0009: Add copy function to new `RichText` so that creating a site from a template automatically copies all colors and typographies.

## 0.10.2

### Patch Changes

- ebf9d66: Call versioned endpoints only if using versioning

## 0.10.1

### Patch Changes

- 02d3608: Fix `locale` not passed to `introspect` and `MakeswiftClient`.

## 0.10.0

### Minor Changes

- c066219: BREAKING: Prior to this version the `Text` component and `RichText` control used `white-space-collapse: preserve` within app.makeswift.com and `white-space-collapse: collapse` within the live page.
  Our goal is to exactly match what you see in Makeswift with what you see in the live page.
  This updates the live version to also `preserve` white space.
- 638ae58: BREAKING: Upgrade `Richtext` control with a new architecture that enables `Inline` mode and future rich text upgrades.

  This is the first time we have altered the data structure of a component, and we want you to be able to migrate the data and see the diff yourself incase the migration doesn't work.

  When you select a `Text` component or component with the `RichText` control, you will be prompted in the sidebar to upgrade. If the migration doesn't work, simple `cmd/ctrl + z`.

  Details on `Inline` mode are in the [documentation for `RichText`](https://www.makeswift.com/docs/controls/rich-text).

- 950e256: BREAKING: Change the `Text` component to use the new `RichText` control.

### Patch Changes

- fb45a4e: Add error handling when the default locale or the locale is not included in the locales list.
- 63d0ad3: Compare `unstable_locale` on `getPageSnapshot` to the default locale defined on `ReactRuntime`.

## 0.9.12

### Patch Changes

- ddb31a8: Update `unstable_RichTextV2` to sync editing history with app.makeswift.com.

## 0.9.11

### Patch Changes

- 0543105: Upgrade `typescript`, `@types/react` and `@types/react-dom` to fix issues when using typescript > 5.1.x.
- 9536667: Call versioned endpoints only if using versioning

## 0.9.10

### Patch Changes

- 3a714a0: Add localized global element support.
- bd620d0: Add support for localized page meta and page SEO.

## 0.9.9

### Patch Changes

- a24bcba: In ef73900, we fixed runtime errors that were happening in the `RichText` control when there were invalid empty lines. This is an update to that fix that cleans the richtext data rather than removing it.

## 0.9.8

### Patch Changes

- 18ae379: Fix suspense boundary error that was introduced on version `0.9.6` when you have a global element in a page.
- ef73900: Fix runtime error in `RichText` that can occur when you have data that very old.
- 18ae379: Revert localized global element support.

## 0.9.7

### Patch Changes

- 5d61357: Add support for `RichText` data within `unstable_RichTextV2`.

  When `unstable_RichTextV2` is stable this will allow users to upgrade from the old to new `RichText` control.

## 0.9.6

### Patch Changes

- b151889: Add support for localized global element.

## 0.9.5

### Patch Changes

- 2f9183c: Add type and runtime-check to unstable_locale.
- b0da14b: Fix a runtime error introduced in `0.9.2` that throws when a `Link` control is used within a `Shape` or `List` control.
- d1989e5: Add `unstable_locale` option to getPageSnapshot.

## 0.9.4

### Patch Changes

- ac31e48: Fix incorrect typography override behavior.

  Let's say you have a `Text` component with styling set on "Desktop" and "Mobile". If you add an override on "Desktop", then this should not impact "Mobile" typography, since the override is only for the "Desktop" breakpoint. This change ensures overrides do not clobber typography values in descending breakpoints.

- f0f053d: Add initial `Typography` plugin for `unstable_RichTextV2`.

## 0.9.3

### Patch Changes

- f3b8fc8: Add initial `Link` plugin for `unstable_RichTextV2`.
- 1c3d592: Add initial `Inline` plugin for `unstable_RichTextV2`.

## 0.9.2

### Patch Changes

- bc4a9bd: Add an unstable control API: `unstable_IconRadioGroup`.
- 2503ca5: Add initial `Color` plugin for `unstable_RichTextV2`.

## 0.9.1

### Patch Changes

- a21ad28: Add initial implementation of TextAlign plugin for `unstable_RichTextV2`.
- e865548: Add an unstable API fro new version of the `Style` control: `unstable_StyleV2`.

## 0.9.0

### Minor Changes

- c65ebdf: BREAKING: When registering component icons, use the `ComponentIcon` enum (available under `@makeswift/runtime`) instead of the original string values. Below is a table of the deprecated string values and their new enum equivalent:

  | Removed           | Use Instead (enum)          |
  | ----------------- | --------------------------- |
  | `'Carousel40'`    | `ComponentIcon.Carousel`    |
  | `'Code40'`        | `ComponentIcon.Code`        |
  | `'Countdown40'`   | `ComponentIcon.Countdown`   |
  | `'Cube40'`        | `ComponentIcon.Cube`        |
  | `'Divider40'`     | `ComponentIcon.Divider`     |
  | `'Form40'`        | `ComponentIcon.Form`        |
  | `'Navigation40'`  | `ComponentIcon.Navigation`  |
  | `'SocialLinks40'` | `ComponentIcon.SocialLinks` |
  | `'Video40'`       | `ComponentIcon.Video`       |

- 976b9d6: Use new versioning endpoints for swatches.
- 144f270: Always fetch live pages for `Makeswift.getPages()`.
- 144f270: Use new versioning endpoints for pages and page documents.

### Patch Changes

- fa04429: Update Block plugin for `unstable_RichTextV2` to include remaining block types (`ul`, `ol`, and `blockquote`)
- 7075388: Add `unstable_previewData` to `Makeswift` client.
- f295972: Add `unstable_i18n` to `ReactRuntime` constructor.
- 7075388: Add `unstable_siteVersions` flag to `MakeswiftApiHandler`.
- 0be3bc2: Adds 13 new icon options to the runtime that can be used when registering components.
- bbf2d30: Encode page pathname when fetching page data.

## 0.8.11

### Patch Changes

- f125648: Add initial implementation of Block plugin for `unstable_RichTextV2`.
- 662aace: Add initial implementation of `mergeElement`.

## 0.8.10

### Patch Changes

- fa41f1b: Add code splitting to `unstable_RichTextV2`.
- bf5b7ef: Add `mode` option to `unstable_RichTextV2` control.

  Setting the mode of `RichTextV2` to `RichTextV2Mode.Inline` locks down output to only include inline HTML elements. This allows you to visually edit button and link text, while protecting you from hydration mismatch errors.

- ac4202f: Fix code splitting regression for RichText control and Text component that was introduced in 0.6.6. This change ensures that Slate is not downloaded to your production site.

## 0.8.9

### Patch Changes

- a79ae7a: Add an unstable API for a new version of the RichText control: `unstable_RichTextV2`.

## 0.8.8

### Patch Changes

- 2416394: Custom breakpoints API is now stable. You can use this API to add more breakpoints or change the width of existing breakpoints. Visit [our documentation](https://www.makeswift.com/docs/runtime/custom-breakpoints) to learn more about custom breakpoints.

## 0.8.7

### Patch Changes

- 2784285: Update `unstable_breakpoints` API to be in `ReactRuntime` constructor.
- aa771b5: Refactor `ReactRuntime` to be a class.
- 8920a80: Fix rich text bug where inlines would disappear on text edit.

## 0.8.6

### Patch Changes

- d5c6845: Add an unstable API for setting custom breakpoints: `ReactRuntime.unstable_setBreakpoints`.

## 0.8.5

### Patch Changes

- 56c8f1c: Update rich text control to preserve DOM selection only when rich text is selected.

## 0.8.4

### Patch Changes

- 1e5836d: Fix rich text control to preserve DOM selection when you change things in the right sidebar.

## 0.8.3

### Patch Changes

- dd5f7b6: Fix path normalization for client-side navigation.
- f2389f9: Update Preview mode so that rich text is readonly.

## 0.8.2

### Patch Changes

- Updated dependencies [49b0981]
  - @makeswift/next-plugin@0.2.8

## 0.8.1

### Patch Changes

- a0e7079: Added missing exports for rich text plugins.

## 0.8.0

### Minor Changes

- f35186d: BREAKING: The `MakeswiftClient.prefetch()` and `MakeswiftClient.fetchTypographies` methods have been removed. These were internal APIs so there shouldn't be any changes required to upgrade.

  Refactor introspection so that it's internal to the Makeswift API client.

- 8e39cdc: Use the new Makeswift API resource endpoints exposed by the host via the Makeswift Next.js API handler. While change is backwards-caomptible, it's a large enough refactor that it warans a minor version bump.

### Patch Changes

- f9b900a: Moved proxy server inside Preview Mode proxy handler.
- 9d62088: BREAKING: Remove the `MakeswiftClient` export from `@makeswift/runtime/next`. This was an internal API that isn't documented and shouldn't be depended on by Makeswift hosts.
- 8f00a2f: Removes invoke headers from Next.js server when proxying request in Preview Mode.
- 025c8d9: Avoids using socket local port when proxying Preview Mode in development.
- 6d468d1: Remove snapshotting code. We've re-architected versioning and won't be using snapshots anymore.
- 78ff346: Remove unused GraphQL queries.
- d08eb8d: Add API endpoints to the Makeswift Next.js API handler for Makeswift API resources. The following endpoints were added:

  - /api/makeswift/swatches/:id
  - /api/makeswift/files/:id
  - /api/makeswift/typographies/:id
  - /api/makeswift/global-elements/:id
  - /api/makeswift/page-pathname-slices/:id
  - /api/makeswift/tables/:id

- Updated dependencies [f424011]
  - @makeswift/next-plugin@0.2.7

## 0.7.18

### Patch Changes

- acd43a8: Make `StyleControl` composable.

## 0.7.17

### Patch Changes

- 9d8c764: Update peer dependencies to reflect current support for React and React DOM.
- f382f82: Export types for slate rich text plugins.

## 0.7.16

### Patch Changes

- 72e5e4a: Make `RichTextControl` composable.

## 0.7.15

### Patch Changes

- ef4bc78: Fix a bug in the deployed version of the text component that prevents empty lines from being displayed.

## 0.7.14

### Patch Changes

- 527172c: Add placeholder to text component and rich text control. This was removed accidentally in 0.7.8
- 51532d9: Add layout polling back to individual rich text controls. This enables more than one rich text control at a time. This functionality was accidentally removed in 0.7.8
- e97a288: Fix react key prop warning for rich text component in dev mode

## 0.7.13

### Patch Changes

- 1578e04: Expose prop controller introspection utils.

## 0.7.12

### Patch Changes

- Updated dependencies [07fd1de]
  - @makeswift/next-plugin@0.2.6

## 0.7.11

### Patch Changes

- 03d9e2f: Update `uuid` dependency from `v3.3.3` to `v9.0.0`.
- 6156ba4: Upgrade `react-use-gesture` dependency to `@use-gesture/react`.
- Updated dependencies [b25c046]
  - @makeswift/next-plugin@0.2.5

## 0.7.10

### Patch Changes

- 40e3bf9: Fix `Text` element not editable when placed inside a `ListControl` or `ShapeControl`.

## 0.7.9

### Patch Changes

- 5482d7c: Remove `escape` shortcut during interaction mode. This means to get out of interaction mode you need to click the Move (Pointer) button. We remove this because the `escape` shortcut could interfere with user's code.

## 0.7.8

### Patch Changes

- 57a9c81: Upgrade slate to the latest version.

## 0.7.7

### Patch Changes

- 54ecf45: Make `ShapeControl` composable.
- 7335423: Make `ListControl` composable.

## 0.7.6

### Patch Changes

- aaeeef4: Disable element from point. This is temporary until the drop zones algorithm is finished.
- 777d51b: Fix element from point selection issue for nested documents (i.e., global elements).

## 0.7.5

### Patch Changes

- 26f16f5: Use builder pointer information and DOM APIs to reliably determine the active element. This guarantees that the Makeswift builder can properly select elements even if their CSS box models overlap (e.g., absolute and fixed position elements).

## 0.7.4

### Patch Changes

- 0787dce: Fix issue where certain font families were not loading properly.

## 0.7.3

### Patch Changes

- Updated dependencies [e61c4f2]
  - @makeswift/next-plugin@0.2.4

## 0.7.2

### Patch Changes

- Updated dependencies [a165537]
  - @makeswift/next-plugin@0.2.3

## 0.7.1

### Patch Changes

- 16c434d: Support tables in snapshot creation.
- 49986c8: Alias `publicUrlV2` to `publicUrl`.
- Updated dependencies [0e12b08]
  - @makeswift/next-plugin@0.2.2

## 0.7.0

### Minor Changes

- f0a53c0: Use Google Storage URL for files instead of s.mkswft.com.

### Patch Changes

- Updated dependencies [050f6f9]
  - @makeswift/next-plugin@0.2.1

## 0.6.7

### Patch Changes

- a40bb65: Separate snapshot format from serialized state.

## 0.6.6

### Patch Changes

- 75b31d9: Add support for client-side navigation.
- 9dde8e8: Fix inconsistencies between the builder and live pages for rich text list blocks.
- 6496ff0: Handle global element cycles.

## 0.6.5

### Patch Changes

- af0e818: Refactored SerializedState format.
- be2aa16: Added latent snapshotting functionality.

## 0.6.4

### Patch Changes

- 8207b36: Prevent clicks from propagating in content mode. This issue affected for example when you have a Text on a Accordion: if you click the text in content mode, the click also triggered the accordion open/close state.
- ba6d869: Add support for interaction mode.
- d258829: Handle missing `object` field in `Props.RichText` preset for built-in `Text` component.

## 0.6.3

### Patch Changes

- 017675b: Fix type issues with `Style` control data.
- ac7bfe7: Stop using `unoptimized` prop for `next/image` in built-in Image component when in builder. This fixes an SSR hydration mismatch.
- 061f787: Create RichText control for usage within custom components.

## 0.6.2

### Patch Changes

- 155820f: Add default value to width prop for built-in Box component.
- 8942b00: Handle ordered and unordered list for live pages in Text built-in component.

## 0.6.1

### Patch Changes

- 9d2ec07: Fix the single select column not rendering radio buttons on the built-in Form component.

## 0.6.0

### Minor Changes

- 99f5bc9: Adds a slimmer rich text component for live pages so that large dependencies like Slate and Immutable aren't included in bundles for live pages and are only used in the Makeswift builder. This reduces the overhead of the Makeswift runtime for live pages and boosts performance.

  While behavior is intended to be the same, these changes modify the structure of the DOM for live pages, which could cause issues with existing sites if they're relying on the DOM structure of the Text component. For this reason we're releasing this in a minor update as a _breaking change_.

### Patch Changes

- 2662228: Fix duplicate cleanup call in component registration function.
- c2ee57e: Avoid re-render from Box animations.
- e05070e: Add missing Emotion dependencies that was causing Vite to include unnecessary JavaScript in the bundle.
- 8e587d7: Use `findDOMNode` only if ref isn't being forwarded.
- 0d9c55c: Avoid using React state to track element handle.
- ed0f027: Avoid using React state for tracking BackgroundsContainer ref as it results in an extra render when the component mounts.
- 0498e3d: Avoid registering documents in the live provider since document registration is currently only needed in the builder.

## 0.5.5

### Patch Changes

- 13e1ab4: Re-add `MakeswiftComponentType` back to `@makeswift/runtime/components`

## 0.5.4

### Patch Changes

- 01f0c0a: Move `MakeswiftComponentType` from `@makeswift/runtime/components` to `@makeswift/runtime`
- ef785cc: Fix snippets don't run on client-side navigation.

## 0.5.3

### Patch Changes

- 9849bea: Fix SSR hydration mismatch due to attempting to render ReactPlayer on the server.

  See https://github.com/cookpete/react-player/issues/1428.

- 55c8439: Fix issue where API resource cache was filled too late resulting in unnecessary API requests.

## 0.5.2

### Patch Changes

- cf486bb: Fix suspense boundary hydration issue.

## 0.5.1

### Patch Changes

- 5a657ea: Swap @framer/motion box animation for a light CSS version.

## 0.5.0

This is our first release that supports Next.js v13.

Update `@makeswift/runtime` in `package.json` to use the latest version.

If you have any issues with either Next.js v12 or Next.js v13, please reach out to us or open a new issue in GitHub.

- d70c32b: Add Next.js v13 support.
- 115e3ee: BREAKING CHANGE: The Image component will use the new `next/image` if the host is using Next.js v13.
- f79ea18: BREAKING CHANGE: Drop support for Next.js v12.1. Makeswift requires a minimum Next.js version of 12.2.0. Please upgrade to Next.js version ^12.2.0 if you want to use Next.js v12, or version ^13.0.0 if you want to use Next.js v13.
- Updated dependencies [c3041ff]
  - @makeswift/next-plugin@0.2.0

## 0.4.2

### Patch Changes

- 83c1f5a: Fix falsy check on Style control CSS utility functions. This caused falsy `0` values to be ignored for margin, padding, border, and border radius.

## 0.4.1

### Patch Changes

- f1ec0ff: Add a `Suspense` boundary around all element data. This is a _huge_ performance boost due to how React schedules hydration tasks. With this change your Makeswift pages should score in the high 90s for Lighthouse performance benchmarks.

## 0.4.0

### Minor Changes

- d2d7ef9: BREAKING CHANGE: This change completely reworks how the runtime fetches Makeswift API resources like swatches, files, typographies, etc. While behavior of components shouldn't change, and we've tested extensively, it's possible there's slight behavior changes in certain edge cases or there's old behavior that Apollo had that we didn't want to replicate.

  This change removes @apollo/client as a dependency in favor of a very slim and efficient API client and cache custom built for the Makeswift runtime. This change resulted in a reduction of ~300ms from Total Blocking Time and ~700ms from Time to Interactive in our benchmarks. This is part of our ongoing work to make the Makeswift runtime more lightweight to reduce the cost of React hydration. Expect even more changes soon!

  To migrate, just upgrade to the latest version. No public APIs have changed.

## 0.3.1

### Patch Changes

- 3bcb4a1: Fix Style control default values for margin and padding.
- Updated dependencies [5b06076]
  - @makeswift/next-plugin@0.1.7

## 0.3.0

This version is a BREAKING change. No public APIs have changed but there was a major rewrite of the CSS runtime and a major dependency dropped so some built in components could exhibit new unexpected behavior. If you encounter a bug, please open an issue and we'll address it ASAP!

### Minor Changes

- #126: Perf Boost: Removal of Styled Components dependency and efficient animations.

  This change completely reworks how Makeswift handles CSS styles, resulting in improved performance. We've updated all components to use a lighter CSS runtime built on top of Emotion CSS' core utilities. On our benchmarks we've seen Total Blocking Time improve by ~25%. This change also reduces the amount of shipped JS by dropping the Styled Component depenency. There's still more work to do to get our CSS runtime even more lightweight: we want to completely drop the CSS runtime when serving live pages outside the Makeswift builder. But at this point we've squeezed as much performance as is reasonable from the CSS runtime and are hitting diminishing returns. We will return to the CSS runtime once we've addressed other areas where performance can be improved.

  We've also improved the Box component by only using Framer Motion when the Box is animated. Now, when there's no animations in a Box component, we use plain ol' divs. This had a noticeable boost on Total Blocking Time as well.

  The common thread in these improvements is reduced Total Blocking Time, which directly comes from React hydration. This is just the first of many performance boost updates we have planned, so stay tuned!

### Patch Changes

- cf83c8e: Fix class format for width prop controller.
- d64d203: Use the `useStyle` hook instead of Styled Components in the `Root` builtin component.
- e38c912: Only use Framer Motion components in the Box when animations are configured. This reduced, on average, Total Blocking Time by 195ms in our benchmarks.

## 0.2.19

### Patch Changes

- 7ec440b: Fix content-mode overlay doesn't appear properly.

## 0.2.18

### Patch Changes

- fb3dce6: Fix issue where patched fetch API was sending Preview Mode header to a separate origin, causing CORS problems.

## 0.2.17

### Patch Changes

- 04aee01: Implement copy functions for all controls, enabling templates to use code components.

## 0.2.16

### Patch Changes

- Updated dependencies [c21792b]
  - @makeswift/next-plugin@0.1.6

## 0.2.15

### Patch Changes

- 3611500: Use serializable replacement context in ReactRuntime.copyElementTree public API.

## 0.2.14

### Patch Changes

- 7116b8b: Remove authorization for producing a new element tree.

## 0.2.13

### Patch Changes

- 4400d23: Fix type errors in runtime.

## 0.2.12

### Patch Changes

- 3184597: Add copy function for element references. This completes the first version of ReactRuntime.copyElementTree.
- e70bab1: Add copy function for element id. This advances work for ReactRuntime.copyElementTree.
- beb1fce: Add copy functions for RichText and Images. This advances work on ReactRuntime.copyElementTree.
- 01cc35c: Add copy functions for table and border prop controllers. This gets closer to a complete ReactRuntime.copyElementTree.

## 0.2.11

### Patch Changes

- 1d6c968: Add copy functions NavigationLinks and Links default prop controllers. This advances work on the ReactRuntime.copyElementTree function.
- 0dea000: Add copy function for the Image prop controller. This advances work on ReactRuntime.copyElementTree.
- 25995d2: Add new endpoint to create an element tree from an existing one.

  At this point it is not complete. We will complete it under the hood, then switch over our template functionality to use it.

- b3ff4e4: Add copy function for ResponsiveColor control. This advances work done for ReactRuntime.copyElementTree.
- 1d22db7: Add copy function for ShadowPropController. This advances work for ReactRuntime.copyElementTree.
- 2ed68d6: Fix apostrophe in table column causing form data to not be recorded.

## 0.2.10

### Patch Changes

- 80aeb24: Fix table column names containing a period cause the form to not record data for that column.

## 0.2.9

### Patch Changes

- 7f56a4e: Fix issue where drop zones would appear for slots that weren't visible anymore.

## 0.2.8

### Patch Changes

- 79e2c26: Fix builder randomly put user into content mode when editing page.

## 0.2.7

### Patch Changes

- 427a709: Add better error message

## 0.2.6

### Patch Changes

- bb532b5: update preview mode proxy more flexibly determine protocol

## 0.2.5

### Patch Changes

- Updated dependencies [e777f28]
  - @makeswift/next-plugin@0.1.5

## 0.2.4

### Patch Changes

- 4c5d410: Fix changes in builder disappear on fast refresh.
- Updated dependencies [fcf33f5]
  - @makeswift/next-plugin@0.1.4

## 0.2.3

### Patch Changes

- 79c2405: Upgrade @types/react and @types/react-dom.
- 317a825: Add API handler for font registration.

## 0.2.2

### Patch Changes

- Updated dependencies [51dc17b]
  - @makeswift/next-plugin@0.1.3

## 0.2.1

### Patch Changes

- fca39c0: Fix TypeScript type declarations.

## 0.2.0

### Minor Changes

- a6c9a51: BREAKING: Add support for on-demand revalidation. This is a breaking change because
  `@makeswift/runtime` now requires Next.js v12.2.0 or higher for stable on-demand revalidation
  support.

  If you're not using Next.js v12.2.0 or greater we will attempt to use `res.unstable_revalidate`. If
  that's not available, then we'll log a warning and revalidation will be a no-op. Make sure to add a
  revalidation period to `getStaticProps` if that's the case so that changes to Makeswift pages are
  eventually reflected on your live pages.

- a033573: BREAKING: Reworks how the Makeswift builder displays your site by leveraging Next.js' Preview Mode!

  This is a _huge_ change and makes integrating Makeswift into your Next.js app a lot simpler. We've
  deprecated the `getStaticPaths`, `getStaticProps`, and `getServerSideProps` exports from
  `@makeswift/runtime/next` and will be removing them in the next minor release. We recommend you
  follow the migration steps below.

  Here's how to migrate:

  - Create a new file at `pages/api/makeswift/[...makeswift].js` with the following contents:

    ```js
    import { MakeswiftApiHandler } from "@makeswift/runtime/next";

    export default MakeswiftApiHandler(process.env.MAKESWIFT_SITE_API_KEY);
    ```

  - Update your dynamic optional catch-all route to use the new data fetching APIs,
    `Makeswift.getPages` and `Makeswift.getPage`. Note that we don't use `revalidate` since the API
    handler adds automatic support for [on-demand revalidation](https://nextjs.org/docs/basic-features/data-fetching/incremental-static-regeneration#on-demand-revalidation).

    ```diff
    import './path/to/makeswift/register-components'

    -export { getStaticPaths, getStaticProps, Page as default }
    +import { Makeswift, Page as MakeswiftPage } from '@makeswift/runtime/next'
    +
    +export async function getStaticPaths() {
    +  const makeswift = new Makeswift(process.env.MAKESWIFT_SITE_API_KEY)
    +  const pages = await makeswift.getPages()
    +
    +  return {
    +    paths: pages.map((page) => ({
    +      params: {
    +        path: page.path.split('/').filter((segment) => segment !== ''),
    +      },
    +    })),
    +    fallback: 'blocking',
    +  }
    +}
    +
    +export async function getStaticProps(ctx) {
    +  const makeswift = new Makeswift(process.env.MAKESWIFT_SITE_API_KEY)
    +  const path = '/' + (ctx.params?.path ?? []).join('/')
    +  const snapshot = await makeswift.getPageSnapshot(path, {
    +    preview: ctx.preview,
    +  })
    +
    +  if (snapshot == null) return { notFound: true }
    +
    +  return { props: { snapshot } }
    +}
    +
    +export default function Page({ snapshot }) {
    +  return <MakeswiftPage snapshot={snapshot} />
    +}
    ```

  - Delete your Makeswift preview route. This page won't be used anymore. It's likely at
    `pages/makeswift.js` and the diff might look something like this:

    ```diff
    -import './path/to/makeswift/register-components'
    -
    -export { getServerSideProps, Page as default } from '@makeswift/runtime/next'
    ```

  - Go to your Makeswift site settings and update the host URL to be just your host's
    origin. For example, change `https://www.makeswift.com/makeswift` to just
    `https://www.makeswift.com` or `http://localhost:3000/makeswift` to just `http://localhost:3000`.

  If you have any questions about the migration or run into any issues, please don't hesitate to chat
  with us. [We're on Discord!](https://discord.gg/PkrUsFnMUn)

  ***

  Now onto the changes...

  Introducing `MakeswiftApiHandler`, integration with Next.js Preview Mode, and new data fetching
  APIs!

  #### `MakeswiftApiHandler` and Next.js Preview Mode

  There's no need for a preview route anymore so you can delete your `/makeswift` page. We instead
  now use [Next.js' Preview Mode](https://nextjs.org/docs/advanced-features/preview-mode) when
  you're in the builder. Read more about the feature in the
  [RFC](https://github.com/makeswift/makeswift/discussions/142).

  To migrate from the old preview route API, delete your preview route:

  ```diff
  -export { getServerSideProps, Page as default } from '@makeswift/runtime/next'
  ```

  Then create a new file at `pages/api/makeswift/[...makeswift].ts` with the following content:

  ```js
  import { MakeswiftApiHandler } from "@makeswift/runtime/next";

  export default MakeswiftApiHandler(process.env.MAKESWIFT_SITE_API_KEY);
  ```

  The API handler not only enables Next.js Preview Mode, allowing you to remove your preview route,
  but it also adds support for automatic [on-demand revalidation](https://nextjs.org/docs/basic-features/data-fetching/incremental-static-regeneration#on-demand-revalidation)! Whenever you publish a page, Makeswift will
  automatically send a request to `/api/makeswift/revalidate` and take care of on-demand ISR. This
  means that you can leave off the `revalidate` option in `getStaticProps` and trust your pages will
  always be up to date while leveraging ISR to it's fullest extent!

  #### New data fetching APIs

  There's a new API for fetching Makeswift data in your pages. No more magic behind the
  `getStaticProps` and `getServerSideProps` exports. You can now instantiate a Makeswift client
  using your site API key and see your data flow from the Makeswift API, though your Next.js app, to
  your pages. The new APIs are:

  - `Makeswift.getPages` to retrieve all Makeswift pages and use in `getStaticPaths`
  - `Makeswift.getPageSnapshot` to retrieve a page's layout data and render the Makeswift `Page`
    component

  Pages integrated with Makeswift should go from looking something like this:

  ```js
  import "./path/to/makeswift/register-components";

  export { getStaticPaths, getStaticProps, Page as default };
  ```

  To now looking something like this:

  ```js
  import "./path/to/makeswift/register-components";

  import { Makeswift, Page as MakeswiftPage } from "@makeswift/runtime/next";

  export async function getStaticPaths() {
    const makeswift = new Makeswift(process.env.MAKESWIFT_SITE_API_KEY);
    const pages = await makeswift.getPages();

    return {
      paths: pages.map((page) => ({
        params: {
          path: page.path.split("/").filter((segment) => segment !== ""),
        },
      })),
      fallback: "blocking",
    };
  }

  export async function getStaticProps(ctx) {
    const makeswift = new Makeswift(process.env.MAKESWIFT_SITE_API_KEY);
    const path = "/" + (ctx.params?.path ?? []).join("/");
    const snapshot = await makeswift.getPageSnapshot(path, {
      preview: ctx.preview,
    });

    if (snapshot == null) return { notFound: true };

    return { props: { snapshot } };
  }

  export default function Page({ snapshot }) {
    return <MakeswiftPage snapshot={snapshot} />;
  }
  ```

  While this is more lines of code, this more clearly shows what's happening in your Next.js page and
  gives you more flexiblity to add more data fetching logic to `getStaticProps` or
  `getServerSideProps`. We believe that this way of integrating will be a lot less confusing and give
  your more options as to how you want to manage things like the Makeswift API key, for example.

  We've deprecated the `getStaticPaths`, `getStaticProps`, and `getServerSideProps` exports and will
  be removing them in the next minor version.

### Patch Changes

- Updated dependencies [a033573]
  - @makeswift/next-plugin@0.1.2

## 0.1.12

### Patch Changes

- f22b832: Infer non-string TS types for Combobox control.
- 0025d7e: Add MakeswiftComponentType constant.

## 0.1.11

### Patch Changes

- 882dc0b: Properly infer Slot control prop types.

## 0.1.10

### Patch Changes

- fe9221a: Add Slot control.

  This is one of the most important controls in Makeswift as it allows you to compose React components
  together. It's powered by the same technology used in our most important component, the Box. This
  means you can now build your own Box-like components with the intuitive Makeswift layout experience.

  Here's how simple it is to build a custom Box that can have elements dropped into it:

  ```jsx
  function MyBox({ children, className }) {
    return <div className={className}>{children}</div>
  }

  ReactRuntime.registerComponent(MyBox, {
    type: 'my-box'
    label: 'My Box',
    props: {
      children: Slot(),
      className: Style()
    }
  })
  ```

  There's a lot more you can do with the Slot. Here's some ideas:

  - Custom animations for elements passed via Slot
  - Passing data between components using React context and Slot (i.e., a component with Slot provides
    a context value and any component dropped inside it can read that context)

  Read more about the Slot control in our [docs](https://www.makeswift.com/docs/controls/slot).

- Updated dependencies [e737cc7]
  - @makeswift/next-plugin@0.1.1

## 0.1.9

### Patch Changes

- 1617692: Fix: handle undefined style on getMarkSwatchIds
- 918098b: Fix: default width for Carousel, Countdown, and Video components

## 0.1.8

### Patch Changes

- c414fd5: Fix Text component not working on Chrome 105.
- bbbf781: Avoid using `next/link` with relative paths. `next/link` pre-pends the current page's path to
  relative paths and this is often undesirable.

## 0.1.7

### Patch Changes

- b9ee340: Fix: revert builtin components width control back to use Styled Components.

## 0.1.6

### Patch Changes

- e6338a7: Fix Twitter Cards meta tags.

## 0.1.5

### Patch Changes

- e2b16ee: Fix not-found components not being selectable in the builder.
- a449fd9: Fix issue where links to deleted pages would cause 500 errors.

## 0.1.4

### Patch Changes

- 5083814: Add Link Control. This control lets you add links to your custom components, like links to other pages, links to other websites, or scroll to other elements.

## 0.1.3

### Patch Changes

- 8c7cc26: Improve error messages when provided invalid environment variables. Also removes the need for the MAKESWIFT_API_HOST environment variable.
- 587a0f8: Improve error handling for getServerSideProps and getStaticProps.

## 0.1.2

### Patch Changes

- 21f9e8b: Add TextStyle option to Style control
- 4e0e38d: Fix `console.error` stack overflow.
- 1058fb2: Avoid passing an empty string to `next/link` `href` prop.

## 0.1.1

### Patch Changes

- fb7cae9: Fix issue where Form component built output wasn't a proper ES module resulting in an issue with code-splitting and component registration.

## 0.1.0

⚠️ BREAKING CHANGE ⚠️

Our new Next.js plugin is available at `@makeswift/runtime/next/plugin`. It enables code-splitting
via `next/dynamic` and also removes the need to manually configure `next/image` domains.

All builtin components now use `next/dynamic` so make sure to configure the Makeswift Next.js plugin
when upgrading to `0.1.0`. You can read more about code-splitting on our
[docs](https://www.makeswift.com/docs/guides/code-splitting).

### How to upgrade

Make the following changes to your Next.js config file:

```diff
+ const withMakeswift = require('@makeswift/runtime/next/plugin')()

  /** @type {import('next').NextConfig} */
  const nextConfig = {
    reactStrictMode: true,
-   images: {
-     domains: ['s.mkswft.com'],
-   },
  }

- module.exports = nextConfig
+ module.exports = withMakeswift(nextConfig)
```

### Minor Changes

- b6fecc0: Add code-splitting to all builtin components.
- 32129c0: Add @makeswift/next-plugin to @makeswift/runtime.

  Our new Next.js plugin is available at `@makeswift/runtime/next/plugin`. It enables code-splitting
  via `next/dynamic` and also removes the need to manually configure `next/image` domains.

  ```js
  const withMakeswift = require("@makeswift/runtime/next/plugin")();

  /**
   * @type {import('next').NextConfig}
   */
  const nextConfig = {
    /* config options here */
  };

  module.exports = withMakeswift(nextConfig);
  ```

### Patch Changes

- 28eb919: Fix text selection is preserved even after we change the focus to other text.
- Updated dependencies [0e26971]
  - @makeswift/next-plugin@0.1.0

## 0.0.22

### Patch Changes

- 9914800: Check for potentially missing typography values when prefetching page data using introspection.

## 0.0.21

### Patch Changes

- f2f90a8: Add new format for Image Control: `WithDimensions`. Now you can pass `WithDimensions` format to Image Control's config. This will make the prop of the Image control have dimensions of the image. See the documentation for further details.

## 0.0.20

### Patch Changes

- 44afd95: Fix error on introspection function when there's a null on Typography value.
- a8f037e: Add Discord icon to Social Links component.

## 0.0.19

### Patch Changes

- d4f61e6: Fix regression introduced in 0.0.18 where link wasn't working on Image component.

## 0.0.18

### Patch Changes

- b9dc1ee: Add batching to ApolloClient.
- c57fb67: Use introspection for SSR. This would solve the issues that were happening when using next/image or useRouter.
- 6aca0b1: Filter props out of HTML attributes
- 1683722: Fix useLayoutEffect SSR warning.

## 0.0.17

### Patch Changes

- c85b202: Recursively serialize Shape control.
- 60d22a3: Add Combobox control.

## 0.0.16

### Patch Changes

- 7611533: Revert "fix: fix Document component"

  This reverts commit 2c2e7e231d1127d4262bd9cb26164d3df85036ba.

- 6201155: Revert "fix: revert Document fix"

  This reverts commit 41a70cd4e0684a9f6e26c66b6495e456417a9ec7.

- 3afd933: Revert "fix: SSR for `next/image` and Next.js router"

  This reverts commit 394afc19f2c4b20e992ed3058aa386c1d3d22301.

## 0.0.15

### Patch Changes

- 0135bd1: Fix font family isn’t being applied to dropdown links in nav component
- 41a70cd: Revert Document SSR fix.

## 0.0.14

### Patch Changes

- 2c2e7e2: Fix Document component.

## 0.0.13

### Patch Changes

- 6dd8bfb: Fix FOUC when using Style control.
- 394afc1: Fix SSR issues with `next/image` and Next.js' router.

## 0.0.12

### Patch Changes

- 4ebe3dc: Fix snippets not updated immediately after changes
- aa558b3: Fix snippets invoked twice
- 936ab95: Fix scrolling doesn't work in content mode when hovering over a text block
- 392227e: Fix font not applied when added to site

## 0.0.11

### Patch Changes

- 3f140f5: Change Shape control formated value property sort order.
- e815641: Recursively serialize List control. This fixes an issue where nested types in a List control would not be serialized.
- eefeec7: Avoid calling `includes` on non-string value when suppressing React warnings.
- dd97bce: Fix Form button alignment prop not being applied
- e703d17: Remove label from Shape control.

## 0.0.10

### Patch Changes

- 84c1324: Handle ESC key to change from content mode to build mode.
- 2d3dab2: Fix if you have text selection in the builder, clicking on any of the text panel will remove the text selection bug.
- bb78979: Fix overlay for nested global components are showing the wrong selection, making you unable to edit.

## 0.0.9

The last release, `0.0.8` didn't properly fix the `useInsertionEffect` issue. This time it's for real, though!

### Patch Changes

- f8b5b96: Fix (again) the opt-in to `useInsertionEffect`, making sure that transpilers will not attempt to inline the import specifier.

## 0.0.8

### Patch Changes

- a4006a7: Fix transpilation issue that caused `useInsertionEffect` to be referenced directly in import specifiers.

## 0.0.7

### Patch Changes

- d1dd2fa: Add new `Number` control.
- 0b64822: Add new `Select` control.
- 053e1cd: Improve inferred TypeScript types when registering a component.
- 252fece: Add new `Image` control.
- c76d470: Add new `TextArea` control.
- ab35043: Add new `Checkbox` control.
- 471766b: Add new `Color` control.
- b860dde: Add new `TextInput` control.
- 1e93d48: Add new `List` and `Shape` controls.

## 0.0.6

### Patch Changes

- 85c08d0: Hide scrollbar in builder mode but not in preview.
- d06a708: Apply gutter to navigation logo
- f27521f: Fix Text in preview mode being editable.
- b467150: Fix social icons not sized correctly.
- 0cb56d9: Fix bug where editing global element with Text as the root element isn't working.

## 0.0.5

### Patch Changes

- e14fac2: Opt in to `useInsertionEffect` with Style control.
- a8272e8: Fix Width control mapping so that it uses `maxWidth` instead of `width`.
- 6b36df9: Suppress React warning when passing ref to function component.
- c410d49: Revert change that used `react-is` to detect when to forward ref.

  Unfortunately using `react-is` won't work since `isForwardRef` doesn't give the correct result is the component uses `React.memo`, `React.lazy`, or similar variants. Also, `react-is` would need to be a peer dependency, increasing the integration burden.

## 0.0.4

### Patch Changes

- 82f6afc: Suppress findDOMNode warning.
- a1c8c6a: Fix issue with Navigation builtin component and using colors.
- 5756f33: Use react-is to determine when to forward ref.
- a87afe0: Automatically find DOM nodes if registered component doesn't forward the ref.

  This functionality relies on [`findDOMNode`](https://reactjs.org/docs/react-dom.html#finddomnode), which has been deprecated in `StrictMode`. This means that in `StrictMode` users will see a warning. Moreover, since we're passing the `ref` prop to registered components regardless, if the ref isn't forwarded, users will see a warning from React during development prompting them to forward the ref.

## 0.0.3

### Patch Changes

- 265739f: Upgrade Styled Components to latest version. The old version was causing React to log a hook warning whenever a styled component was defined.
- 302e3e7: Add React 18 to peer dependencies.

## 0.0.2

### Patch Changes

- fc7b4f8: Fix Text selection bug not being send to builder

## 0.0.1

### Patch Changes

- 3c5fb6b: Add `Style` control

  The `Style` control can be used to control CSS properties such as width, margin, padding, border, and border-radius.

  For example:

  ```tsx
  import { ReactRuntime } from "@makeswift/runtime/react";
  import { Style } from "@makeswift/runtime/controls";

  ReactRuntime.registerComponent(HelloWorld, {
    type: "hello-world",
    label: "Hello, world!",
    props: {
      className: Style(),
    },
  });

  const HelloWorld = forwardRef(function HelloWorld(props, ref) {
    return (
      <p {...props} ref={ref}>
        Hello, world!
      </p>
    );
  });
  ```

  By default `Style` is configured to provide width and margin overlays and panels. This can be overwritten with the `properties` configuration option.

  For example:

  ```diff
   import { ReactRuntime } from '@makeswift/runtime/react'
   import { Style } from '@makeswift/runtime/controls'

   ReactRuntime.registerComponent(HelloWorld, {
     type: 'hello-world',
     label: 'Hello, world!',
     props: {
  -    className: Style(),
  +    className: Style({
  +      properties: [Style.Width, Style.Margin, Style.Padding],
  +    }),
     }
   })
  ```

  You can also enable _all_ suppored properties by using the special `Style.All` preset.

  For example:

  ```diff
   import { ReactRuntime } from '@makeswift/runtime/react'
   import { Style } from '@makeswift/runtime/controls'

   ReactRuntime.registerComponent(HelloWorld, {
     type: 'hello-world',
     label: 'Hello, world!',
     props: {
  -    className: Style({
  -      properties: [Style.Width, Style.Margin, Style.Padding],
  -    }),
  +    className: Style({ properties: Style.All }),
     }
   })
  ```

  Read more about the `Style` control in our [API Reference](https://makeswift.notion.site/API-reference-for-Code-Components-74b567b592de4b0e8d6070f5af45a748).<|MERGE_RESOLUTION|>--- conflicted
+++ resolved
@@ -1,22 +1,13 @@
 # @makeswift/runtime
 
-<<<<<<< HEAD
-## 0.20.2-canary.0
-=======
 ## 0.20.2
->>>>>>> b42d7671
 
 ### Patch Changes
 
 - be118e6: fixes `Shape` introspection and copying to properly handle non-existent/orphaned props.
 - Updated dependencies [be118e6]
-<<<<<<< HEAD
-  - @makeswift/controls@0.1.2-canary.0
-  - @makeswift/prop-controllers@0.3.3-canary.0
-=======
   - @makeswift/controls@0.1.2
   - @makeswift/prop-controllers@0.3.3
->>>>>>> b42d7671
 
 ## 0.20.1
 
