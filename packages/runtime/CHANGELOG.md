--- conflicted
+++ resolved
@@ -1,24 +1,11 @@
 # @makeswift/runtime
 
-<<<<<<< HEAD
-## 0.23.7-canary.1
-
-### Patch Changes
-
+## 0.23.7
+
+### Patch Changes
+
+- 3cf4d7f: fix: on empty path operations, don't show error messages and properly cleanup removed elements.
 - 95c7c21: fix: trigger resolution whenever a prop changes, resolving an issue where resources may not appear when a prop changes.
-
-## 0.23.7-canary.0
-=======
-## 0.23.7
->>>>>>> de7f2710
-
-### Patch Changes
-
-- 3cf4d7f: fix: on empty path operations, don't show error messages and properly cleanup removed elements.
-<<<<<<< HEAD
-=======
-- 95c7c21: fix: trigger resolution whenever a prop changes, resolving an issue where resources may not appear when a prop changes.
->>>>>>> de7f2710
 
 ## 0.23.6
 
