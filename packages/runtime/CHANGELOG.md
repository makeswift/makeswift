--- conflicted
+++ resolved
@@ -1,10 +1,6 @@
 # @makeswift/runtime
 
-<<<<<<< HEAD
-## 0.19.3-canary.0
-=======
 ## 0.19.3
->>>>>>> 5b3d400d
 
 ### Patch Changes
 
