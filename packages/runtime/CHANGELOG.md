--- conflicted
+++ resolved
@@ -1,26 +1,5 @@
 # @makeswift/runtime
 
-<<<<<<< HEAD
-## 0.20.1-canary.1
-
-### Patch Changes
-
-- 97b2222: Relax `Select` options schema to allow values that can be coerced to a string.
-
-## 0.20.1-canary.0
-
-### Patch Changes
-
-- 6bb81f0: - Relax `Select` options schema to allow values that can be coerced to a string.
-
-  - `deserializeControls` now handles deserialization issues more gracefully:
-    the function attempts to deserialize all of the controls, reporting
-    deserialization errors through an optional error callback.
-
-- Updated dependencies [5cfd1af]
-  - @makeswift/controls@0.1.1-canary.0
-  - @makeswift/prop-controllers@0.3.2-canary.0
-=======
 ## 0.20.1
 
 ### Patch Changes
@@ -32,7 +11,6 @@
 - Updated dependencies [5cfd1af]
   - @makeswift/controls@0.1.1
   - @makeswift/prop-controllers@0.3.2
->>>>>>> be118e69
 
 ## 0.20.0
 
