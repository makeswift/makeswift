--- conflicted
+++ resolved
@@ -1,10 +1,6 @@
 # @makeswift/runtime
 
-<<<<<<< HEAD
-## 0.20.0-canary.0
-=======
 ## 0.20.0
->>>>>>> 269df3c5
 
 ### Minor Changes
 
@@ -40,8 +36,6 @@
 
      Previously, the `options` array was allowed to be empty.
 
-<<<<<<< HEAD
-=======
   3. In addition to stricter compile-time checks, control definitions are now
      validated at runtime when you load your site in the Makeswift builder.
      Previously, if you were using vanilla JavaScript, you might have been
@@ -49,18 +43,12 @@
      encountering an error. Now, such issues will trigger an error entry in the
      browser console, and the related control panel will not appear.
 
->>>>>>> 269df3c5
 ### Patch Changes
 
 - Updated dependencies [30a7c9b]
 - Updated dependencies [30a7c9b]
-<<<<<<< HEAD
-  - @makeswift/controls@0.1.0-canary.0
-  - @makeswift/prop-controllers@0.3.1-canary.0
-=======
   - @makeswift/controls@0.1.0
   - @makeswift/prop-controllers@0.3.1
->>>>>>> 269df3c5
 
 ## 0.19.4
 
