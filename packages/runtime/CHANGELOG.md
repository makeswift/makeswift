# @makeswift/runtime

<<<<<<< HEAD
## 0.19.2-canary.1
=======
## 0.19.2
>>>>>>> b09ffa34

### Patch Changes

- d51a2b0: Fix border color not loaded properly when using the Style control.
<<<<<<< HEAD

## 0.19.2-canary.0

### Patch Changes

=======
>>>>>>> b09ffa34
- d82dd59: Adds rendering tests for the checkbox control

## 0.19.1

### Patch Changes

- 1ec894f: Fixes an invalid `"publishedAt"` sort option for `getPages`, which results in a
  400 exception. Replaces this sort option with `"description"`.

## 0.19.0

### Minor Changes

- 75cf3fd: BREAKING: The latest upgrade to the Makeswift client `getPages` method
  introduces sorting, path filtering, and pagination. This method was not
  previously paginated - in order to get all your pages, you may now use our
  `toArray` pagination helper method, which will automatically paginate through
  all results and aggregate them into an array:

  ```tsx
  import { client } from "@/makeswift/client";
  import { MakeswiftPage } from "@makeswift/runtime/next";

  async function getAllPages(): Promise<MakeswiftPage[]> {
    return await client.getPages().toArray();
  }
  ```

  `getPages` now returns an instance of `IterablePaginationResult`, a decorated
  async iterator which includes methods `.map` and `.filter`, in addition to
  `.toArray`, mentioned above.

  This change also deprecates the client `getSitemap` method, with the
  recommendation that sitemaps should now be generated using data returned from
  `getPages`. Note that the deprecation of `getSitemap` now involves the host
  being responsible for the construction of page paths in the sitemap (either with
  domain or path based localization). Below is an example that uses path-based
  localization with the `next-sitemap` library:

  ```tsx pages/sitemap.xml.tsx
  import { getServerSideSitemapLegacy } from "next-sitemap";
  import { MakeswiftPage } from "@makeswift/runtime/next";
  import { client } from "@makeswift/client";

  const DOMAIN = "https://example.com";
  const DEFAULT_PRIORITY = 0.75;
  const DEFAULT_FREQUENCY = "hourly";

  function pageToSitemapItem(page: MakeswiftPage) {
    const pageUrl = new URL(page.path, DOMAIN);
    return {
      loc: pageUrl.href,
      lastmod: page.createdAt,
      changefreq: page.sitemapFrequency ?? DEFAULT_FREQUENCY,
      priority: page.sitemapPriority ?? DEFAULT_PRIORITY,
      alternateRefs: page.localizedVariants.map((variant) => {
        const localizedPath = `/${variant.locale}/${variant.path}`;
        const localizedPageUrl = new URL(localizedPath, DOMAIN);
        return {
          hreflang: variant.locale,
          href: localizedPageUrl.href,
        };
      }),
    };
  }

  export async function getServerSideProps(context) {
    const sitemap = client
      .getPages()
      .filter((page) => !page.excludedFromSearch)
      .map((page) => pageToSitemapItem(page))
      .toArray();

    return getServerSideSitemapLegacy(context, sitemap);
  }

  export default function Sitemap() {}
  ```

  Here's another example for Next.js's App Router built-in support for sitemaps:

  ```ts app/sitemap.ts
  import { MetadataRoute } from "next";
  import { MakeswiftPage } from "@makeswift/runtime/dist/types/next";
  import { client } from "@/lib/makeswift/client";

  type NextSitemapItem = MetadataRoute.Sitemap[number];

  const DOMAIN = "https://example.com";
  const DEFAULT_PRIORITY = 0.75;
  const DEFAULT_FREQUENCY = "hourly";

  function pageToSitemapEntry(page: MakeswiftPage): NextSitemapItem {
    const pageUrl = new URL(page.path, DOMAIN);
    return {
      url: pageUrl.href,
      lastModified: page.createdAt,
      changeFrequency: page.sitemapFrequency ?? DEFAULT_FREQUENCY,
      priority: page.sitemapPriority ?? DEFAULT_PRIORITY,
    };
  }

  export default async function sitemap(): Promise<MetadataRoute.Sitemap> {
    return client
      .getPages()
      .filter((page) => !page.excludedFromSearch)
      .map((page) => pageToSitemapEntry(page))
      .toArray();
  }
  ```

  BREAKING: The exported `MakeswiftPage` type now includes several more data
  fields from the Makeswift page.

## 0.18.1

### Patch Changes

- 26b0262: Fix uncaught client exception on incomplete, protocol-only links

## 0.18.0

### Minor Changes

- b7a2a4c: Add data type to legacy `TextInput` prop controller and move it to `@makeswift/prop-controllers`.
- c65e6a8: Add data type to legacy `ResponsiveSelect` prop controller, move it to `@makeswift/prop-controllers`
- 8f019cd: Add data type to legacy `ResponsiveNumber` prop controller, move it to `@makeswift/prop-controllers`
- f32d402: Add data type to legacy `SocialLinks` prop controller and move it to `@makeswift/prop-controllers`.
- 7d05094: Add data type to legacy `ResponsiveOpacity` prop controller and move it to `@makeswift/prop-controllers`.

### Patch Changes

- 2ac496f: Add data type to legacy `ResponsiveIconRadioGroup` prop controller, move it to `@makeswift/prop-controllers`
- 28e07c3: Fix global component cannot be selected after it is blurred.
- f6fae30: Add a README
- 2b14406: Separate many controls into a @makeswift/controls package.
- 526f71e: Handle ResponsiveNumber prop data on component registration.
- f9f2c0c: fix: correctly render controls with versioned `ResponsiveSelect` data
- Updated dependencies [2ac496f]
- Updated dependencies [b7a2a4c]
- Updated dependencies [c65e6a8]
- Updated dependencies [8f019cd]
- Updated dependencies [2b14406]
- Updated dependencies [f32d402]
- Updated dependencies [7d05094]
  - @makeswift/prop-controllers@0.3.0
  - @makeswift/controls@0.0.1

## 0.17.1

### Patch Changes

- Updated dependencies [9a439d5]
  - @makeswift/prop-controllers@0.2.1

## 0.17.0

### Minor Changes

- f5c3617: Add data type to legacy `TableFormFields` prop controller and move it to `@makeswift/prop-controllers`.
- bb82576: Add data type to legacy `Image` prop controller and move it to `@makeswift/prop-controllers`.
- 860f92a: Add data type to legacy `Backgrounds` prop controller and move it to `@makeswift/prop-controllers`.
- 61d43cc: Add data type to legacy `Images` prop controller and move it to `@makeswift/prop-controllers`.
- 092784c: Add data type to legacy `ElementID` prop controller and move it to `@makeswift/prop-controllers`.
- 87e1665: Add data type to legacy `Grid` prop controller and move it to `@makeswift/prop-controllers`.
- 346b1f3: BREAKING CHANGE: Remove deprecated `RichText` PropControllers from `@makeswift/runtime/prop-controllers`.

  This breaking change only affects a minority of users who are upgrading from versions older than `0.0.7`.

  To migrate to the new version: update your components to use `RichText` from `@makeswift/runtime/controls` instead of `@makeswift/runtime/prop-controllers`.

  Example migration:

  ```diff
  - import { RichText } from '@makeswift/runtime/prop-controllers';
  + import { RichText } from '@makeswift/runtime/controls';
  ```

### Patch Changes

- 4b0d47c: Use correct copy method for ElementID.
- 4d38a0b: Fix v2 data values not properly transformed for `ResponsiveValue` option.
- Updated dependencies [f5c3617]
- Updated dependencies [bb82576]
- Updated dependencies [860f92a]
- Updated dependencies [61d43cc]
- Updated dependencies [092784c]
- Updated dependencies [87e1665]
- Updated dependencies [4b0d47c]
- Updated dependencies [4d38a0b]
  - @makeswift/prop-controllers@0.2.0

## 0.16.1

### Patch Changes

- a64a640: Use `turbo` in prepublishing step to automatically build dependencies as needed
- Updated dependencies [a64a640]
  - @makeswift/prop-controllers@0.1.1

## 0.16.0

### Minor Changes

- cf79dcb: Add data type to legacy `ResponsiveLength` prop controller and move it to `@makeswift/prop-controllers`.
- defb8d9: Next.js 14.2 compatibility fix: decouple `PreviewProvider`'s message channel setup from the middleware creation to make store initialization compatible with React's strict mode.
- 89a6d77: Add data type to legacy `BorderRadius` prop controller and move it to `@makeswift/prop-controllers`.
- 5bd9b5f: Add data type to legacy `Shadows` prop controller and move it to `@makeswift/prop-controllers`.
- 0a9a89c: Add data type to legacy `ResponsiveColor` prop controller and move it to `@makeswift/prop-controllers`.
- 4847f1b: Add data type to legacy `Checkbox` prop controller and move it to `@makeswift/prop-controllers`.
- 38f8798: Add data type to legacy `Border` prop controller and move it to `@makeswift/prop-controllers`.
- b5fe83a: Add data type to legacy `Date` prop controller and move it to `@makeswift/prop-controllers`.
- c37a850: Add data type to legacy `Number` prop controller and move it to `@makeswift/prop-controllers`.
- 56343d0: BREAKING CHANGE: Remove deprecated `List`, `Shape`, and `Typeahead` PropControllers from `@makeswift/runtime/prop-controllers`.

  This breaking change only affects a minority of users who are upgrading from versions older than `0.0.7`.

  To migrate to the new version: update your components to use `List`, `Shape`, and `Combobox` from `@makeswift/runtime/controls` instead of `@makeswift/runtime/prop-controllers`.

  Example migration:

  ```diff
  - import { List, Shape } from '@makeswift/runtime/prop-controllers';
  + import { List, Shape } from '@makeswift/runtime/controls';
  ```

- a909fa1: Use the `@makeswift/prop-controllers` package, and migrate `LinkPropController`.

### Patch Changes

- 24f76a8: Add data type to legacy `TextStyle` prop controller and move it to `@makeswift/prop-controllers`.
- 6bab3df: Add data type to legacy `GapY` prop controller and move it to `@makeswift/prop-controllers`.
- 9b61ad8: Add data type to legacy `NavigationLinks` prop controller and move it to `@makeswift/prop-controllers`.
- 045799d: Add data type to legacy `Width` prop controller and move it to `@makeswift/prop-controllers`.
- abf95d6: Add data type to legacy `Margin` prop controller and move it to `@makeswift/prop-controllers`.
- bc036af: Add data type to legacy `Font` prop controller and move it to `@makeswift/prop-controllers`.
- f377f89: Add data type to legacy `Table` prop controller and move it to `@makeswift/prop-controllers`.
- 66c8c6c: Fix "function components cannot be given refs" warning on the built-in `Text` component
- fe5c346: Add data type to legacy `GapX` prop controller and move it to `@makeswift/prop-controllers`.
- 6e48054: Add data type to legacy `Video` prop controller and move it to `@makeswift/prop-controllers`.
- f7fc53e: Add data type to legacy `Padding` prop controller and move it to `@makeswift/prop-controllers`.
- 612a40b: Resolve occasional `ERR_INVALID_ARG_TYPE` error when previewing a site built using Next.js Pages router.
- df976f6: Add data type to legacy `TextArea` prop controller and move it to `@makeswift/prop-controllers`.
- 2602000: Handle the new data type for `LinkPropController`.
- Updated dependencies [24f76a8]
- Updated dependencies [cf79dcb]
- Updated dependencies [6bab3df]
- Updated dependencies [89a6d77]
- Updated dependencies [9b61ad8]
- Updated dependencies [2602000]
- Updated dependencies [5bd9b5f]
- Updated dependencies [045799d]
- Updated dependencies [abf95d6]
- Updated dependencies [0a9a89c]
- Updated dependencies [4847f1b]
- Updated dependencies [38f8798]
- Updated dependencies [bc036af]
- Updated dependencies [b5fe83a]
- Updated dependencies [f377f89]
- Updated dependencies [c37a850]
- Updated dependencies [fe5c346]
- Updated dependencies [6e48054]
- Updated dependencies [a909fa1]
- Updated dependencies [f7fc53e]
- Updated dependencies [6b62ab6]
- Updated dependencies [df976f6]
  - @makeswift/prop-controllers@0.1.0

## 0.15.0

### Minor Changes

- 1b08b60: BREAKING: Remove `runtime` prop from `Page` component and introduce new `ReactRuntimeProvider` component.

  This change is an incremental step in adding App Router support to `@makeswift/runtime`.

  Remove the `runtime` prop from any occurrence of the `Page` component:

  ```diff tsx
  import { Page as MakeswiftPage } from '@makeswift/runtime/next'
  import { runtime } from '@/makeswift/runtime'

  export default function Page({ snapshot }: Props) {
  -  return <MakeswiftPage snapshot={snapshot} runtime={runtime} />
  +  return <MakeswiftPage snapshot={snapshot} />
  }
  ```

  Add `ReactRuntimeProvider` to your Next.js [Custom App](https://nextjs.org/docs/pages/building-your-application/routing/custom-app). If you don't have a Custom App, you'll need to add one.

  ```tsx
  import { runtime } from "@/makeswift/runtime";
  import { ReactRuntimeProvider } from "@makeswift/runtime/next";
  import type { AppProps } from "next/app";

  export default function App({ Component, pageProps }: AppProps) {
    return (
      <ReactRuntimeProvider runtime={runtime}>
        <Component {...pageProps} />
      </ReactRuntimeProvider>
    );
  }
  ```

- 39e160a: BREAKING: Drop support for Next.js versions lower than 13.4.0.

  We're moving our Preview Mode implementation to Draft Mode, which was added on Next.js v13.4.0.

- e5fbb9c: BREAKING: Remove client-side routing code.

  There should be no changes to consumers of the runtime as the builder should be the only consumer of this API. Because we are removing functionality, this warrants a breaking change.

- 3226974: BREAKING: Refactor `MakeswiftApiHandler` to support Next.js App Router Route Handlers.

  This change introduces function overloads for the `MakeswiftApiHandler` so that it can be used with the new signature of App Router Route Handlers. It currently implements compatibility for Preview Mode by using the new Draft Mode and storing data in a `x-makeswift-draft-mode-data` cookie. This can be read from App Router using the `getSiteVersion` function exported from `@makesiwft/runtime/next/server`.

  There shouldn't be any breaking API changes for Pages Router so there's no changes to upgrade.

  This is what a Makeswift page in App Router should now look like:

  ```ts
  import { client } from '@/makeswift/client'
  import '@/makeswift/components'
  import { getSiteVersion } from '@makeswift/runtime/next/server'
  import { notFound } from 'next/navigation'
  import { Page as MakeswiftPage } from '@makeswift/runtime/next'

  type ParsedUrlQuery = { path?: string[] }

  export async function generateStaticParams() {
    const pages = await client.getPages()

    return pages.map((page) => ({
      path: page.path.split('/').filter((segment) => segment !== ''),
    }))
  }

  export default async function Page({ params }: { params: ParsedUrlQuery }) {
    const path = '/' + (params?.path ?? []).join('/')
    const snapshot = await client.getPageSnapshot(path, {
      siteVersion: getSiteVersion(),
    })

    if (snapshot == null) return notFound()

    return <MakeswiftPage snapshot={snapshot} />
  }
  ```

- 7d314f3: BREAKING: Use `React.lazy` instead of `next/dynamic` for code-splitting.

  There's no API changes but this change is significant enough to warrant a minor version bump.

### Patch Changes

- 9e4113f: Upgrade Next.js (dev dependency) in `@makeswift/runtime`.
- 0ffe2be: Add support for snippets (including cleanup) for App Router.
- 96d5e9a: Introduces PageHead component to the base Makeswift Page. This component renders head tag data (link/title/meta) for pages in both app router and pages router. Currently does not support snippets for app router.
- 49bdf15: Removes the `http-proxy` dependency and uses native API's to proxy preview mode.
- 2bbe16a: Update the `http-proxy` within `/api/[...makeswift].tsx` to use `xfwd: true`. This enables forwarding of `x-` headers.
- e0f7e0e: Add console warning when `runtime` prop is passed to the `Page` component.
  `runtime` should now be passed to the `ReactRuntimeProvider` instead of to `Page`.
- 056aac1: Resolves issue where rewritten host API requests are unauthorized due to not checking the request header for the secret.
- fcf2a68: Avoid throwing an error in `SocialLinks` builtin component if an option is not found.
- 7d9d9b0: Update Facebook logo for `SocialLinks` builtin component.
- 266f246: Add `RootStyleRegistry` component. This component provides support for Makeswift's CSS-in-JS runtime in Next.js' App Router.

  For example, in `app/layout.tsx`:

  ```tsx
  import { RootStyleRegistry } from "@makeswift/runtime/next";

  export default function RootLayout({
    children,
  }: Readonly<{
    children: React.ReactNode;
  }>) {
    return (
      <html lang="en">
        <body>
          <RootStyleRegistry>{children}</RootStyleRegistry>
        </body>
      </html>
    );
  }
  ```

- e5c6f8d: Add `'use client'` directive to `Page` component module.
- 3b25c9a: Moves locale switching logic out of the redux middleware state and closer to Next.js logic.
- 2b25571: If `useRouter` is used within the App Router it'll throw an error as it can't be used there. This wraps the `useRouter` usage in a try/catch to conditional return `undefined` if we can't use it. We will probably use a different method of syncing the current locale in the App Router, so for now, noop this effect.
- e7c330f: Fix exports for internal `@makeswift/runtime/state/breakpoints`.
- 547b87f: Add X and Slack icons to legacy `SocialLinks` prop controller.
- 67df869: Fix types export for `@makeswift/runtime/slate`
- 0d78c22: Fix a bug in translating `Text` components containing detached typography.
- 79a91e0: Transpile dynamic imports when building CommonJS format.
- 2719416: Introduces draft mode for Next.js app router applications. Existing pages router applications are still supported via preview mode.
- 9d4ac99: Rename internal `MakeswiftClient` to `MakeswiftHostApiClient`.
- b953798: Button component and Link control now hydrate page links with the locale, if present. Brings automatic link localization to App Router, while still supporting Pages Router.
- cc8e615: Add deprecation JSDoc to undocumented, legacy prop controllers.
- 63b3a42: Move `Page` component into its own file.
- 805f9f0: Use the provided runtime in the `/api/makeswift/element-tree` handler.
- 0d706f7: Extract context from `src/api/react.ts` so that it can be imported in RSC.
- 8a6e453: Wraps the `RuntimeProvider` component in a `Suspense` boundary as it uses `React.lazy`. Not wrapping the component would cause a hydration mismatch between the server and client.
- Updated dependencies [39e160a]
- Updated dependencies [9cb2f76]
- Updated dependencies [2719416]
- Updated dependencies [a220ecb]
  - @makeswift/next-plugin@0.3.0

## 0.14.0

### Minor Changes

- 1d58edb: BREAKING: Replace Vite with tsup. The build script now transpiles source files instead of bundling them to preserve `'use client'` directives for Next.js App Router support.
- 32f9a1f: BREAKING: Move `MakeswiftApiHandler` from `@makeswift/runtime/next` to `@makeswift/runtime/next/server`.

  This change was necessary because there are server-only dependencies for the API handler and if these dependencies are bundled and run in the browser it can cause various issues. In our case, a transitive dependency of `http-proxy` (`follow-redirects`) was being included in browser bundles resulting in client-side exceptions in Safari and Firefox due to an `Error.captureStackTrace` call that was intended to run only on Node.js.

  To migrate change your `pages/api/makeswift/[...makeswift].ts` file:

  ```diff
  -import { MakeswiftApiHandler } from '@makeswift/runtime/next'
  +import { MakeswiftApiHandler } from '@makeswift/runtime/next/server'

  export default MakeswiftApiHandler(process.env.MAKESWIFT_SITE_API_KEY)
  ```

- 9021859: Fix circular dependency with `nextDynamicForwardRef`.
- f7968da: BREAKING: Remove deprecated functions from v0.2.0.

  See more info on the [GitHub release](https://github.com/makeswift/makeswift/releases/tag/%40makeswift%2Fruntime%400.2.0).

### Patch Changes

- 7e3fa8d: Reaaranged files inside the react runtime folder.
- 662985c: Remove Vitest in-source tests.
- 73fecda: Replace SVG files with React components and remove SVGR development dependency.

## 0.13.1

### Patch Changes

- 87717fe: Change the `getItemLabel` type to a valid definition.

## 0.13.0

### Minor Changes

- 2e59c52: Starting from version `0.13.0`, **versioning is now enabled by default**. With versioning, users can easily publish all changes to their website with just a few clicks. Published changes are saved so you can revert to previous versions if needed.

  Upgrade guide from version `0.12.x` to `0.13.x`:

  1. Update `getPageSnapshot` Parameters:

     a. Remove the `preview` parameter.

     b. Add the new `siteVersion` parameter.

     ```diff
       export async function getStaticProps(ctx) {
        const makeswift = new Makeswift(process.env.MAKESWIFT_SITE_API_KEY, { runtime })

        const snapshot = await makeswift.getPageSnapshot(path, {
     -    preview: ctx.preview,
     +    siteVersion: Makeswift.getSiteVersion(ctx.previewData),
          locale: ctx.locale,
        });
       }
     ```

  2. For users who have **never used versioning**:

     - No further actions are required.

  3. For users who have used versioning:

     a. Remove the `siteVersion` parameter from the `Makeswift` constructor.

     ```diff
       const makeswift = new Makeswift(process.env.MAKESWIFT_SITE_API_KEY, {
         runtime: runtime,
     -   siteVersion: Makeswift.getSiteVersion(ctx.previewData),
       });
     ```

     b. Remove the `siteVersion` parameter from the `MakeswiftApiHandler`.

     ```diff
        export default MakeswiftApiHandler(process.env.MAKESWIFT_SITE_API_KEY, {
     -    siteVersions: true,
        });
     ```

     c. If you use `client.getPage`, you need to also update the parameters:

     ```diff
        const page = await client.getPage(path, {
     -    preview,
     +    siteVersion: Makeswift.getSiteVersion(ctx.previewData),
          locale
        })
     ```

## 0.12.4

### Patch Changes

- 9c1941f: Added `type` field to the `TextArea` control
- 37f16af: Added `type` field to the `Number` control
- 8896a9b: Add `type` to Checkbox control
- 8da8717: Refeactored the `Checkbox` and `Color` control to use the locally scoped key variable
- dd7c1d1: Added `type` field to the `TextInput` control

## 0.12.3

### Patch Changes

- 6b9de46: Fix SocialLinks component options.
- 583679b: Remove X and Slack from `SocialLinkType`.
- 690d001: Add `'discord'` to `SocialLinkType`.

## 0.12.2

### Patch Changes

- 2deee74: Add type and version to the Color control

## 0.12.1

### Patch Changes

- 61f8896: Fix Preview Mode proxy for localized pages in Next.js v14.

## 0.12.0

### Minor Changes

- cbcb4d6: Upgrade `html-react-parser` to v5.0.10.
- e657aa9: Upgrade Framer Motion to v10.16.16.
- 8f87717: Move `@types/react` and `@types/react-dom` to peer dependencies.

## 0.11.19

### Patch Changes

- 603ebd1: Add Next.js v14 to peer dependencies.

## 0.11.18

### Patch Changes

- e73bb49: In preview mode, pass any original cookies through.

## 0.11.17

### Patch Changes

- 15fcc61: Add `RichText` normalization that prevents nested paragraph elements from being possible.

## 0.11.16

### Patch Changes

- 8fed463: Prevent default click behavior in `RichText` when content is being edited.

  This enables you to edit Inline `RichText` embedded within links without triggering navigation.

## 0.11.15

### Patch Changes

- 3f107f7: Correct the `List` control data's `type` field to be optional.

## 0.11.14

### Patch Changes

- cda6b51: Fix `getPage` method for site with versioning.

## 0.11.13

### Patch Changes

- a5719a1: Fix a bug `/merge-translated-data`. This bug deleted all data within the a `Shape` control rather than merging it.

## 0.11.12

### Patch Changes

- 305a0ba: Add `defaultValue` to `RichText` control.

## 0.11.11

### Patch Changes

- f1774ff: Fix the "Failed to get page pathname slices" error when adding a new link to a page on the builder.

## 0.11.10

### Patch Changes

- e143b02: Update `/merge-translatable-data` to handle partially undefined composable controls.
- 998b924: Optimize richtext used in `/translatable-data` and `/merge-translatable-data` for a simpler html output.

  This will make our Smartling integration Smartmatch for more situations.

- 4bfb4ca: Add Slack & X icons to Social Links

## 0.11.9

### Patch Changes

- b8dd8fd: Added priority to Image and BackgroundImage

## 0.11.8

### Patch Changes

- d08bf7d: Add `getPage` method to Makeswift client.
- fcd32d2: Use localized pathname on `LinkControl` and `Button` component if available.
- fcd32d2: Use the new REST API endpoint for `page-pathname-slices`.

## 0.11.7

### Patch Changes

- 2333764: Revert automatically adding hreflang tags to pages that have localized versions.

## 0.11.6

### Patch Changes

- 079297d: Update `translatable-data` API handler to handle opional values for composable controls.

## 0.11.5

### Patch Changes

- fe522b9: Add `hreflang` tag to the HTML `<head>` for pages that have localized versions. Click [here](https://developers.google.com/search/docs/specialty/international/localized-versions) to learn more about `hreflang` tag.

## 0.11.4

### Patch Changes

- b9bc710: Fix "Module not found: Can't resolve 'slate-hyperscript'" error created in `0.11.3`.

## 0.11.3

### Patch Changes

- feae6ba: Added `merge-translated-data` API handler to merge translated data back into a Makeswift page.

  To use this translation merging functionality, make sure to pass an instance of `ReactRuntime` to the Makeswift API handler like so:

  ```ts
  import { MakeswiftApiHandler } from "@makeswift/runtime/next";
  import { runtime } from "../../../lib/makeswift/register-components";

  export default MakeswiftApiHandler(process.env.MAKESWIFT_SITE_API_KEY, {
    runtime,
  });
  ```

## 0.11.2

### Patch Changes

- c630617: Add locale option to `getSitemap`. If a locale is using domain-based localization, passing the locale to `getSitemap` will return the sitemap for that particular domain.

  For example, if in the site settings there is an `es` locale with a domain of `foo.es`, then passing `es` to `getSitemap` will return the sitemap for `foo.es`.

## 0.11.1

### Patch Changes

- f434abe: Update the translation fallback value to prevent client side errors that can occur when upgrading `RichText`.

## 0.11.0

### Minor Changes

- 935ca2b: This version includes the stable release of the localization feature.

  With this feature, you can create different variations of a page. For example, if you have a `/pricing` page that you want to localize for Spanish-speaking countries, you can add an `es` locale, and create a `/es/pricing` page.

  If you have used the unstable version before, here are the steps required to migrate to the stable version:

  - Remove `unstable_i18n` on the `ReactRuntime`.
  - Rename `unstable_locale` to `locale` on the `getPageSnapshot`.

  Now, all locales and default locale can be managed directly in the **settings in the builder**, on the _Locales_ tab.

  You can also add the domain on the locale if you want to use domain-based localization. For example, if your main domain is `company.com`, on your `es` locale, you can add the `company.es` domain to make it the domain for your Spanish version of the site.

  If you're interested in this feature, reach out to our support at [support@makeswift.com](mailto:support@makeswift.com).

### Patch Changes

- 8b89c39: Fix stale localized global element when first created.

## 0.10.16

### Patch Changes

- 3c5cb43: Update the translatable data API handler to primitively return translatable data for the rich text controls.

## 0.10.15

### Patch Changes

- a0e5b8f: Add support for external files in Image control

## 0.10.14

### Patch Changes

- 44bf879: Add support for external files in legacy Backgrounds prop controller. Use descriptor in Backgrounds prop controller copy function.

## 0.10.13

### Patch Changes

- 47ebca4: Add API handler for getting translatable data for an element tree. Not yet fully implemented—only returns translatable data for text input and text area controls and prop controllers.
- 4dc09fb: - Add support for external files in legacy Image prop controller.
  - Use descriptor in legacy Images prop controller copy function.

## 0.10.12

### Patch Changes

- cb87c42: Add support for external files in legacy Image prop controller.
- 838d1bb: Use descriptor in legacy Image prop controller copy function.

## 0.10.11

### Patch Changes

- fb0b370: Change versioning from unstable to stable.

## 0.10.10

### Patch Changes

- 7e21729: Call new typography endpoints that can use versioning.
- 155014d: Add calls to new global element endpoints

## 0.10.9

### Patch Changes

- 6a2c502: Fix localization not working on recent versions of Next.js.

## 0.10.8

### Patch Changes

- 60a252d: Fix localized global element being fetched on the client instead of during SSR.

## 0.10.7

### Patch Changes

- b8e8124: Add `getSitemap` to Makeswift client.

  Use this method to generate a sitemap for your Makeswift host. Here's an example using the popular library `next-sitemap`:

  ```ts
  import { makeswift } from "@lib/makeswift";
  import { GetServerSidePropsContext, GetServerSidePropsResult } from "next";
  import { getServerSideSitemapLegacy } from "next-sitemap";

  export async function getServerSideProps(
    ctx: GetServerSidePropsContext,
  ): Promise<GetServerSidePropsResult<{}>> {
    const sitemap = await makeswift.getSitemap();

    return getServerSideSitemapLegacy(ctx, sitemap);
  }

  export default function Sitemap() {}
  ```

  The `getSitemap` method is paginated with a default page size of `50`. If you want to request more pages or use a different page size pass the `limit` and `after` arguments. Here's an example:

  ```ts
  const sitemap: Sitemap = [];
  let page;
  let after: string | undefined = undefined;

  do {
    page = await makeswift.getSitemap({ limit: 10, after });

    sitemap.push(...page);
    after = page.at(-1)?.id;
  } while (page.length > 0);
  ```

  If using TypeScript, you can import the `Sitemap` type from `@makeswift/runtime/next`.

  Also, the `getSitemap` method supports filtering results by a pathname prefix using the `pathnamePrefix` parameter. Here's an example using the popular library `next-sitemap`:

  ```ts
  import { makeswift } from "@lib/makeswift";
  import { GetServerSidePropsContext, GetServerSidePropsResult } from "next";
  import { getServerSideSitemapLegacy } from "next-sitemap";

  export async function getServerSideProps(
    ctx: GetServerSidePropsContext,
  ): Promise<GetServerSidePropsResult<{}>> {
    const blogSitemap = await makeswift.getSitemap({
      pathnamePrefix: "/blog/",
    });

    return getServerSideSitemapLegacy(ctx, blogSitemap);
  }

  export default function BlogSitemap() {}
  ```

## 0.10.6

### Patch Changes

- b18aae3: Fix preview mode for localized pages.

## 0.10.5

### Patch Changes

- f631cbb: Add a `label` option for registering fonts. This can be used to show a custom label in the font family dropdown in the builder.

## 0.10.4

### Patch Changes

- 189a27d: Add initial value to `RichText` control.
- 4cf9845: Update the `RichText` "Content" panel reset to preserves `text-align` and text styles.
- bdacab6: Fix a runtime error in the `RichText` "Content" panel reset that could happen if text was selected.
- 15a8521: Add `min-width` CSS value to `RichText` control in `Inline` mode.

## 0.10.3

### Patch Changes

- d9e0009: Add copy function to new `RichText` so that creating a site from a template automatically copies all colors and typographies.

## 0.10.2

### Patch Changes

- ebf9d66: Call versioned endpoints only if using versioning

## 0.10.1

### Patch Changes

- 02d3608: Fix `locale` not passed to `introspect` and `MakeswiftClient`.

## 0.10.0

### Minor Changes

- c066219: BREAKING: Prior to this version the `Text` component and `RichText` control used `white-space-collapse: preserve` within app.makeswift.com and `white-space-collapse: collapse` within the live page.
  Our goal is to exactly match what you see in Makeswift with what you see in the live page.
  This updates the live version to also `preserve` white space.
- 638ae58: BREAKING: Upgrade `Richtext` control with a new architecture that enables `Inline` mode and future rich text upgrades.

  This is the first time we have altered the data structure of a component, and we want you to be able to migrate the data and see the diff yourself incase the migration doesn't work.

  When you select a `Text` component or component with the `RichText` control, you will be prompted in the sidebar to upgrade. If the migration doesn't work, simple `cmd/ctrl + z`.

  Details on `Inline` mode are in the [documentation for `RichText`](https://www.makeswift.com/docs/controls/rich-text).

- 950e256: BREAKING: Change the `Text` component to use the new `RichText` control.

### Patch Changes

- fb45a4e: Add error handling when the default locale or the locale is not included in the locales list.
- 63d0ad3: Compare `unstable_locale` on `getPageSnapshot` to the default locale defined on `ReactRuntime`.

## 0.9.12

### Patch Changes

- ddb31a8: Update `unstable_RichTextV2` to sync editing history with app.makeswift.com.

## 0.9.11

### Patch Changes

- 0543105: Upgrade `typescript`, `@types/react` and `@types/react-dom` to fix issues when using typescript > 5.1.x.
- 9536667: Call versioned endpoints only if using versioning

## 0.9.10

### Patch Changes

- 3a714a0: Add localized global element support.
- bd620d0: Add support for localized page meta and page SEO.

## 0.9.9

### Patch Changes

- a24bcba: In ef73900, we fixed runtime errors that were happening in the `RichText` control when there were invalid empty lines. This is an update to that fix that cleans the richtext data rather than removing it.

## 0.9.8

### Patch Changes

- 18ae379: Fix suspense boundary error that was introduced on version `0.9.6` when you have a global element in a page.
- ef73900: Fix runtime error in `RichText` that can occur when you have data that very old.
- 18ae379: Revert localized global element support.

## 0.9.7

### Patch Changes

- 5d61357: Add support for `RichText` data within `unstable_RichTextV2`.

  When `unstable_RichTextV2` is stable this will allow users to upgrade from the old to new `RichText` control.

## 0.9.6

### Patch Changes

- b151889: Add support for localized global element.

## 0.9.5

### Patch Changes

- 2f9183c: Add type and runtime-check to unstable_locale.
- b0da14b: Fix a runtime error introduced in `0.9.2` that throws when a `Link` control is used within a `Shape` or `List` control.
- d1989e5: Add `unstable_locale` option to getPageSnapshot.

## 0.9.4

### Patch Changes

- ac31e48: Fix incorrect typography override behavior.

  Let's say you have a `Text` component with styling set on "Desktop" and "Mobile". If you add an override on "Desktop", then this should not impact "Mobile" typography, since the override is only for the "Desktop" breakpoint. This change ensures overrides do not clobber typography values in descending breakpoints.

- f0f053d: Add initial `Typography` plugin for `unstable_RichTextV2`.

## 0.9.3

### Patch Changes

- f3b8fc8: Add initial `Link` plugin for `unstable_RichTextV2`.
- 1c3d592: Add initial `Inline` plugin for `unstable_RichTextV2`.

## 0.9.2

### Patch Changes

- bc4a9bd: Add an unstable control API: `unstable_IconRadioGroup`.
- 2503ca5: Add initial `Color` plugin for `unstable_RichTextV2`.

## 0.9.1

### Patch Changes

- a21ad28: Add initial implementation of TextAlign plugin for `unstable_RichTextV2`.
- e865548: Add an unstable API fro new version of the `Style` control: `unstable_StyleV2`.

## 0.9.0

### Minor Changes

- c65ebdf: BREAKING: When registering component icons, use the `ComponentIcon` enum (available under `@makeswift/runtime`) instead of the original string values. Below is a table of the deprecated string values and their new enum equivalent:

  | Removed           | Use Instead (enum)          |
  | ----------------- | --------------------------- |
  | `'Carousel40'`    | `ComponentIcon.Carousel`    |
  | `'Code40'`        | `ComponentIcon.Code`        |
  | `'Countdown40'`   | `ComponentIcon.Countdown`   |
  | `'Cube40'`        | `ComponentIcon.Cube`        |
  | `'Divider40'`     | `ComponentIcon.Divider`     |
  | `'Form40'`        | `ComponentIcon.Form`        |
  | `'Navigation40'`  | `ComponentIcon.Navigation`  |
  | `'SocialLinks40'` | `ComponentIcon.SocialLinks` |
  | `'Video40'`       | `ComponentIcon.Video`       |

- 976b9d6: Use new versioning endpoints for swatches.
- 144f270: Always fetch live pages for `Makeswift.getPages()`.
- 144f270: Use new versioning endpoints for pages and page documents.

### Patch Changes

- fa04429: Update Block plugin for `unstable_RichTextV2` to include remaining block types (`ul`, `ol`, and `blockquote`)
- 7075388: Add `unstable_previewData` to `Makeswift` client.
- f295972: Add `unstable_i18n` to `ReactRuntime` constructor.
- 7075388: Add `unstable_siteVersions` flag to `MakeswiftApiHandler`.
- 0be3bc2: Adds 13 new icon options to the runtime that can be used when registering components.
- bbf2d30: Encode page pathname when fetching page data.

## 0.8.11

### Patch Changes

- f125648: Add initial implementation of Block plugin for `unstable_RichTextV2`.
- 662aace: Add initial implementation of `mergeElement`.

## 0.8.10

### Patch Changes

- fa41f1b: Add code splitting to `unstable_RichTextV2`.
- bf5b7ef: Add `mode` option to `unstable_RichTextV2` control.

  Setting the mode of `RichTextV2` to `RichTextV2Mode.Inline` locks down output to only include inline HTML elements. This allows you to visually edit button and link text, while protecting you from hydration mismatch errors.

- ac4202f: Fix code splitting regression for RichText control and Text component that was introduced in 0.6.6. This change ensures that Slate is not downloaded to your production site.

## 0.8.9

### Patch Changes

- a79ae7a: Add an unstable API for a new version of the RichText control: `unstable_RichTextV2`.

## 0.8.8

### Patch Changes

- 2416394: Custom breakpoints API is now stable. You can use this API to add more breakpoints or change the width of existing breakpoints. Visit [our documentation](https://www.makeswift.com/docs/runtime/custom-breakpoints) to learn more about custom breakpoints.

## 0.8.7

### Patch Changes

- 2784285: Update `unstable_breakpoints` API to be in `ReactRuntime` constructor.
- aa771b5: Refactor `ReactRuntime` to be a class.
- 8920a80: Fix rich text bug where inlines would disappear on text edit.

## 0.8.6

### Patch Changes

- d5c6845: Add an unstable API for setting custom breakpoints: `ReactRuntime.unstable_setBreakpoints`.

## 0.8.5

### Patch Changes

- 56c8f1c: Update rich text control to preserve DOM selection only when rich text is selected.

## 0.8.4

### Patch Changes

- 1e5836d: Fix rich text control to preserve DOM selection when you change things in the right sidebar.

## 0.8.3

### Patch Changes

- dd5f7b6: Fix path normalization for client-side navigation.
- f2389f9: Update Preview mode so that rich text is readonly.

## 0.8.2

### Patch Changes

- Updated dependencies [49b0981]
  - @makeswift/next-plugin@0.2.8

## 0.8.1

### Patch Changes

- a0e7079: Added missing exports for rich text plugins.

## 0.8.0

### Minor Changes

- f35186d: BREAKING: The `MakeswiftClient.prefetch()` and `MakeswiftClient.fetchTypographies` methods have been removed. These were internal APIs so there shouldn't be any changes required to upgrade.

  Refactor introspection so that it's internal to the Makeswift API client.

- 8e39cdc: Use the new Makeswift API resource endpoints exposed by the host via the Makeswift Next.js API handler. While change is backwards-caomptible, it's a large enough refactor that it warans a minor version bump.

### Patch Changes

- f9b900a: Moved proxy server inside Preview Mode proxy handler.
- 9d62088: BREAKING: Remove the `MakeswiftClient` export from `@makeswift/runtime/next`. This was an internal API that isn't documented and shouldn't be depended on by Makeswift hosts.
- 8f00a2f: Removes invoke headers from Next.js server when proxying request in Preview Mode.
- 025c8d9: Avoids using socket local port when proxying Preview Mode in development.
- 6d468d1: Remove snapshotting code. We've re-architected versioning and won't be using snapshots anymore.
- 78ff346: Remove unused GraphQL queries.
- d08eb8d: Add API endpoints to the Makeswift Next.js API handler for Makeswift API resources. The following endpoints were added:

  - /api/makeswift/swatches/:id
  - /api/makeswift/files/:id
  - /api/makeswift/typographies/:id
  - /api/makeswift/global-elements/:id
  - /api/makeswift/page-pathname-slices/:id
  - /api/makeswift/tables/:id

- Updated dependencies [f424011]
  - @makeswift/next-plugin@0.2.7

## 0.7.18

### Patch Changes

- acd43a8: Make `StyleControl` composable.

## 0.7.17

### Patch Changes

- 9d8c764: Update peer dependencies to reflect current support for React and React DOM.
- f382f82: Export types for slate rich text plugins.

## 0.7.16

### Patch Changes

- 72e5e4a: Make `RichTextControl` composable.

## 0.7.15

### Patch Changes

- ef4bc78: Fix a bug in the deployed version of the text component that prevents empty lines from being displayed.

## 0.7.14

### Patch Changes

- 527172c: Add placeholder to text component and rich text control. This was removed accidentally in 0.7.8
- 51532d9: Add layout polling back to individual rich text controls. This enables more than one rich text control at a time. This functionality was accidentally removed in 0.7.8
- e97a288: Fix react key prop warning for rich text component in dev mode

## 0.7.13

### Patch Changes

- 1578e04: Expose prop controller introspection utils.

## 0.7.12

### Patch Changes

- Updated dependencies [07fd1de]
  - @makeswift/next-plugin@0.2.6

## 0.7.11

### Patch Changes

- 03d9e2f: Update `uuid` dependency from `v3.3.3` to `v9.0.0`.
- 6156ba4: Upgrade `react-use-gesture` dependency to `@use-gesture/react`.
- Updated dependencies [b25c046]
  - @makeswift/next-plugin@0.2.5

## 0.7.10

### Patch Changes

- 40e3bf9: Fix `Text` element not editable when placed inside a `ListControl` or `ShapeControl`.

## 0.7.9

### Patch Changes

- 5482d7c: Remove `escape` shortcut during interaction mode. This means to get out of interaction mode you need to click the Move (Pointer) button. We remove this because the `escape` shortcut could interfere with user's code.

## 0.7.8

### Patch Changes

- 57a9c81: Upgrade slate to the latest version.

## 0.7.7

### Patch Changes

- 54ecf45: Make `ShapeControl` composable.
- 7335423: Make `ListControl` composable.

## 0.7.6

### Patch Changes

- aaeeef4: Disable element from point. This is temporary until the drop zones algorithm is finished.
- 777d51b: Fix element from point selection issue for nested documents (i.e., global elements).

## 0.7.5

### Patch Changes

- 26f16f5: Use builder pointer information and DOM APIs to reliably determine the active element. This guarantees that the Makeswift builder can properly select elements even if their CSS box models overlap (e.g., absolute and fixed position elements).

## 0.7.4

### Patch Changes

- 0787dce: Fix issue where certain font families were not loading properly.

## 0.7.3

### Patch Changes

- Updated dependencies [e61c4f2]
  - @makeswift/next-plugin@0.2.4

## 0.7.2

### Patch Changes

- Updated dependencies [a165537]
  - @makeswift/next-plugin@0.2.3

## 0.7.1

### Patch Changes

- 16c434d: Support tables in snapshot creation.
- 49986c8: Alias `publicUrlV2` to `publicUrl`.
- Updated dependencies [0e12b08]
  - @makeswift/next-plugin@0.2.2

## 0.7.0

### Minor Changes

- f0a53c0: Use Google Storage URL for files instead of s.mkswft.com.

### Patch Changes

- Updated dependencies [050f6f9]
  - @makeswift/next-plugin@0.2.1

## 0.6.7

### Patch Changes

- a40bb65: Separate snapshot format from serialized state.

## 0.6.6

### Patch Changes

- 75b31d9: Add support for client-side navigation.
- 9dde8e8: Fix inconsistencies between the builder and live pages for rich text list blocks.
- 6496ff0: Handle global element cycles.

## 0.6.5

### Patch Changes

- af0e818: Refactored SerializedState format.
- be2aa16: Added latent snapshotting functionality.

## 0.6.4

### Patch Changes

- 8207b36: Prevent clicks from propagating in content mode. This issue affected for example when you have a Text on a Accordion: if you click the text in content mode, the click also triggered the accordion open/close state.
- ba6d869: Add support for interaction mode.
- d258829: Handle missing `object` field in `Props.RichText` preset for built-in `Text` component.

## 0.6.3

### Patch Changes

- 017675b: Fix type issues with `Style` control data.
- ac7bfe7: Stop using `unoptimized` prop for `next/image` in built-in Image component when in builder. This fixes an SSR hydration mismatch.
- 061f787: Create RichText control for usage within custom components.

## 0.6.2

### Patch Changes

- 155820f: Add default value to width prop for built-in Box component.
- 8942b00: Handle ordered and unordered list for live pages in Text built-in component.

## 0.6.1

### Patch Changes

- 9d2ec07: Fix the single select column not rendering radio buttons on the built-in Form component.

## 0.6.0

### Minor Changes

- 99f5bc9: Adds a slimmer rich text component for live pages so that large dependencies like Slate and Immutable aren't included in bundles for live pages and are only used in the Makeswift builder. This reduces the overhead of the Makeswift runtime for live pages and boosts performance.

  While behavior is intended to be the same, these changes modify the structure of the DOM for live pages, which could cause issues with existing sites if they're relying on the DOM structure of the Text component. For this reason we're releasing this in a minor update as a _breaking change_.

### Patch Changes

- 2662228: Fix duplicate cleanup call in component registration function.
- c2ee57e: Avoid re-render from Box animations.
- e05070e: Add missing Emotion dependencies that was causing Vite to include unnecessary JavaScript in the bundle.
- 8e587d7: Use `findDOMNode` only if ref isn't being forwarded.
- 0d9c55c: Avoid using React state to track element handle.
- ed0f027: Avoid using React state for tracking BackgroundsContainer ref as it results in an extra render when the component mounts.
- 0498e3d: Avoid registering documents in the live provider since document registration is currently only needed in the builder.

## 0.5.5

### Patch Changes

- 13e1ab4: Re-add `MakeswiftComponentType` back to `@makeswift/runtime/components`

## 0.5.4

### Patch Changes

- 01f0c0a: Move `MakeswiftComponentType` from `@makeswift/runtime/components` to `@makeswift/runtime`
- ef785cc: Fix snippets don't run on client-side navigation.

## 0.5.3

### Patch Changes

- 9849bea: Fix SSR hydration mismatch due to attempting to render ReactPlayer on the server.

  See https://github.com/cookpete/react-player/issues/1428.

- 55c8439: Fix issue where API resource cache was filled too late resulting in unnecessary API requests.

## 0.5.2

### Patch Changes

- cf486bb: Fix suspense boundary hydration issue.

## 0.5.1

### Patch Changes

- 5a657ea: Swap @framer/motion box animation for a light CSS version.

## 0.5.0

This is our first release that supports Next.js v13.

Update `@makeswift/runtime` in `package.json` to use the latest version.

If you have any issues with either Next.js v12 or Next.js v13, please reach out to us or open a new issue in GitHub.

- d70c32b: Add Next.js v13 support.
- 115e3ee: BREAKING CHANGE: The Image component will use the new `next/image` if the host is using Next.js v13.
- f79ea18: BREAKING CHANGE: Drop support for Next.js v12.1. Makeswift requires a minimum Next.js version of 12.2.0. Please upgrade to Next.js version ^12.2.0 if you want to use Next.js v12, or version ^13.0.0 if you want to use Next.js v13.
- Updated dependencies [c3041ff]
  - @makeswift/next-plugin@0.2.0

## 0.4.2

### Patch Changes

- 83c1f5a: Fix falsy check on Style control CSS utility functions. This caused falsy `0` values to be ignored for margin, padding, border, and border radius.

## 0.4.1

### Patch Changes

- f1ec0ff: Add a `Suspense` boundary around all element data. This is a _huge_ performance boost due to how React schedules hydration tasks. With this change your Makeswift pages should score in the high 90s for Lighthouse performance benchmarks.

## 0.4.0

### Minor Changes

- d2d7ef9: BREAKING CHANGE: This change completely reworks how the runtime fetches Makeswift API resources like swatches, files, typographies, etc. While behavior of components shouldn't change, and we've tested extensively, it's possible there's slight behavior changes in certain edge cases or there's old behavior that Apollo had that we didn't want to replicate.

  This change removes @apollo/client as a dependency in favor of a very slim and efficient API client and cache custom built for the Makeswift runtime. This change resulted in a reduction of ~300ms from Total Blocking Time and ~700ms from Time to Interactive in our benchmarks. This is part of our ongoing work to make the Makeswift runtime more lightweight to reduce the cost of React hydration. Expect even more changes soon!

  To migrate, just upgrade to the latest version. No public APIs have changed.

## 0.3.1

### Patch Changes

- 3bcb4a1: Fix Style control default values for margin and padding.
- Updated dependencies [5b06076]
  - @makeswift/next-plugin@0.1.7

## 0.3.0

This version is a BREAKING change. No public APIs have changed but there was a major rewrite of the CSS runtime and a major dependency dropped so some built in components could exhibit new unexpected behavior. If you encounter a bug, please open an issue and we'll address it ASAP!

### Minor Changes

- #126: Perf Boost: Removal of Styled Components dependency and efficient animations.

  This change completely reworks how Makeswift handles CSS styles, resulting in improved performance. We've updated all components to use a lighter CSS runtime built on top of Emotion CSS' core utilities. On our benchmarks we've seen Total Blocking Time improve by ~25%. This change also reduces the amount of shipped JS by dropping the Styled Component depenency. There's still more work to do to get our CSS runtime even more lightweight: we want to completely drop the CSS runtime when serving live pages outside the Makeswift builder. But at this point we've squeezed as much performance as is reasonable from the CSS runtime and are hitting diminishing returns. We will return to the CSS runtime once we've addressed other areas where performance can be improved.

  We've also improved the Box component by only using Framer Motion when the Box is animated. Now, when there's no animations in a Box component, we use plain ol' divs. This had a noticeable boost on Total Blocking Time as well.

  The common thread in these improvements is reduced Total Blocking Time, which directly comes from React hydration. This is just the first of many performance boost updates we have planned, so stay tuned!

### Patch Changes

- cf83c8e: Fix class format for width prop controller.
- d64d203: Use the `useStyle` hook instead of Styled Components in the `Root` builtin component.
- e38c912: Only use Framer Motion components in the Box when animations are configured. This reduced, on average, Total Blocking Time by 195ms in our benchmarks.

## 0.2.19

### Patch Changes

- 7ec440b: Fix content-mode overlay doesn't appear properly.

## 0.2.18

### Patch Changes

- fb3dce6: Fix issue where patched fetch API was sending Preview Mode header to a separate origin, causing CORS problems.

## 0.2.17

### Patch Changes

- 04aee01: Implement copy functions for all controls, enabling templates to use code components.

## 0.2.16

### Patch Changes

- Updated dependencies [c21792b]
  - @makeswift/next-plugin@0.1.6

## 0.2.15

### Patch Changes

- 3611500: Use serializable replacement context in ReactRuntime.copyElementTree public API.

## 0.2.14

### Patch Changes

- 7116b8b: Remove authorization for producing a new element tree.

## 0.2.13

### Patch Changes

- 4400d23: Fix type errors in runtime.

## 0.2.12

### Patch Changes

- 3184597: Add copy function for element references. This completes the first version of ReactRuntime.copyElementTree.
- e70bab1: Add copy function for element id. This advances work for ReactRuntime.copyElementTree.
- beb1fce: Add copy functions for RichText and Images. This advances work on ReactRuntime.copyElementTree.
- 01cc35c: Add copy functions for table and border prop controllers. This gets closer to a complete ReactRuntime.copyElementTree.

## 0.2.11

### Patch Changes

- 1d6c968: Add copy functions NavigationLinks and Links default prop controllers. This advances work on the ReactRuntime.copyElementTree function.
- 0dea000: Add copy function for the Image prop controller. This advances work on ReactRuntime.copyElementTree.
- 25995d2: Add new endpoint to create an element tree from an existing one.

  At this point it is not complete. We will complete it under the hood, then switch over our template functionality to use it.

- b3ff4e4: Add copy function for ResponsiveColor control. This advances work done for ReactRuntime.copyElementTree.
- 1d22db7: Add copy function for ShadowPropController. This advances work for ReactRuntime.copyElementTree.
- 2ed68d6: Fix apostrophe in table column causing form data to not be recorded.

## 0.2.10

### Patch Changes

- 80aeb24: Fix table column names containing a period cause the form to not record data for that column.

## 0.2.9

### Patch Changes

- 7f56a4e: Fix issue where drop zones would appear for slots that weren't visible anymore.

## 0.2.8

### Patch Changes

- 79e2c26: Fix builder randomly put user into content mode when editing page.

## 0.2.7

### Patch Changes

- 427a709: Add better error message

## 0.2.6

### Patch Changes

- bb532b5: update preview mode proxy more flexibly determine protocol

## 0.2.5

### Patch Changes

- Updated dependencies [e777f28]
  - @makeswift/next-plugin@0.1.5

## 0.2.4

### Patch Changes

- 4c5d410: Fix changes in builder disappear on fast refresh.
- Updated dependencies [fcf33f5]
  - @makeswift/next-plugin@0.1.4

## 0.2.3

### Patch Changes

- 79c2405: Upgrade @types/react and @types/react-dom.
- 317a825: Add API handler for font registration.

## 0.2.2

### Patch Changes

- Updated dependencies [51dc17b]
  - @makeswift/next-plugin@0.1.3

## 0.2.1

### Patch Changes

- fca39c0: Fix TypeScript type declarations.

## 0.2.0

### Minor Changes

- a6c9a51: BREAKING: Add support for on-demand revalidation. This is a breaking change because
  `@makeswift/runtime` now requires Next.js v12.2.0 or higher for stable on-demand revalidation
  support.

  If you're not using Next.js v12.2.0 or greater we will attempt to use `res.unstable_revalidate`. If
  that's not available, then we'll log a warning and revalidation will be a no-op. Make sure to add a
  revalidation period to `getStaticProps` if that's the case so that changes to Makeswift pages are
  eventually reflected on your live pages.

- a033573: BREAKING: Reworks how the Makeswift builder displays your site by leveraging Next.js' Preview Mode!

  This is a _huge_ change and makes integrating Makeswift into your Next.js app a lot simpler. We've
  deprecated the `getStaticPaths`, `getStaticProps`, and `getServerSideProps` exports from
  `@makeswift/runtime/next` and will be removing them in the next minor release. We recommend you
  follow the migration steps below.

  Here's how to migrate:

  - Create a new file at `pages/api/makeswift/[...makeswift].js` with the following contents:

    ```js
    import { MakeswiftApiHandler } from "@makeswift/runtime/next";

    export default MakeswiftApiHandler(process.env.MAKESWIFT_SITE_API_KEY);
    ```

  - Update your dynamic optional catch-all route to use the new data fetching APIs,
    `Makeswift.getPages` and `Makeswift.getPage`. Note that we don't use `revalidate` since the API
    handler adds automatic support for [on-demand revalidation](https://nextjs.org/docs/basic-features/data-fetching/incremental-static-regeneration#on-demand-revalidation).

    ```diff
    import './path/to/makeswift/register-components'

    -export { getStaticPaths, getStaticProps, Page as default }
    +import { Makeswift, Page as MakeswiftPage } from '@makeswift/runtime/next'
    +
    +export async function getStaticPaths() {
    +  const makeswift = new Makeswift(process.env.MAKESWIFT_SITE_API_KEY)
    +  const pages = await makeswift.getPages()
    +
    +  return {
    +    paths: pages.map((page) => ({
    +      params: {
    +        path: page.path.split('/').filter((segment) => segment !== ''),
    +      },
    +    })),
    +    fallback: 'blocking',
    +  }
    +}
    +
    +export async function getStaticProps(ctx) {
    +  const makeswift = new Makeswift(process.env.MAKESWIFT_SITE_API_KEY)
    +  const path = '/' + (ctx.params?.path ?? []).join('/')
    +  const snapshot = await makeswift.getPageSnapshot(path, {
    +    preview: ctx.preview,
    +  })
    +
    +  if (snapshot == null) return { notFound: true }
    +
    +  return { props: { snapshot } }
    +}
    +
    +export default function Page({ snapshot }) {
    +  return <MakeswiftPage snapshot={snapshot} />
    +}
    ```

  - Delete your Makeswift preview route. This page won't be used anymore. It's likely at
    `pages/makeswift.js` and the diff might look something like this:

    ```diff
    -import './path/to/makeswift/register-components'
    -
    -export { getServerSideProps, Page as default } from '@makeswift/runtime/next'
    ```

  - Go to your Makeswift site settings and update the host URL to be just your host's
    origin. For example, change `https://www.makeswift.com/makeswift` to just
    `https://www.makeswift.com` or `http://localhost:3000/makeswift` to just `http://localhost:3000`.

  If you have any questions about the migration or run into any issues, please don't hesitate to chat
  with us. [We're on Discord!](https://discord.gg/PkrUsFnMUn)

  ***

  Now onto the changes...

  Introducing `MakeswiftApiHandler`, integration with Next.js Preview Mode, and new data fetching
  APIs!

  #### `MakeswiftApiHandler` and Next.js Preview Mode

  There's no need for a preview route anymore so you can delete your `/makeswift` page. We instead
  now use [Next.js' Preview Mode](https://nextjs.org/docs/advanced-features/preview-mode) when
  you're in the builder. Read more about the feature in the
  [RFC](https://github.com/makeswift/makeswift/discussions/142).

  To migrate from the old preview route API, delete your preview route:

  ```diff
  -export { getServerSideProps, Page as default } from '@makeswift/runtime/next'
  ```

  Then create a new file at `pages/api/makeswift/[...makeswift].ts` with the following content:

  ```js
  import { MakeswiftApiHandler } from "@makeswift/runtime/next";

  export default MakeswiftApiHandler(process.env.MAKESWIFT_SITE_API_KEY);
  ```

  The API handler not only enables Next.js Preview Mode, allowing you to remove your preview route,
  but it also adds support for automatic [on-demand revalidation](https://nextjs.org/docs/basic-features/data-fetching/incremental-static-regeneration#on-demand-revalidation)! Whenever you publish a page, Makeswift will
  automatically send a request to `/api/makeswift/revalidate` and take care of on-demand ISR. This
  means that you can leave off the `revalidate` option in `getStaticProps` and trust your pages will
  always be up to date while leveraging ISR to it's fullest extent!

  #### New data fetching APIs

  There's a new API for fetching Makeswift data in your pages. No more magic behind the
  `getStaticProps` and `getServerSideProps` exports. You can now instantiate a Makeswift client
  using your site API key and see your data flow from the Makeswift API, though your Next.js app, to
  your pages. The new APIs are:

  - `Makeswift.getPages` to retrieve all Makeswift pages and use in `getStaticPaths`
  - `Makeswift.getPageSnapshot` to retrieve a page's layout data and render the Makeswift `Page`
    component

  Pages integrated with Makeswift should go from looking something like this:

  ```js
  import "./path/to/makeswift/register-components";

  export { getStaticPaths, getStaticProps, Page as default };
  ```

  To now looking something like this:

  ```js
  import "./path/to/makeswift/register-components";

  import { Makeswift, Page as MakeswiftPage } from "@makeswift/runtime/next";

  export async function getStaticPaths() {
    const makeswift = new Makeswift(process.env.MAKESWIFT_SITE_API_KEY);
    const pages = await makeswift.getPages();

    return {
      paths: pages.map((page) => ({
        params: {
          path: page.path.split("/").filter((segment) => segment !== ""),
        },
      })),
      fallback: "blocking",
    };
  }

  export async function getStaticProps(ctx) {
    const makeswift = new Makeswift(process.env.MAKESWIFT_SITE_API_KEY);
    const path = "/" + (ctx.params?.path ?? []).join("/");
    const snapshot = await makeswift.getPageSnapshot(path, {
      preview: ctx.preview,
    });

    if (snapshot == null) return { notFound: true };

    return { props: { snapshot } };
  }

  export default function Page({ snapshot }) {
    return <MakeswiftPage snapshot={snapshot} />;
  }
  ```

  While this is more lines of code, this more clearly shows what's happening in your Next.js page and
  gives you more flexiblity to add more data fetching logic to `getStaticProps` or
  `getServerSideProps`. We believe that this way of integrating will be a lot less confusing and give
  your more options as to how you want to manage things like the Makeswift API key, for example.

  We've deprecated the `getStaticPaths`, `getStaticProps`, and `getServerSideProps` exports and will
  be removing them in the next minor version.

### Patch Changes

- Updated dependencies [a033573]
  - @makeswift/next-plugin@0.1.2

## 0.1.12

### Patch Changes

- f22b832: Infer non-string TS types for Combobox control.
- 0025d7e: Add MakeswiftComponentType constant.

## 0.1.11

### Patch Changes

- 882dc0b: Properly infer Slot control prop types.

## 0.1.10

### Patch Changes

- fe9221a: Add Slot control.

  This is one of the most important controls in Makeswift as it allows you to compose React components
  together. It's powered by the same technology used in our most important component, the Box. This
  means you can now build your own Box-like components with the intuitive Makeswift layout experience.

  Here's how simple it is to build a custom Box that can have elements dropped into it:

  ```jsx
  function MyBox({ children, className }) {
    return <div className={className}>{children}</div>
  }

  ReactRuntime.registerComponent(MyBox, {
    type: 'my-box'
    label: 'My Box',
    props: {
      children: Slot(),
      className: Style()
    }
  })
  ```

  There's a lot more you can do with the Slot. Here's some ideas:

  - Custom animations for elements passed via Slot
  - Passing data between components using React context and Slot (i.e., a component with Slot provides
    a context value and any component dropped inside it can read that context)

  Read more about the Slot control in our [docs](https://www.makeswift.com/docs/controls/slot).

- Updated dependencies [e737cc7]
  - @makeswift/next-plugin@0.1.1

## 0.1.9

### Patch Changes

- 1617692: Fix: handle undefined style on getMarkSwatchIds
- 918098b: Fix: default width for Carousel, Countdown, and Video components

## 0.1.8

### Patch Changes

- c414fd5: Fix Text component not working on Chrome 105.
- bbbf781: Avoid using `next/link` with relative paths. `next/link` pre-pends the current page's path to
  relative paths and this is often undesirable.

## 0.1.7

### Patch Changes

- b9ee340: Fix: revert builtin components width control back to use Styled Components.

## 0.1.6

### Patch Changes

- e6338a7: Fix Twitter Cards meta tags.

## 0.1.5

### Patch Changes

- e2b16ee: Fix not-found components not being selectable in the builder.
- a449fd9: Fix issue where links to deleted pages would cause 500 errors.

## 0.1.4

### Patch Changes

- 5083814: Add Link Control. This control lets you add links to your custom components, like links to other pages, links to other websites, or scroll to other elements.

## 0.1.3

### Patch Changes

- 8c7cc26: Improve error messages when provided invalid environment variables. Also removes the need for the MAKESWIFT_API_HOST environment variable.
- 587a0f8: Improve error handling for getServerSideProps and getStaticProps.

## 0.1.2

### Patch Changes

- 21f9e8b: Add TextStyle option to Style control
- 4e0e38d: Fix `console.error` stack overflow.
- 1058fb2: Avoid passing an empty string to `next/link` `href` prop.

## 0.1.1

### Patch Changes

- fb7cae9: Fix issue where Form component built output wasn't a proper ES module resulting in an issue with code-splitting and component registration.

## 0.1.0

⚠️ BREAKING CHANGE ⚠️

Our new Next.js plugin is available at `@makeswift/runtime/next/plugin`. It enables code-splitting
via `next/dynamic` and also removes the need to manually configure `next/image` domains.

All builtin components now use `next/dynamic` so make sure to configure the Makeswift Next.js plugin
when upgrading to `0.1.0`. You can read more about code-splitting on our
[docs](https://www.makeswift.com/docs/guides/code-splitting).

### How to upgrade

Make the following changes to your Next.js config file:

```diff
+ const withMakeswift = require('@makeswift/runtime/next/plugin')()

  /** @type {import('next').NextConfig} */
  const nextConfig = {
    reactStrictMode: true,
-   images: {
-     domains: ['s.mkswft.com'],
-   },
  }

- module.exports = nextConfig
+ module.exports = withMakeswift(nextConfig)
```

### Minor Changes

- b6fecc0: Add code-splitting to all builtin components.
- 32129c0: Add @makeswift/next-plugin to @makeswift/runtime.

  Our new Next.js plugin is available at `@makeswift/runtime/next/plugin`. It enables code-splitting
  via `next/dynamic` and also removes the need to manually configure `next/image` domains.

  ```js
  const withMakeswift = require("@makeswift/runtime/next/plugin")();

  /**
   * @type {import('next').NextConfig}
   */
  const nextConfig = {
    /* config options here */
  };

  module.exports = withMakeswift(nextConfig);
  ```

### Patch Changes

- 28eb919: Fix text selection is preserved even after we change the focus to other text.
- Updated dependencies [0e26971]
  - @makeswift/next-plugin@0.1.0

## 0.0.22

### Patch Changes

- 9914800: Check for potentially missing typography values when prefetching page data using introspection.

## 0.0.21

### Patch Changes

- f2f90a8: Add new format for Image Control: `WithDimensions`. Now you can pass `WithDimensions` format to Image Control's config. This will make the prop of the Image control have dimensions of the image. See the documentation for further details.

## 0.0.20

### Patch Changes

- 44afd95: Fix error on introspection function when there's a null on Typography value.
- a8f037e: Add Discord icon to Social Links component.

## 0.0.19

### Patch Changes

- d4f61e6: Fix regression introduced in 0.0.18 where link wasn't working on Image component.

## 0.0.18

### Patch Changes

- b9dc1ee: Add batching to ApolloClient.
- c57fb67: Use introspection for SSR. This would solve the issues that were happening when using next/image or useRouter.
- 6aca0b1: Filter props out of HTML attributes
- 1683722: Fix useLayoutEffect SSR warning.

## 0.0.17

### Patch Changes

- c85b202: Recursively serialize Shape control.
- 60d22a3: Add Combobox control.

## 0.0.16

### Patch Changes

- 7611533: Revert "fix: fix Document component"

  This reverts commit 2c2e7e231d1127d4262bd9cb26164d3df85036ba.

- 6201155: Revert "fix: revert Document fix"

  This reverts commit 41a70cd4e0684a9f6e26c66b6495e456417a9ec7.

- 3afd933: Revert "fix: SSR for `next/image` and Next.js router"

  This reverts commit 394afc19f2c4b20e992ed3058aa386c1d3d22301.

## 0.0.15

### Patch Changes

- 0135bd1: Fix font family isn’t being applied to dropdown links in nav component
- 41a70cd: Revert Document SSR fix.

## 0.0.14

### Patch Changes

- 2c2e7e2: Fix Document component.

## 0.0.13

### Patch Changes

- 6dd8bfb: Fix FOUC when using Style control.
- 394afc1: Fix SSR issues with `next/image` and Next.js' router.

## 0.0.12

### Patch Changes

- 4ebe3dc: Fix snippets not updated immediately after changes
- aa558b3: Fix snippets invoked twice
- 936ab95: Fix scrolling doesn't work in content mode when hovering over a text block
- 392227e: Fix font not applied when added to site

## 0.0.11

### Patch Changes

- 3f140f5: Change Shape control formated value property sort order.
- e815641: Recursively serialize List control. This fixes an issue where nested types in a List control would not be serialized.
- eefeec7: Avoid calling `includes` on non-string value when suppressing React warnings.
- dd97bce: Fix Form button alignment prop not being applied
- e703d17: Remove label from Shape control.

## 0.0.10

### Patch Changes

- 84c1324: Handle ESC key to change from content mode to build mode.
- 2d3dab2: Fix if you have text selection in the builder, clicking on any of the text panel will remove the text selection bug.
- bb78979: Fix overlay for nested global components are showing the wrong selection, making you unable to edit.

## 0.0.9

The last release, `0.0.8` didn't properly fix the `useInsertionEffect` issue. This time it's for real, though!

### Patch Changes

- f8b5b96: Fix (again) the opt-in to `useInsertionEffect`, making sure that transpilers will not attempt to inline the import specifier.

## 0.0.8

### Patch Changes

- a4006a7: Fix transpilation issue that caused `useInsertionEffect` to be referenced directly in import specifiers.

## 0.0.7

### Patch Changes

- d1dd2fa: Add new `Number` control.
- 0b64822: Add new `Select` control.
- 053e1cd: Improve inferred TypeScript types when registering a component.
- 252fece: Add new `Image` control.
- c76d470: Add new `TextArea` control.
- ab35043: Add new `Checkbox` control.
- 471766b: Add new `Color` control.
- b860dde: Add new `TextInput` control.
- 1e93d48: Add new `List` and `Shape` controls.

## 0.0.6

### Patch Changes

- 85c08d0: Hide scrollbar in builder mode but not in preview.
- d06a708: Apply gutter to navigation logo
- f27521f: Fix Text in preview mode being editable.
- b467150: Fix social icons not sized correctly.
- 0cb56d9: Fix bug where editing global element with Text as the root element isn't working.

## 0.0.5

### Patch Changes

- e14fac2: Opt in to `useInsertionEffect` with Style control.
- a8272e8: Fix Width control mapping so that it uses `maxWidth` instead of `width`.
- 6b36df9: Suppress React warning when passing ref to function component.
- c410d49: Revert change that used `react-is` to detect when to forward ref.

  Unfortunately using `react-is` won't work since `isForwardRef` doesn't give the correct result is the component uses `React.memo`, `React.lazy`, or similar variants. Also, `react-is` would need to be a peer dependency, increasing the integration burden.

## 0.0.4

### Patch Changes

- 82f6afc: Suppress findDOMNode warning.
- a1c8c6a: Fix issue with Navigation builtin component and using colors.
- 5756f33: Use react-is to determine when to forward ref.
- a87afe0: Automatically find DOM nodes if registered component doesn't forward the ref.

  This functionality relies on [`findDOMNode`](https://reactjs.org/docs/react-dom.html#finddomnode), which has been deprecated in `StrictMode`. This means that in `StrictMode` users will see a warning. Moreover, since we're passing the `ref` prop to registered components regardless, if the ref isn't forwarded, users will see a warning from React during development prompting them to forward the ref.

## 0.0.3

### Patch Changes

- 265739f: Upgrade Styled Components to latest version. The old version was causing React to log a hook warning whenever a styled component was defined.
- 302e3e7: Add React 18 to peer dependencies.

## 0.0.2

### Patch Changes

- fc7b4f8: Fix Text selection bug not being send to builder

## 0.0.1

### Patch Changes

- 3c5fb6b: Add `Style` control

  The `Style` control can be used to control CSS properties such as width, margin, padding, border, and border-radius.

  For example:

  ```tsx
  import { ReactRuntime } from "@makeswift/runtime/react";
  import { Style } from "@makeswift/runtime/controls";

  ReactRuntime.registerComponent(HelloWorld, {
    type: "hello-world",
    label: "Hello, world!",
    props: {
      className: Style(),
    },
  });

  const HelloWorld = forwardRef(function HelloWorld(props, ref) {
    return (
      <p {...props} ref={ref}>
        Hello, world!
      </p>
    );
  });
  ```

  By default `Style` is configured to provide width and margin overlays and panels. This can be overwritten with the `properties` configuration option.

  For example:

  ```diff
   import { ReactRuntime } from '@makeswift/runtime/react'
   import { Style } from '@makeswift/runtime/controls'

   ReactRuntime.registerComponent(HelloWorld, {
     type: 'hello-world',
     label: 'Hello, world!',
     props: {
  -    className: Style(),
  +    className: Style({
  +      properties: [Style.Width, Style.Margin, Style.Padding],
  +    }),
     }
   })
  ```

  You can also enable _all_ suppored properties by using the special `Style.All` preset.

  For example:

  ```diff
   import { ReactRuntime } from '@makeswift/runtime/react'
   import { Style } from '@makeswift/runtime/controls'

   ReactRuntime.registerComponent(HelloWorld, {
     type: 'hello-world',
     label: 'Hello, world!',
     props: {
  -    className: Style({
  -      properties: [Style.Width, Style.Margin, Style.Padding],
  -    }),
  +    className: Style({ properties: Style.All }),
     }
   })
  ```

  Read more about the `Style` control in our [API Reference](https://makeswift.notion.site/API-reference-for-Code-Components-74b567b592de4b0e8d6070f5af45a748).<|MERGE_RESOLUTION|>--- conflicted
+++ resolved
@@ -1,22 +1,10 @@
 # @makeswift/runtime
 
-<<<<<<< HEAD
-## 0.19.2-canary.1
-=======
 ## 0.19.2
->>>>>>> b09ffa34
 
 ### Patch Changes
 
 - d51a2b0: Fix border color not loaded properly when using the Style control.
-<<<<<<< HEAD
-
-## 0.19.2-canary.0
-
-### Patch Changes
-
-=======
->>>>>>> b09ffa34
 - d82dd59: Adds rendering tests for the checkbox control
 
 ## 0.19.1
