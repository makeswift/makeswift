# @makeswift/runtime

<<<<<<< HEAD
## 0.26.2-canary.0
=======
## 0.26.2
>>>>>>> 9550bc7b

### Patch Changes

- dac927f: Force build in prepublishing step to ignore any stale build outputs
- Updated dependencies [dac927f]
<<<<<<< HEAD
  - @makeswift/prop-controllers@0.4.10-canary.0
  - @makeswift/controls@0.1.16-canary.0
=======
  - @makeswift/prop-controllers@0.4.10
  - @makeswift/controls@0.1.16
>>>>>>> 9550bc7b

## 0.26.1

### Patch Changes

- 4b1d108: Added error handling to the API handler for merging element tree data so that failures still flow through our logic for setting CORS headers.
- 955cd53: Add runtime version into request headers to Makeswift API
- 6f2a4e7: Serialize controls for builder using a visitor with MessagePort compatibility
- f7e8365: Use function deserialization plugin for deserializing control functions
- Updated dependencies [6f2a4e7]
- Updated dependencies [cf24d94]
- Updated dependencies [f7e8365]
- Updated dependencies [846a8bf]
  - @makeswift/controls@0.1.15
  - @makeswift/next-plugin@0.6.1
  - @makeswift/prop-controllers@0.4.9

## 0.26.0

### Minor Changes

- d49a13c: Remove duplicate export of `PropControllerDescriptor` and `PropControllerDescriptorValueType`
- 8b83512: Remove `box-model` entry point. `BoxModel` type is now exported via the internal `core` entrypoint.
- 192dbe0: Remove `slate` entry point, which only contained internal functions
- 868d21e: Move `createBaseDocument` to internal `builder` entry point
- cc1c187: Move `Element` type export to `core` entry point
- 9d66ac8: Move exports of builder actions to the runtime builder entry point
- 10b9b91: Move `core` entry point within internal `builder` entry point
- 0ed75cb: Remove exports for internal React primitives
- b4fd580: Remove `prop-controllers` entry point from runtime, which contained internal only functionality and types
- 064408f: Remove export for internal `Operation` type
- 517d9fe: Move `MakeswiftComponentType` to `react/builtins` entrypoint
- 07b93df: Remove `getTranslatableData` method from the ReactRuntime
- 3f9110b: Remove `components` runtime entry point. Removes the exposure of internal only hooks and constants.
- 30bf04d: Move `state/breakpoints` entry point to internal `builder` entry point

### Patch Changes

- d4834c4: fix: support dynamic page registration and unregistration with builder
- 2694de9: Fix incorrect file extension for client export
- 90a2683: chore: upgrade parse5 to latest minor version
- c54171d: Separate builtin component registration from runtime instantiation
- 69b27ad: Expose runtime without pre-registered builtins, as well as functions to register builtins given a runtime instance
- 5afcff6: chore: move type dependencies to dev dependencies
- 1233f09: Rearrange type exports to be declared first in `package.json`
- 7ae5129: Move module declarations ahead of require condition for `package.json` exports
- 7ba874e: feat: add `builtinSuspense` option in `registerComponent` to control whether the runtime wraps the component in a default `<Suspense>` boundary
- 15d8726: Export builder-required types from internal `builder` entry point
- 7f54667: Re-expose `useIsInBuilder` hook via the `react` entry point
- b86d4bb: Alphabetize exports in runtime `package.json`
- 542625e: Drop Carousel dependency on popmotion library
- b31a247: Remove old slate entry point from package.json
- 6408396: Remove translatable data merging from controls in favor of visitor pattern
- 289a662: Remove `mergeTranslatedData` method from the ReactRuntime. Removes `parse5` from client bundles.
- Updated dependencies [8436c74]
- Updated dependencies [6408396]
  - @makeswift/next-plugin@0.6.0
  - @makeswift/controls@0.1.14
  - @makeswift/prop-controllers@0.4.8

## 0.25.3

### Patch Changes

- 3eaad67: fix: check null data before attempting to merge translated data
- Updated dependencies [3eaad67]
- Updated dependencies [4c008a2]
  - @makeswift/controls@0.1.13
  - @makeswift/prop-controllers@0.4.7

## 0.25.2

### Patch Changes

- 6f5f31a: fix: Cloudflare workers compatibility
- 1acf9c3: change `client.getPages` pagination limit to be 100 by default
- 951c9ea: fix: support matching Requests in API handler for Next.js versions < 15.5.0

## 0.25.1

### Patch Changes

- faa8c10: feat: expose experimental framework integration APIs
- 5e3eb06: chore: relax `ApiHandlerArgs` definition back to expecting `NextRequest` as the first argument
- f41b1f9: debug: add diagnostics for `dynamic = 'force-static'` on Makeswift routes

## 0.25.0

### Minor Changes

- 59349b9: BREAKING: require Node.js version 20 or higher
- 635ce7b: feat: framework-independent API handlers implementation (requires Node.js 18+)
- 0785045: Adds support for viewing various site versions with preview tokens.

  ## Breaking Changes

  ### `MakeswiftSiteVersion` replaced with `SiteVersion`

  We've replaced the `MakeswiftSiteVersion` type with `SiteVersion`, which is now
  the return type of the `getSiteVersion` function. Any client method that accepts
  a `siteVersion` option (including `getPageSnapshot`, `getComponentSnapshot`, and
  `getPages`) should only be using the value returned by `getSiteVersion`. If
  you're already using `getSiteVersion` for these methods (as recommended by our
  installation guides), no changes should be required.

  ### `ReactRuntimeProvider` takes a `siteVersion` prop

  The `<ReactRuntimeProvider>`'s `previewMode` prop has been replaced with the
  required `siteVersion` prop. The value passed for this prop should be set
  by the same `getSiteVersion` function.

  #### App Router

  If you're using App Router, use the `getSiteVersion` function to get the value
  to be passed to the `siteVersion` prop of `<ReactRuntimeProvider>`. If you
  followed our installation guide and created a `<MakeswiftProvider>` component in
  `src/makeswift/provider.tsx`, you can update the props of this component:

  ```diff
  "use client";

  import { runtime } from "@/makeswift/runtime";
  import {
    ReactRuntimeProvider,
    RootStyleRegistry,
  + type SiteVersion,
  } from "@makeswift/runtime/next";
  import "@/makeswift/components";

  export function MakeswiftProvider({
    children,
  -  previewMode,
  +  siteVersion,
  }: {
    children: React.ReactNode;
  -  previewMode: boolean;
  +  siteVersion: SiteVersion | null
  }) {
    return (
      <ReactRuntimeProvider siteVersion={siteVersion} runtime={runtime}>
        <RootStyleRegistry>{children}</RootStyleRegistry>
      </ReactRuntimeProvider>
    );
  }
  ```

  Then, you can update the value being passed to the `siteVersion` prop in the
  root layout (`layout.tsx`):

  ```diff
  import { MakeswiftProvider } from '@/makeswift/provider'
  - import { draftMode } from 'next/headers'
  + import { getSiteVersion } from '@makeswift/runtime/next/server'

  export default async function RootLayout({
    children,
    params,
  }: Readonly<{
    children: React.ReactNode
    params: Params
  }>) {
    const { lang } = await params
    return (
      <html lang={lang}>
        <body>
  -        <MakeswiftProvider previewMode={(await draftMode()).isEnabled} locale={lang}>
  +        <MakeswiftProvider siteVersion={await getSiteVersion()} locale={lang}>
            {children}
          </MakeswiftProvider>
        </body>
      </html>
    )
  }
  ```

  #### Pages Router

  If you’re using Pages Router, you’ll need to update the `getStaticProps`
  function in your optional catch-all route to replace `previewMode` with
  `siteVersion` in its returned data so that it becomes available in the
  `_app.tsx` file:

  ```diff
  return {
    props: {
      snapshot,
  -   previewMode: Makeswift.getPreviewMode(previewData),
  +   siteVersion: Makeswift.getSiteVersion(previewData),
      locale,
    },
  };
  ```

  Then, you can consume this data in your `_app.tsx` file and pass it to the
  `<ReactRuntimeProvider>`.

  ```diff
  export default function App({
    Component,
  -  pageProps: { previewMode, locale, ...pageProps },
  +  pageProps: { siteVersion, locale, ...pageProps },
  }: AppProps) {
    return (
      <ReactRuntimeProvider
        runtime={runtime}
  -     previewMode={previewMode}
  +     siteVersion={siteVersion}
        locale={locale}
      >
        <Component {...pageProps} />
      </ReactRuntimeProvider>
    );
  }
  ```

- 041927e: BREAKING: Removes the `getSitemap` client method, which was deprecated in
  `v0.19.0`. See https://docs.makeswift.com/developer/upgrading/0.19.0 on how to
  use the `client.getPages` method to create a sitemap instead.
- e7ae1f8: BREAKING: remove obsolete `PageProvider` component, `usePageId` hook

### Patch Changes

- 36b0729: feat: framework-independent host API client
- 06a2462: Rename query param for clearing preview cookies
- 635ce7b: fix: hanging promise in CORS preflight handling in Pages Router
- cd9ab15: feat: decouple built-in components from `next/link`
- 7c7e114: fix: "Do not add <script> tags using next/head" warning when running in Pages Router
- daf11da: feat: decouple built-in `Image` and `Backgrounds` components from `next/image`
- 93780b4: chore: upgrade from `redux`/`redux-thunk` to `@reduxjs/toolkit`
- 635ce7b: fix: `onPublish` event not triggered in Pages Router
- e60fbfb: Update host manifest to add support for preview tokens and drop support for preview/draft mode
- 1449417: fix: add max-age to preview related browser cookies
- 341b920: chore: remove unused `useBuilderHandshake` hook
- ee0b65b: feat: add query param to clear preview cookies on redirect
- 912b3fc: feat: framework-independent head tag management, built-in `Page` component
- 0465c84: feat: framework-independent `RootStyleRegistry` implementation
- a3346a9: chore: remove title casing from exit preview toolbar button
- Updated dependencies [06a2462]
- Updated dependencies [67582a5]
- Updated dependencies [50eb563]
- Updated dependencies [ee0b65b]
- Updated dependencies [2ec2608]
- Updated dependencies [2135f65]
  - @makeswift/next-plugin@0.5.0
  - @makeswift/prop-controllers@0.4.6

## 0.24.8

### Patch Changes

- a7d459d: Add optional description prop for `MakeswiftComponent`.
- f8f5d9a: Add support for optional descriptions when creating controls.
- 36c813c: Add support for optional descriptions when registering components with runtime.
- 2eaa492: test: fix MSW warnings about redundant usage of query parameters
- 15e13a6: Update API handler to correctly support preflight `OPTIONS` requests for app router hosts
- Updated dependencies [a7d459d]
- Updated dependencies [f8f5d9a]
  - @makeswift/controls@0.1.12
  - @makeswift/prop-controllers@0.4.5

## 0.24.7

### Patch Changes

- 48d6537: Update unstructured introspection to handle node IDs with colons in their values
- d2c7c57: feat: framework-independent `MakeswiftClient` implementation
- 2826416: Render Open Graph and Twitter meta tags for page title in `<Page />` component
- Updated dependencies [ddb1450]
  - @makeswift/controls@0.1.11
  - @makeswift/prop-controllers@0.4.4

## 0.24.6

### Patch Changes

- c47f0cb: Surround all elements with an error boundary to prevent rendering errors from causing page-wide failures.
- Updated dependencies [f8720ba]
  - @makeswift/controls@0.1.10
  - @makeswift/prop-controllers@0.4.3

## 0.24.5

### Patch Changes

- 7c74882: fix: `<script>` tag error in the console when a site is loaded in the builder

## 0.24.4

### Patch Changes

- 7fd272b: fix: Box background videos do not play correctly in iOS
- f33c4d7: Add support for removing resources while copying control/prop-controller data with a replacement context
- 97ef1e9: fix: `Invalid URL` error on attempt to open a reverse-proxied site in the builder
- Updated dependencies [f33c4d7]
  - @makeswift/prop-controllers@0.4.2
  - @makeswift/controls@0.1.9

## 0.24.3

### Patch Changes

- Updated dependencies [461fe75]
  - @makeswift/next-plugin@0.4.1

## 0.24.2

### Patch Changes

- f6de5e9: fix: Pages Router regression, localized pages redirect to the base locale in the builder
- 1e3bf16: Add helper function for introspecting without utilizing controls

## 0.24.1

### Patch Changes

- e151a7d: Add `enableCssReset` prop to `RootStyleRegistry` (default `true`). Set it to `false` when using a `@layer`-based CSS framework such as Tailwind v4.

## 0.24.0

### Minor Changes

- 8241d49: feat: sets draft cookies directly on the client instead of proxying. Includes a new toolbar for exiting draft state outside of the builder. Removes all previous proxying related rewrites and endpoints.
- 0e512b2: BREAKING: Upgrading to this runtime version will opt your site into the new localized pages behavior, both in the builder and on the live site.

  Localized pages are no longer silently created when navigated to in the builder. Instead, they now automatically fall back to the base locale by default. To create a localized page, users must take explicit action in the builder.

  Localized pages that are explicitly marked as Offline will remain offline.

  You can disable fallback behavior on a per-page basis by passing `allowLocaleFallback: false` to the `client.getPageSnapshot` call:

  ```typescript
  const snapshot = await client.getPageSnapshot(path, {
    siteVersion: await getSiteVersion(),
    locale,
    allowLocaleFallback: false,
  });
  ```

- 6ba02bb: BREAKING: Removes the `DraftModeScript` and `PreviewModeScript` from the runtime. These components are no longer needed for integrating a site with Makeswift, and can be safely removed from any existing code.

  If you're using App Router, you can remove the import and use of `DraftModeScript` from your layouts:

  ```diff src/app/layout.tsx
  import { draftMode } from "next/headers";
  - import { DraftModeScript } from "@makeswift/runtime/next/server";
  import { MakeswiftProvider } from "@/makeswift/provider";
  import "@/makeswift/components";

  export default async function RootLayout({
    children,
  }: Readonly<{
    children: React.ReactNode;
  }>) {
    return (
      <html lang="en">
  -      <head>
  -         <DraftModeScript />
  -       </head>
        <body>
          <MakeswiftProvider previewMode={(await draftMode()).isEnabled}>
            {children}
          </MakeswiftProvider>
        </body>
      </html>
    );
  }
  ```

  If you're using Pages Router, can you remove the import and use of `PreviewModeScript` from your documents:

  ```diff src/pages/_document.tsx
  import { Html, Head, Main, NextScript } from "next/document";
  - import { PreviewModeScript } from "@makeswift/runtime/next";
  import { Document } from "@makeswift/runtime/next/document";

  export default class MyDocument extends Document {
    render() {
      return (
        <Html>
          <Head>
  -          <PreviewModeScript isPreview={this.props.__NEXT_DATA__.isPreview} />
          </Head>
          <body>
            <Main />
            <NextScript />
          </body>
        </Html>
      );
    }
  }
  ```

  If your Makeswift site is [deployed with Docker](/developer/guides/deploying/docker), the `MAKESWIFT_DRAFT_MODE_PROXY_FORCE_HTTP` environment variable is no longer used. You can safely remove it from your Docker build.

### Patch Changes

- a645d1e: chore: remove experimental APIs for middleware request patching
- bc0a2bf: chore: pass app origin as named param in builder connection hooks
- e169955: feat: reinstate experimental middleware utility function for detecting draft requests from the builder, but updated to handle requests where draft related cookies are directly attached.
- Updated dependencies [8241d49]
  - @makeswift/next-plugin@0.4.0

## 0.23.14

### Patch Changes

- fix: Box background videos do not play correctly in iOS

## 0.23.13

### Patch Changes

- 7934bce: fix: remove transitive `revalidateTag` import in the Makeswift client; resolves Next.js 15.3.1 error on attempt to render a page.

## 0.23.12

### Patch Changes

- 9b78c7e: feat: add `onPublish` callback to `MakeswiftApiHandler`
- 8f99513: chore: refactor use-register-document
- dababda: chore: improve error messages/logging for experimental draft request creation utilities
- 0db5a33: chore: improve error messages/logging in Makeswift client
- c6459b2: feat: support additional locales for Pages Router hosts
- c6db2c8: Fixes prop controller creation for documents that are registered after the initial builder connection is established.

## 0.23.11

### Patch Changes

- 546868b: Fixes a prop editing performance regression introduced in `v0.23.0`.

## 0.23.10

### Patch Changes

- 79a6e22: fix: change the default Emotion cache key from `css` to `mswft` to reduce the risk of conflicts with the host's code; allow overriding the key by passing the `cacheKey` prop to `<RootStyleRegistry />`. Resolves https://github.com/makeswift/makeswift/issues/964.

## 0.23.9

### Patch Changes

- 5db0d31: fix: resolve issue with `Link` prop controller not updating when changed

## 0.23.8

### Patch Changes

- be88d52: feat: introduces experimental APIs for replacing the proxy rewrite endpoint with middleware
- de7f271: refactor: reconfigure `MakeswiftAPIHandler` endpoints to not rely on Next.js's draft mode, and instead request resource versions using an explicit header

## 0.23.7

### Patch Changes

- 3cf4d7f: fix: on empty path operations, don't show error messages and properly cleanup removed elements.
- 95c7c21: fix: trigger resolution whenever a prop changes, resolving an issue where resources may not appear when a prop changes.

## 0.23.6

### Patch Changes

- 0988af6: chore: move the rest of breakpoint algorithms to the `@makeswift/controls` package
- 9f079f6: Fix cache data mismatch that causes resources to be fetched on the client side when the default locale is passed to `getPageSnapshot`.
- Updated dependencies [0988af6]
  - @makeswift/controls@0.1.8
  - @makeswift/prop-controllers@0.4.1

## 0.23.5

### Patch Changes

- 8bcba31: fix: ensure host API client cache is hydrated on render, ahead of prop resolution

## 0.23.4

### Patch Changes

- f641355: fix: don't pass `locale` prop to `NextLink` when running under App Router
- 698f2ee: fix: console warnings from the `Video` component
- 72b3c98: fix: missing padding, arrow hover styles on `Carousel` when running under the App Router
- db87b52: fix: `FORCE_HTTP` -> `MAKESWIFT_DRAFT_MODE_PROXY_FORCE_HTTP`

## 0.23.3

### Patch Changes

- a561c76: fix: "lost" edits to slots/embedded components with slashes in their IDs
- e21267f: chore: log missing components' types
- 19517d8: feat(runtime): introduce `metadata` prop on `Page` component to allow selectively rendering head tags with data from Makeswift

## 0.23.2

### Patch Changes

- 6a92c99: fix: missing styles in server-rendered HTML
- 68922c3: feat(runtime): Use headers to create proxied url, add FORCE_HTTP env variable to force http protocol

## 0.23.1

### Patch Changes

- 5882618: fix: "attempted import" errors on registering components in server-side code

## 0.23.0

### Minor Changes

- 89b601b: BREAKING: require passing a runtime instance to the `Makeswift` client/`MakeswiftApiHandler`, remove static `ReactRuntime` methods deprecated in [runtime@0.8.7](https://github.com/makeswift/makeswift/releases/tag/%40makeswift%2Fruntime%400.8.7) release
- 8affcb2: This release introduces support for editable page regions through the new page regions API, which includes two built-in React components, `<Slot>` and `<MakeswiftComponent>`, along with a corresponding Makeswift client method, `getComponentSnapshot`. Check out our new [`editable-regions` example](https://github.com/makeswift/makeswift/tree/main/examples/editable-regions) to learn how to combine these APIs to create a set of dynamic pages with a visually editable header, footer, and a slot for the main content.
- 691be81: fix: correct typo in introspection method: `getResponsiveColorPropControllerDataSawtchIds` -> `getResponsiveColorPropControllerDataSwatchIds`
- 12b0123: BREAKING: API changes to support multi-document pages, lays the foundation for enabling multiple editable regions within a single page.

  The `ReactRuntimeProvider` component now accepts two new props: `previewMode` and `locale`. The `previewMode` prop is mandatory in all cases, while the `locale` prop is required if your site supports more than one locale. Check out our updated [App Router](https://github.com/makeswift/makeswift/tree/main/examples/basic-typescript) and [Pages Router](https://github.com/makeswift/makeswift/tree/main/examples/basic-typescript-pages) examples to learn how to provide these props in both setups.

- caaabb7: Update `getComponentSnapshot` to perform locale fallback

### Patch Changes

- e9f5f60: fix: not found localized global components saved as `null` (previouly saved "not found" payload)
- 5f32bd4: Add fallback prop to MakeswiftComponent, restructure element data rendering primitives.
- 0e503bb: New `Group` control:

  ### New `Group` control

  We are introducing a new control called `Group`, designed to be a more versatile replacement for the `Shape` control, which has been deprecated and will be removed in a future release.

  The `Group` control offers an improved visual hierarchy for grouped controls when rendered in the Makeswift builder, along with new options for specifying the group label and preferred layout.

  The `Group` control options are:
  - `label?: string = "Group"`
    - The label for the group panel in the Makeswift builder. Defaults to `"Group"`.

  - `preferredLayout?: Group.Layout.Inline | Group.Layout.Popover = Group.Layout.Popover`
    - The preferred layout for the group in the Makeswift builder. Note that the builder may override this preference to optimize the user experience. Possible values include:
      - `Group.Layout.Inline`: Renders the group properties within the parent panel, visually grouping them to reflect the hierarchy. This is the default if no explicit value is provided.
      - `Group.Layout.Popover`: Renders the group properties in a standalone popover panel.

  - `props: Record<string, ControlDefinition>`
    - An object record defining the controls being grouped. This can include any of the Makeswift controls, including other groups. For example:

    ```typescript
    Group({
      props: {
        text: Color({ label: "Text" }),
        background: Color({ label: "Background" }),
        dismissable: Checkbox({ label: "Can be dismissed?" }),
      },
    });
    ```

  For full documentation, visit the [`Group` control reference page](https://docs.makeswift.com/developer/reference/controls/group).

- 0446cd7: Adds a new `Slot` component with optional fallback to enable showing/hiding builder-editable regions.
- d50b3cd: feat: add optional locale scope to the API resources state
- be2d8da: fix: patched fetch in the builder to preserve existing request headers
- 9c4973a: test: add global elements rendering tests
- 2a01040: debug: configure Redux Devtools logging for all `runtime` stores
- 1ad6d2a: Prevent default styles from overriding resolved props styles based on injection
  order. Default styles are now conditionally applied if resolved styles are not
  provided.
- 8d9a47b: New `Font` control:

  ### New `Font` control

  We now have a `Font` control. This control let's you select a `fontFamily`, `fontStyle`, and `fontWeight`.
  The values available are sourced from our Google Fonts integration within Makeswift and from the variants you pass to `getFonts` in your [`MakeswiftApiHandler`](https://docs.makeswift.com/developer/reference/makeswift-api-handler).

  Available params for the Font control include:
  - `label?: string`
    - Text for the panel label in the Makeswift builder.
  - `variant?: boolean = true`
    - Config for whether `fontStyle` and `fontWeight` are included in the final value. Defaults to `true`.
      This value changes what panel inputs are shown in the Makeswift builder, and changes the type of `defaultValue`.
  - `defaultValue?: variant extends false ? { fontFamily: string } : { fontFamily: string, fontStyle: 'normal' | 'italic', fontWeight: 100 | 200 | 300 | 400 | 500 | 600 | 700 | 800 | 900 }`
    - The default value passed to your component when no value is available. Without `defaultValue` the data passed to your component is optional.

  ### Example Usage

  This example will explain how to use the `Font` control for a font whose `fontFamily` is stored within a CSS variable.

  #### Root layout

  We need to import a font within our root layout. In this example I am using `next/font`.

  ```tsx
  import { Grenze_Gotisch, Grenze } from "next/font/google";

  import "@/app/global.css";
  import "@/makeswift/components";

  const GrenzeGotischFont = Grenze_Gotisch({
    subsets: ["latin"],
    weight: ["400", "500", "700", "900"],
    variable: "--font-grenze-gotisch",
  });

  export default async function RootLayout() {
    return <html className={GrenzeGotischFont.variable}>{/* ... */}</html>;
  }
  ```

  #### Makeswift route handler

  Then we need to add this font within our Makeswift route handler `getFonts` option in `./src/app/api/makeswift/[...makeswift]/route.ts`.

  ```ts
  import { MAKESWIFT_SITE_API_KEY } from "@/makeswift/env";
  import { MakeswiftApiHandler } from "@makeswift/runtime/next/server";

  const handler = MakeswiftApiHandler(MAKESWIFT_SITE_API_KEY, {
    getFonts() {
      return [
        {
          family: "var(--font-grenze-gotisch)",
          label: "Grenze Gotisch",
          variants: [
            {
              weight: "400",
              style: "normal",
            },
            {
              weight: "500",
              style: "normal",
            },
            {
              weight: "700",
              style: "normal",
            },
            {
              weight: "900",
              style: "normal",
            },
          ],
        },
      ];
    },
  });

  export { handler as GET, handler as POST };
  ```

  #### Component:

  Now we can create a component that specifies font attributes.

  ```tsx
  import { Ref, forwardRef } from 'react'

  type Props = {
    className?: string
    font: {
      fontFamily: string
      fontStyle: string
      fontWeight: number
    }
    text?: string
  }

  export const MyComponent = forwardRef(function MyComponent(
    {
      className,
      font
      text,
    }: Props,
    ref: Ref<HTMLDivElement>,
  ) {
    return (
      <div
        className={className}
        ref={ref}
        style={{ ...font }}
      >
        {text ?? 'My Component'}
      </div>
    )
  })

  export default MyComponent
  ```

  #### Component registration:

  And finally we can register our component with Makeswift.
  Note since our component's `font` prop isn't optional we must pass a `defaultValue`

  ```tsx
  import { runtime } from "@/makeswift/runtime";
  import { lazy } from "react";

  import { Style, Font, TextInput } from "@makeswift/runtime/controls";

  runtime.registerComponent(
    lazy(() => import("./my-component")),
    {
      type: "Font Control Demo",
      label: "My Component",
      props: {
        className: Style(),
        font: Font({
          defaultValue: {
            fontFamily: "var(--font-grenze-gotisch)",
            fontStyle: "normal",
            fontWeight: 700,
          },
        }),
        text: TextInput(),
      },
    },
  );
  ```

  Now you can visually control fonts outside of `RichText`.

- d024f09: Adds revalidation support for `<MakeswiftComponent />` on App Router.
- Updated dependencies [5051cc0]
- Updated dependencies [0e503bb]
- Updated dependencies [691be81]
- Updated dependencies [8d9a47b]
  - @makeswift/next-plugin@0.3.1
  - @makeswift/controls@0.1.7
  - @makeswift/prop-controllers@0.4.0

## 0.22.3

### Patch Changes

- 307fc29: fix: fallback to default value when individual prop resolution fails

## 0.22.2

### Patch Changes

- 112463b: fix: update `@types/{react,react-dom}` peer deps to 19.0.0
- 2e72dad: Fallback to default value for prop if prop resolution fails

## 0.22.1

### Patch Changes

- 3a32698: fix(runtime): more efficient element lookup, fixes a performance regression introduced in 0.22.0

## 0.22.0

### Minor Changes

- 11ae3c2: refactor: rewrite element tree rendering using "unified" controls interface

  ## Breaking Changes

  ### `ReactNode[]` props

  Previously, registered components that accepted a list of `ReactNode`s, like the `Slots` component below, could render the list by simply interpolating its value in JSX:

  ```typescript
  export const Slots = forwardRef(function Slots(
    { slots }: { slots: ReactNode[] },
    ref: Ref<HTMLDivElement>,
  ) {
    return (
      <div ref={ref}>{slots}</div>
      //             ^^^^^^^
    )
  })

  runtime.registerComponent(Slots, {
    type: '@acme/list-of-slots',
    label: 'Slots',
    props: {
      slots: List({ label: 'Slots', type: Slot() }),
    },
  })
  ```

  This worked because the `slots` value was never actually passed as a _list_ of `ReactNode`s. Instead, it was passed as a single `ReactNode` representing an internal component rendering the list as a recursive [cons](https://en.wikipedia.org/wiki/Cons)-like structure.

  If you have registered components that expect a list of `ReactNode`s and rely on this undocumented behavior, you must update your code to wrap each node in a `React.Fragment` with a corresponding key:

  ```diff
  export const Slots = forwardRef(function Slots(
    { slots }: { slots: ReactNode[] },
    ref: Ref<HTMLDivElement>,
  ) {
    return (
  -    <div ref={ref}>{slots}</div>
  +    <div ref={ref}>{slots.map((slot, i) => (<Fragment key={i}>{slot}</Fragment>))}</div>
    )
  })
  ```

- Updated dependencies [11ae3c2]
  - @makeswift/controls@0.1.6
  - @makeswift/prop-controllers@0.3.7

## 0.21.3

### Patch Changes

- bdfdfcf: fix: "attempted import" errors on registering component in server-side code

## 0.21.2

### Patch Changes

- Updated dependencies [da076ce]
  - @makeswift/controls@0.1.5
  - @makeswift/prop-controllers@0.3.6

## 0.21.1

### Patch Changes

- 4726279: fix: `registerComponent` fails to correctly deduce resolved value type in some cases

## 0.21.0

### Minor Changes

- 92cb216: Next.js 15 / React 19 RC support

  ## Breaking Changes

  ### Pages Router's custom `Document`

  The Makeswift custom `Document` export has been moved from `@makeswift/runtime/next` to `@makeswift/runtime/next/document`. To migrate, adjust the custom `Document` import in `src/pages/_document.ts` as follows:

  ```diff
  - export { Document as default } from '@makeswift/runtime/next'
  + export { Document as default } from '@makeswift/runtime/next/document'
  ```

### Patch Changes

- 4203ec3: Validate registered component types at runtime
- 9e4298a: fix(pages router): links from a localized page to base pages don't work

## 0.20.5

### Patch Changes

- Updated dependencies [e2eb5d6]
  - @makeswift/controls@0.1.4
  - @makeswift/prop-controllers@0.3.5

## 0.20.4

### Patch Changes

- dfa5c65: refactor: move legacy descriptor prop rendering into its own file
- 1081caa: refactor: move basic controls' value resolution to the new `resolveValue` method
- ec65529: Performs runtime verification of incoming data during control deserialization.
  Also adds new fields to the `deserializeControls` error callback.
- 4d82ccd: refactor: move `is`, `deepEqual` and `shallowEqual` predicates to the `@makeswift/controls` package
- Updated dependencies [1081caa]
- Updated dependencies [4d82ccd]
  - @makeswift/controls@0.1.3
  - @makeswift/prop-controllers@0.3.4

## 0.20.3

### Patch Changes

- b42d767: Only forward a ref if the component supports it, with the exception of lazy components, which continue to receive a ref unconditionally.

## 0.20.2

### Patch Changes

- be118e6: fixes `Shape` introspection and copying to properly handle non-existent/orphaned props.
- Updated dependencies [be118e6]
  - @makeswift/controls@0.1.2
  - @makeswift/prop-controllers@0.3.3

## 0.20.1

### Patch Changes

- 6bb81f0: `deserializeControls` now handles deserialization issues more gracefully:
  the function attempts to deserialize all of the controls, reporting
  deserialization errors through an optional error callback.
- 97b2222: Relax `Select` options schema to allow values that can be coerced to a string.
- Updated dependencies [5cfd1af]
  - @makeswift/controls@0.1.1
  - @makeswift/prop-controllers@0.3.2

## 0.20.0

### Minor Changes

- 30a7c9b: This change updates the runtime to use the latest version of
  `@makeswift/controls`. As part of this update, this package is no longer
  exposing internal data types and functions associated with our controls.

  ## BREAKING:
  1. Attempting to create a control with arbitrary configuration options will
     now result in a TypeScript compilation error:

     ```typescript
     import { Number } from "@makeswift/runtime/controls";

     const num = Number({ foo: "bar" }); // error, `foo` is not a valid `Number` param
     ```

     Prior to this version, the arbitrary options were silently ignored.

  2. The `Select` control now requires `options` to be a readonly array with at
     least one entry. If you are not defining your options inline, you may need
     to declare the options `as const`.

     ```typescript
     import { Select } from "@makeswift/runtime/controls";

     const sel = Select({
       label: "Select",
       options: [], // error, non-empty array is required
     });
     ```

     Previously, the `options` array was allowed to be empty.

  3. In addition to stricter compile-time checks, control definitions are now
     validated at runtime when you load your site in the Makeswift builder.
     Previously, if you were using vanilla JavaScript, you might have been
     able to pass invalid or unsupported options to controls without
     encountering an error. Now, such issues will trigger an error entry in the
     browser console, and the related control panel will not appear.

### Patch Changes

- Updated dependencies [30a7c9b]
- Updated dependencies [30a7c9b]
  - @makeswift/controls@0.1.0
  - @makeswift/prop-controllers@0.3.1

## 0.19.4

### Patch Changes

- 4050164: Fix issue where Makeswift integrations with Pages Router wouldn't load in the builder when deployed on Vercel.
- 5b3d400: Send the `REGISTER_BUILDER_DOCUMENT` event during `initialize()`. This is used to inform the builder which document or element tree to subscribe to.

## 0.19.3

### Patch Changes

- 1e9e820: Fix the scaling issue with social link icons when using the small or large variant.

## 0.19.2

### Patch Changes

- d51a2b0: Fix border color not loaded properly when using the Style control.
- d82dd59: Adds rendering tests for the checkbox control

## 0.19.1

### Patch Changes

- 1ec894f: Fixes an invalid `"publishedAt"` sort option for `getPages`, which results in a
  400 exception. Replaces this sort option with `"description"`.

## 0.19.0

### Minor Changes

- 75cf3fd: BREAKING: The latest upgrade to the Makeswift client `getPages` method
  introduces sorting, path filtering, and pagination. This method was not
  previously paginated - in order to get all your pages, you may now use our
  `toArray` pagination helper method, which will automatically paginate through
  all results and aggregate them into an array:

  ```tsx
  import { client } from "@/makeswift/client";
  import { MakeswiftPage } from "@makeswift/runtime/next";

  async function getAllPages(): Promise<MakeswiftPage[]> {
    return await client.getPages().toArray();
  }
  ```

  `getPages` now returns an instance of `IterablePaginationResult`, a decorated
  async iterator which includes methods `.map` and `.filter`, in addition to
  `.toArray`, mentioned above.

  This change also deprecates the client `getSitemap` method, with the
  recommendation that sitemaps should now be generated using data returned from
  `getPages`. Note that the deprecation of `getSitemap` now involves the host
  being responsible for the construction of page paths in the sitemap (either with
  domain or path based localization). Below is an example that uses path-based
  localization with the `next-sitemap` library:

  ```tsx pages/sitemap.xml.tsx
  import { getServerSideSitemapLegacy } from "next-sitemap";
  import { MakeswiftPage } from "@makeswift/runtime/next";
  import { client } from "@makeswift/client";

  const DOMAIN = "https://example.com";
  const DEFAULT_PRIORITY = 0.75;
  const DEFAULT_FREQUENCY = "hourly";

  function pageToSitemapItem(page: MakeswiftPage) {
    const pageUrl = new URL(page.path, DOMAIN);
    return {
      loc: pageUrl.href,
      lastmod: page.createdAt,
      changefreq: page.sitemapFrequency ?? DEFAULT_FREQUENCY,
      priority: page.sitemapPriority ?? DEFAULT_PRIORITY,
      alternateRefs: page.localizedVariants.map((variant) => {
        const localizedPath = `/${variant.locale}/${variant.path}`;
        const localizedPageUrl = new URL(localizedPath, DOMAIN);
        return {
          hreflang: variant.locale,
          href: localizedPageUrl.href,
        };
      }),
    };
  }

  export async function getServerSideProps(context) {
    const sitemap = client
      .getPages()
      .filter((page) => !page.excludedFromSearch)
      .map((page) => pageToSitemapItem(page))
      .toArray();

    return getServerSideSitemapLegacy(context, sitemap);
  }

  export default function Sitemap() {}
  ```

  Here's another example for Next.js's App Router built-in support for sitemaps:

  ```ts app/sitemap.ts
  import { MetadataRoute } from "next";
  import { MakeswiftPage } from "@makeswift/runtime/dist/types/next";
  import { client } from "@/lib/makeswift/client";

  type NextSitemapItem = MetadataRoute.Sitemap[number];

  const DOMAIN = "https://example.com";
  const DEFAULT_PRIORITY = 0.75;
  const DEFAULT_FREQUENCY = "hourly";

  function pageToSitemapEntry(page: MakeswiftPage): NextSitemapItem {
    const pageUrl = new URL(page.path, DOMAIN);
    return {
      url: pageUrl.href,
      lastModified: page.createdAt,
      changeFrequency: page.sitemapFrequency ?? DEFAULT_FREQUENCY,
      priority: page.sitemapPriority ?? DEFAULT_PRIORITY,
    };
  }

  export default async function sitemap(): Promise<MetadataRoute.Sitemap> {
    return client
      .getPages()
      .filter((page) => !page.excludedFromSearch)
      .map((page) => pageToSitemapEntry(page))
      .toArray();
  }
  ```

  BREAKING: The exported `MakeswiftPage` type now includes several more data
  fields from the Makeswift page.

## 0.18.1

### Patch Changes

- 26b0262: Fix uncaught client exception on incomplete, protocol-only links

## 0.18.0

### Minor Changes

- b7a2a4c: Add data type to legacy `TextInput` prop controller and move it to `@makeswift/prop-controllers`.
- c65e6a8: Add data type to legacy `ResponsiveSelect` prop controller, move it to `@makeswift/prop-controllers`
- 8f019cd: Add data type to legacy `ResponsiveNumber` prop controller, move it to `@makeswift/prop-controllers`
- f32d402: Add data type to legacy `SocialLinks` prop controller and move it to `@makeswift/prop-controllers`.
- 7d05094: Add data type to legacy `ResponsiveOpacity` prop controller and move it to `@makeswift/prop-controllers`.

### Patch Changes

- 2ac496f: Add data type to legacy `ResponsiveIconRadioGroup` prop controller, move it to `@makeswift/prop-controllers`
- 28e07c3: Fix global component cannot be selected after it is blurred.
- f6fae30: Add a README
- 2b14406: Separate many controls into a @makeswift/controls package.
- 526f71e: Handle ResponsiveNumber prop data on component registration.
- f9f2c0c: fix: correctly render controls with versioned `ResponsiveSelect` data
- Updated dependencies [2ac496f]
- Updated dependencies [b7a2a4c]
- Updated dependencies [c65e6a8]
- Updated dependencies [8f019cd]
- Updated dependencies [2b14406]
- Updated dependencies [f32d402]
- Updated dependencies [7d05094]
  - @makeswift/prop-controllers@0.3.0
  - @makeswift/controls@0.0.1

## 0.17.1

### Patch Changes

- Updated dependencies [9a439d5]
  - @makeswift/prop-controllers@0.2.1

## 0.17.0

### Minor Changes

- f5c3617: Add data type to legacy `TableFormFields` prop controller and move it to `@makeswift/prop-controllers`.
- bb82576: Add data type to legacy `Image` prop controller and move it to `@makeswift/prop-controllers`.
- 860f92a: Add data type to legacy `Backgrounds` prop controller and move it to `@makeswift/prop-controllers`.
- 61d43cc: Add data type to legacy `Images` prop controller and move it to `@makeswift/prop-controllers`.
- 092784c: Add data type to legacy `ElementID` prop controller and move it to `@makeswift/prop-controllers`.
- 87e1665: Add data type to legacy `Grid` prop controller and move it to `@makeswift/prop-controllers`.
- 346b1f3: BREAKING CHANGE: Remove deprecated `RichText` PropControllers from `@makeswift/runtime/prop-controllers`.

  This breaking change only affects a minority of users who are upgrading from versions older than `0.0.7`.

  To migrate to the new version: update your components to use `RichText` from `@makeswift/runtime/controls` instead of `@makeswift/runtime/prop-controllers`.

  Example migration:

  ```diff
  - import { RichText } from '@makeswift/runtime/prop-controllers';
  + import { RichText } from '@makeswift/runtime/controls';
  ```

### Patch Changes

- 4b0d47c: Use correct copy method for ElementID.
- 4d38a0b: Fix v2 data values not properly transformed for `ResponsiveValue` option.
- Updated dependencies [f5c3617]
- Updated dependencies [bb82576]
- Updated dependencies [860f92a]
- Updated dependencies [61d43cc]
- Updated dependencies [092784c]
- Updated dependencies [87e1665]
- Updated dependencies [4b0d47c]
- Updated dependencies [4d38a0b]
  - @makeswift/prop-controllers@0.2.0

## 0.16.1

### Patch Changes

- a64a640: Use `turbo` in prepublishing step to automatically build dependencies as needed
- Updated dependencies [a64a640]
  - @makeswift/prop-controllers@0.1.1

## 0.16.0

### Minor Changes

- cf79dcb: Add data type to legacy `ResponsiveLength` prop controller and move it to `@makeswift/prop-controllers`.
- defb8d9: Next.js 14.2 compatibility fix: decouple `PreviewProvider`'s message channel setup from the middleware creation to make store initialization compatible with React's strict mode.
- 89a6d77: Add data type to legacy `BorderRadius` prop controller and move it to `@makeswift/prop-controllers`.
- 5bd9b5f: Add data type to legacy `Shadows` prop controller and move it to `@makeswift/prop-controllers`.
- 0a9a89c: Add data type to legacy `ResponsiveColor` prop controller and move it to `@makeswift/prop-controllers`.
- 4847f1b: Add data type to legacy `Checkbox` prop controller and move it to `@makeswift/prop-controllers`.
- 38f8798: Add data type to legacy `Border` prop controller and move it to `@makeswift/prop-controllers`.
- b5fe83a: Add data type to legacy `Date` prop controller and move it to `@makeswift/prop-controllers`.
- c37a850: Add data type to legacy `Number` prop controller and move it to `@makeswift/prop-controllers`.
- 56343d0: BREAKING CHANGE: Remove deprecated `List`, `Shape`, and `Typeahead` PropControllers from `@makeswift/runtime/prop-controllers`.

  This breaking change only affects a minority of users who are upgrading from versions older than `0.0.7`.

  To migrate to the new version: update your components to use `List`, `Shape`, and `Combobox` from `@makeswift/runtime/controls` instead of `@makeswift/runtime/prop-controllers`.

  Example migration:

  ```diff
  - import { List, Shape } from '@makeswift/runtime/prop-controllers';
  + import { List, Shape } from '@makeswift/runtime/controls';
  ```

- a909fa1: Use the `@makeswift/prop-controllers` package, and migrate `LinkPropController`.

### Patch Changes

- 24f76a8: Add data type to legacy `TextStyle` prop controller and move it to `@makeswift/prop-controllers`.
- 6bab3df: Add data type to legacy `GapY` prop controller and move it to `@makeswift/prop-controllers`.
- 9b61ad8: Add data type to legacy `NavigationLinks` prop controller and move it to `@makeswift/prop-controllers`.
- 045799d: Add data type to legacy `Width` prop controller and move it to `@makeswift/prop-controllers`.
- abf95d6: Add data type to legacy `Margin` prop controller and move it to `@makeswift/prop-controllers`.
- bc036af: Add data type to legacy `Font` prop controller and move it to `@makeswift/prop-controllers`.
- f377f89: Add data type to legacy `Table` prop controller and move it to `@makeswift/prop-controllers`.
- 66c8c6c: Fix "function components cannot be given refs" warning on the built-in `Text` component
- fe5c346: Add data type to legacy `GapX` prop controller and move it to `@makeswift/prop-controllers`.
- 6e48054: Add data type to legacy `Video` prop controller and move it to `@makeswift/prop-controllers`.
- f7fc53e: Add data type to legacy `Padding` prop controller and move it to `@makeswift/prop-controllers`.
- 612a40b: Resolve occasional `ERR_INVALID_ARG_TYPE` error when previewing a site built using Next.js Pages router.
- df976f6: Add data type to legacy `TextArea` prop controller and move it to `@makeswift/prop-controllers`.
- 2602000: Handle the new data type for `LinkPropController`.
- Updated dependencies [24f76a8]
- Updated dependencies [cf79dcb]
- Updated dependencies [6bab3df]
- Updated dependencies [89a6d77]
- Updated dependencies [9b61ad8]
- Updated dependencies [2602000]
- Updated dependencies [5bd9b5f]
- Updated dependencies [045799d]
- Updated dependencies [abf95d6]
- Updated dependencies [0a9a89c]
- Updated dependencies [4847f1b]
- Updated dependencies [38f8798]
- Updated dependencies [bc036af]
- Updated dependencies [b5fe83a]
- Updated dependencies [f377f89]
- Updated dependencies [c37a850]
- Updated dependencies [fe5c346]
- Updated dependencies [6e48054]
- Updated dependencies [a909fa1]
- Updated dependencies [f7fc53e]
- Updated dependencies [6b62ab6]
- Updated dependencies [df976f6]
  - @makeswift/prop-controllers@0.1.0

## 0.15.0

### Minor Changes

- 1b08b60: BREAKING: Remove `runtime` prop from `Page` component and introduce new `ReactRuntimeProvider` component.

  This change is an incremental step in adding App Router support to `@makeswift/runtime`.

  Remove the `runtime` prop from any occurrence of the `Page` component:

  ```diff tsx
  import { Page as MakeswiftPage } from '@makeswift/runtime/next'
  import { runtime } from '@/makeswift/runtime'

  export default function Page({ snapshot }: Props) {
  -  return <MakeswiftPage snapshot={snapshot} runtime={runtime} />
  +  return <MakeswiftPage snapshot={snapshot} />
  }
  ```

  Add `ReactRuntimeProvider` to your Next.js [Custom App](https://nextjs.org/docs/pages/building-your-application/routing/custom-app). If you don't have a Custom App, you'll need to add one.

  ```tsx
  import { runtime } from "@/makeswift/runtime";
  import { ReactRuntimeProvider } from "@makeswift/runtime/next";
  import type { AppProps } from "next/app";

  export default function App({ Component, pageProps }: AppProps) {
    return (
      <ReactRuntimeProvider runtime={runtime}>
        <Component {...pageProps} />
      </ReactRuntimeProvider>
    );
  }
  ```

- 39e160a: BREAKING: Drop support for Next.js versions lower than 13.4.0.

  We're moving our Preview Mode implementation to Draft Mode, which was added on Next.js v13.4.0.

- e5fbb9c: BREAKING: Remove client-side routing code.

  There should be no changes to consumers of the runtime as the builder should be the only consumer of this API. Because we are removing functionality, this warrants a breaking change.

- 3226974: BREAKING: Refactor `MakeswiftApiHandler` to support Next.js App Router Route Handlers.

  This change introduces function overloads for the `MakeswiftApiHandler` so that it can be used with the new signature of App Router Route Handlers. It currently implements compatibility for Preview Mode by using the new Draft Mode and storing data in a `x-makeswift-draft-mode-data` cookie. This can be read from App Router using the `getSiteVersion` function exported from `@makesiwft/runtime/next/server`.

  There shouldn't be any breaking API changes for Pages Router so there's no changes to upgrade.

  This is what a Makeswift page in App Router should now look like:

  ```ts
  import { client } from '@/makeswift/client'
  import '@/makeswift/components'
  import { getSiteVersion } from '@makeswift/runtime/next/server'
  import { notFound } from 'next/navigation'
  import { Page as MakeswiftPage } from '@makeswift/runtime/next'

  type ParsedUrlQuery = { path?: string[] }

  export async function generateStaticParams() {
    const pages = await client.getPages()

    return pages.map((page) => ({
      path: page.path.split('/').filter((segment) => segment !== ''),
    }))
  }

  export default async function Page({ params }: { params: ParsedUrlQuery }) {
    const path = '/' + (params?.path ?? []).join('/')
    const snapshot = await client.getPageSnapshot(path, {
      siteVersion: getSiteVersion(),
    })

    if (snapshot == null) return notFound()

    return <MakeswiftPage snapshot={snapshot} />
  }
  ```

- 7d314f3: BREAKING: Use `React.lazy` instead of `next/dynamic` for code-splitting.

  There's no API changes but this change is significant enough to warrant a minor version bump.

### Patch Changes

- 9e4113f: Upgrade Next.js (dev dependency) in `@makeswift/runtime`.
- 0ffe2be: Add support for snippets (including cleanup) for App Router.
- 96d5e9a: Introduces PageHead component to the base Makeswift Page. This component renders head tag data (link/title/meta) for pages in both app router and pages router. Currently does not support snippets for app router.
- 49bdf15: Removes the `http-proxy` dependency and uses native API's to proxy preview mode.
- 2bbe16a: Update the `http-proxy` within `/api/[...makeswift].tsx` to use `xfwd: true`. This enables forwarding of `x-` headers.
- e0f7e0e: Add console warning when `runtime` prop is passed to the `Page` component.
  `runtime` should now be passed to the `ReactRuntimeProvider` instead of to `Page`.
- 056aac1: Resolves issue where rewritten host API requests are unauthorized due to not checking the request header for the secret.
- fcf2a68: Avoid throwing an error in `SocialLinks` builtin component if an option is not found.
- 7d9d9b0: Update Facebook logo for `SocialLinks` builtin component.
- 266f246: Add `RootStyleRegistry` component. This component provides support for Makeswift's CSS-in-JS runtime in Next.js' App Router.

  For example, in `app/layout.tsx`:

  ```tsx
  import { RootStyleRegistry } from "@makeswift/runtime/next";

  export default function RootLayout({
    children,
  }: Readonly<{
    children: React.ReactNode;
  }>) {
    return (
      <html lang="en">
        <body>
          <RootStyleRegistry>{children}</RootStyleRegistry>
        </body>
      </html>
    );
  }
  ```

- e5c6f8d: Add `'use client'` directive to `Page` component module.
- 3b25c9a: Moves locale switching logic out of the redux middleware state and closer to Next.js logic.
- 2b25571: If `useRouter` is used within the App Router it'll throw an error as it can't be used there. This wraps the `useRouter` usage in a try/catch to conditional return `undefined` if we can't use it. We will probably use a different method of syncing the current locale in the App Router, so for now, noop this effect.
- e7c330f: Fix exports for internal `@makeswift/runtime/state/breakpoints`.
- 547b87f: Add X and Slack icons to legacy `SocialLinks` prop controller.
- 67df869: Fix types export for `@makeswift/runtime/slate`
- 0d78c22: Fix a bug in translating `Text` components containing detached typography.
- 79a91e0: Transpile dynamic imports when building CommonJS format.
- 2719416: Introduces draft mode for Next.js app router applications. Existing pages router applications are still supported via preview mode.
- 9d4ac99: Rename internal `MakeswiftClient` to `MakeswiftHostApiClient`.
- b953798: Button component and Link control now hydrate page links with the locale, if present. Brings automatic link localization to App Router, while still supporting Pages Router.
- cc8e615: Add deprecation JSDoc to undocumented, legacy prop controllers.
- 63b3a42: Move `Page` component into its own file.
- 805f9f0: Use the provided runtime in the `/api/makeswift/element-tree` handler.
- 0d706f7: Extract context from `src/api/react.ts` so that it can be imported in RSC.
- 8a6e453: Wraps the `RuntimeProvider` component in a `Suspense` boundary as it uses `React.lazy`. Not wrapping the component would cause a hydration mismatch between the server and client.
- Updated dependencies [39e160a]
- Updated dependencies [9cb2f76]
- Updated dependencies [2719416]
- Updated dependencies [a220ecb]
  - @makeswift/next-plugin@0.3.0

## 0.14.0

### Minor Changes

- 1d58edb: BREAKING: Replace Vite with tsup. The build script now transpiles source files instead of bundling them to preserve `'use client'` directives for Next.js App Router support.
- 32f9a1f: BREAKING: Move `MakeswiftApiHandler` from `@makeswift/runtime/next` to `@makeswift/runtime/next/server`.

  This change was necessary because there are server-only dependencies for the API handler and if these dependencies are bundled and run in the browser it can cause various issues. In our case, a transitive dependency of `http-proxy` (`follow-redirects`) was being included in browser bundles resulting in client-side exceptions in Safari and Firefox due to an `Error.captureStackTrace` call that was intended to run only on Node.js.

  To migrate change your `pages/api/makeswift/[...makeswift].ts` file:

  ```diff
  -import { MakeswiftApiHandler } from '@makeswift/runtime/next'
  +import { MakeswiftApiHandler } from '@makeswift/runtime/next/server'

  export default MakeswiftApiHandler(process.env.MAKESWIFT_SITE_API_KEY)
  ```

- 9021859: Fix circular dependency with `nextDynamicForwardRef`.
- f7968da: BREAKING: Remove deprecated functions from v0.2.0.

  See more info on the [GitHub release](https://github.com/makeswift/makeswift/releases/tag/%40makeswift%2Fruntime%400.2.0).

### Patch Changes

- 7e3fa8d: Reaaranged files inside the react runtime folder.
- 662985c: Remove Vitest in-source tests.
- 73fecda: Replace SVG files with React components and remove SVGR development dependency.

## 0.13.1

### Patch Changes

- 87717fe: Change the `getItemLabel` type to a valid definition.

## 0.13.0

### Minor Changes

- 2e59c52: Starting from version `0.13.0`, **versioning is now enabled by default**. With versioning, users can easily publish all changes to their website with just a few clicks. Published changes are saved so you can revert to previous versions if needed.

  Upgrade guide from version `0.12.x` to `0.13.x`:
  1. Update `getPageSnapshot` Parameters:

     a. Remove the `preview` parameter.

     b. Add the new `siteVersion` parameter.

     ```diff
       export async function getStaticProps(ctx) {
        const makeswift = new Makeswift(process.env.MAKESWIFT_SITE_API_KEY, { runtime })

        const snapshot = await makeswift.getPageSnapshot(path, {
     -    preview: ctx.preview,
     +    siteVersion: Makeswift.getSiteVersion(ctx.previewData),
          locale: ctx.locale,
        });
       }
     ```

  2. For users who have **never used versioning**:
     - No further actions are required.

  3. For users who have used versioning:

     a. Remove the `siteVersion` parameter from the `Makeswift` constructor.

     ```diff
       const makeswift = new Makeswift(process.env.MAKESWIFT_SITE_API_KEY, {
         runtime: runtime,
     -   siteVersion: Makeswift.getSiteVersion(ctx.previewData),
       });
     ```

     b. Remove the `siteVersion` parameter from the `MakeswiftApiHandler`.

     ```diff
        export default MakeswiftApiHandler(process.env.MAKESWIFT_SITE_API_KEY, {
     -    siteVersions: true,
        });
     ```

     c. If you use `client.getPage`, you need to also update the parameters:

     ```diff
        const page = await client.getPage(path, {
     -    preview,
     +    siteVersion: Makeswift.getSiteVersion(ctx.previewData),
          locale
        })
     ```

## 0.12.4

### Patch Changes

- 9c1941f: Added `type` field to the `TextArea` control
- 37f16af: Added `type` field to the `Number` control
- 8896a9b: Add `type` to Checkbox control
- 8da8717: Refeactored the `Checkbox` and `Color` control to use the locally scoped key variable
- dd7c1d1: Added `type` field to the `TextInput` control

## 0.12.3

### Patch Changes

- 6b9de46: Fix SocialLinks component options.
- 583679b: Remove X and Slack from `SocialLinkType`.
- 690d001: Add `'discord'` to `SocialLinkType`.

## 0.12.2

### Patch Changes

- 2deee74: Add type and version to the Color control

## 0.12.1

### Patch Changes

- 61f8896: Fix Preview Mode proxy for localized pages in Next.js v14.

## 0.12.0

### Minor Changes

- cbcb4d6: Upgrade `html-react-parser` to v5.0.10.
- e657aa9: Upgrade Framer Motion to v10.16.16.
- 8f87717: Move `@types/react` and `@types/react-dom` to peer dependencies.

## 0.11.19

### Patch Changes

- 603ebd1: Add Next.js v14 to peer dependencies.

## 0.11.18

### Patch Changes

- e73bb49: In preview mode, pass any original cookies through.

## 0.11.17

### Patch Changes

- 15fcc61: Add `RichText` normalization that prevents nested paragraph elements from being possible.

## 0.11.16

### Patch Changes

- 8fed463: Prevent default click behavior in `RichText` when content is being edited.

  This enables you to edit Inline `RichText` embedded within links without triggering navigation.

## 0.11.15

### Patch Changes

- 3f107f7: Correct the `List` control data's `type` field to be optional.

## 0.11.14

### Patch Changes

- cda6b51: Fix `getPage` method for site with versioning.

## 0.11.13

### Patch Changes

- a5719a1: Fix a bug `/merge-translated-data`. This bug deleted all data within the a `Shape` control rather than merging it.

## 0.11.12

### Patch Changes

- 305a0ba: Add `defaultValue` to `RichText` control.

## 0.11.11

### Patch Changes

- f1774ff: Fix the "Failed to get page pathname slices" error when adding a new link to a page on the builder.

## 0.11.10

### Patch Changes

- e143b02: Update `/merge-translatable-data` to handle partially undefined composable controls.
- 998b924: Optimize richtext used in `/translatable-data` and `/merge-translatable-data` for a simpler html output.

  This will make our Smartling integration Smartmatch for more situations.

- 4bfb4ca: Add Slack & X icons to Social Links

## 0.11.9

### Patch Changes

- b8dd8fd: Added priority to Image and BackgroundImage

## 0.11.8

### Patch Changes

- d08bf7d: Add `getPage` method to Makeswift client.
- fcd32d2: Use localized pathname on `LinkControl` and `Button` component if available.
- fcd32d2: Use the new REST API endpoint for `page-pathname-slices`.

## 0.11.7

### Patch Changes

- 2333764: Revert automatically adding hreflang tags to pages that have localized versions.

## 0.11.6

### Patch Changes

- 079297d: Update `translatable-data` API handler to handle opional values for composable controls.

## 0.11.5

### Patch Changes

- fe522b9: Add `hreflang` tag to the HTML `<head>` for pages that have localized versions. Click [here](https://developers.google.com/search/docs/specialty/international/localized-versions) to learn more about `hreflang` tag.

## 0.11.4

### Patch Changes

- b9bc710: Fix "Module not found: Can't resolve 'slate-hyperscript'" error created in `0.11.3`.

## 0.11.3

### Patch Changes

- feae6ba: Added `merge-translated-data` API handler to merge translated data back into a Makeswift page.

  To use this translation merging functionality, make sure to pass an instance of `ReactRuntime` to the Makeswift API handler like so:

  ```ts
  import { MakeswiftApiHandler } from "@makeswift/runtime/next";
  import { runtime } from "../../../lib/makeswift/register-components";

  export default MakeswiftApiHandler(process.env.MAKESWIFT_SITE_API_KEY, {
    runtime,
  });
  ```

## 0.11.2

### Patch Changes

- c630617: Add locale option to `getSitemap`. If a locale is using domain-based localization, passing the locale to `getSitemap` will return the sitemap for that particular domain.

  For example, if in the site settings there is an `es` locale with a domain of `foo.es`, then passing `es` to `getSitemap` will return the sitemap for `foo.es`.

## 0.11.1

### Patch Changes

- f434abe: Update the translation fallback value to prevent client side errors that can occur when upgrading `RichText`.

## 0.11.0

### Minor Changes

- 935ca2b: This version includes the stable release of the localization feature.

  With this feature, you can create different variations of a page. For example, if you have a `/pricing` page that you want to localize for Spanish-speaking countries, you can add an `es` locale, and create a `/es/pricing` page.

  If you have used the unstable version before, here are the steps required to migrate to the stable version:
  - Remove `unstable_i18n` on the `ReactRuntime`.
  - Rename `unstable_locale` to `locale` on the `getPageSnapshot`.

  Now, all locales and default locale can be managed directly in the **settings in the builder**, on the _Locales_ tab.

  You can also add the domain on the locale if you want to use domain-based localization. For example, if your main domain is `company.com`, on your `es` locale, you can add the `company.es` domain to make it the domain for your Spanish version of the site.

  If you're interested in this feature, reach out to our support at [support@makeswift.com](mailto:support@makeswift.com).

### Patch Changes

- 8b89c39: Fix stale localized global element when first created.

## 0.10.16

### Patch Changes

- 3c5cb43: Update the translatable data API handler to primitively return translatable data for the rich text controls.

## 0.10.15

### Patch Changes

- a0e5b8f: Add support for external files in Image control

## 0.10.14

### Patch Changes

- 44bf879: Add support for external files in legacy Backgrounds prop controller. Use descriptor in Backgrounds prop controller copy function.

## 0.10.13

### Patch Changes

- 47ebca4: Add API handler for getting translatable data for an element tree. Not yet fully implemented—only returns translatable data for text input and text area controls and prop controllers.
- 4dc09fb: - Add support for external files in legacy Image prop controller.
  - Use descriptor in legacy Images prop controller copy function.

## 0.10.12

### Patch Changes

- cb87c42: Add support for external files in legacy Image prop controller.
- 838d1bb: Use descriptor in legacy Image prop controller copy function.

## 0.10.11

### Patch Changes

- fb0b370: Change versioning from unstable to stable.

## 0.10.10

### Patch Changes

- 7e21729: Call new typography endpoints that can use versioning.
- 155014d: Add calls to new global element endpoints

## 0.10.9

### Patch Changes

- 6a2c502: Fix localization not working on recent versions of Next.js.

## 0.10.8

### Patch Changes

- 60a252d: Fix localized global element being fetched on the client instead of during SSR.

## 0.10.7

### Patch Changes

- b8e8124: Add `getSitemap` to Makeswift client.

  Use this method to generate a sitemap for your Makeswift host. Here's an example using the popular library `next-sitemap`:

  ```ts
  import { makeswift } from "@lib/makeswift";
  import { GetServerSidePropsContext, GetServerSidePropsResult } from "next";
  import { getServerSideSitemapLegacy } from "next-sitemap";

  export async function getServerSideProps(
    ctx: GetServerSidePropsContext,
  ): Promise<GetServerSidePropsResult<{}>> {
    const sitemap = await makeswift.getSitemap();

    return getServerSideSitemapLegacy(ctx, sitemap);
  }

  export default function Sitemap() {}
  ```

  The `getSitemap` method is paginated with a default page size of `50`. If you want to request more pages or use a different page size pass the `limit` and `after` arguments. Here's an example:

  ```ts
  const sitemap: Sitemap = [];
  let page;
  let after: string | undefined = undefined;

  do {
    page = await makeswift.getSitemap({ limit: 10, after });

    sitemap.push(...page);
    after = page.at(-1)?.id;
  } while (page.length > 0);
  ```

  If using TypeScript, you can import the `Sitemap` type from `@makeswift/runtime/next`.

  Also, the `getSitemap` method supports filtering results by a pathname prefix using the `pathnamePrefix` parameter. Here's an example using the popular library `next-sitemap`:

  ```ts
  import { makeswift } from "@lib/makeswift";
  import { GetServerSidePropsContext, GetServerSidePropsResult } from "next";
  import { getServerSideSitemapLegacy } from "next-sitemap";

  export async function getServerSideProps(
    ctx: GetServerSidePropsContext,
  ): Promise<GetServerSidePropsResult<{}>> {
    const blogSitemap = await makeswift.getSitemap({
      pathnamePrefix: "/blog/",
    });

    return getServerSideSitemapLegacy(ctx, blogSitemap);
  }

  export default function BlogSitemap() {}
  ```

## 0.10.6

### Patch Changes

- b18aae3: Fix preview mode for localized pages.

## 0.10.5

### Patch Changes

- f631cbb: Add a `label` option for registering fonts. This can be used to show a custom label in the font family dropdown in the builder.

## 0.10.4

### Patch Changes

- 189a27d: Add initial value to `RichText` control.
- 4cf9845: Update the `RichText` "Content" panel reset to preserves `text-align` and text styles.
- bdacab6: Fix a runtime error in the `RichText` "Content" panel reset that could happen if text was selected.
- 15a8521: Add `min-width` CSS value to `RichText` control in `Inline` mode.

## 0.10.3

### Patch Changes

- d9e0009: Add copy function to new `RichText` so that creating a site from a template automatically copies all colors and typographies.

## 0.10.2

### Patch Changes

- ebf9d66: Call versioned endpoints only if using versioning

## 0.10.1

### Patch Changes

- 02d3608: Fix `locale` not passed to `introspect` and `MakeswiftClient`.

## 0.10.0

### Minor Changes

- c066219: BREAKING: Prior to this version the `Text` component and `RichText` control used `white-space-collapse: preserve` within app.makeswift.com and `white-space-collapse: collapse` within the live page.
  Our goal is to exactly match what you see in Makeswift with what you see in the live page.
  This updates the live version to also `preserve` white space.
- 638ae58: BREAKING: Upgrade `Richtext` control with a new architecture that enables `Inline` mode and future rich text upgrades.

  This is the first time we have altered the data structure of a component, and we want you to be able to migrate the data and see the diff yourself incase the migration doesn't work.

  When you select a `Text` component or component with the `RichText` control, you will be prompted in the sidebar to upgrade. If the migration doesn't work, simple `cmd/ctrl + z`.

  Details on `Inline` mode are in the [documentation for `RichText`](https://www.makeswift.com/docs/controls/rich-text).

- 950e256: BREAKING: Change the `Text` component to use the new `RichText` control.

### Patch Changes

- fb45a4e: Add error handling when the default locale or the locale is not included in the locales list.
- 63d0ad3: Compare `unstable_locale` on `getPageSnapshot` to the default locale defined on `ReactRuntime`.

## 0.9.12

### Patch Changes

- ddb31a8: Update `unstable_RichTextV2` to sync editing history with app.makeswift.com.

## 0.9.11

### Patch Changes

- 0543105: Upgrade `typescript`, `@types/react` and `@types/react-dom` to fix issues when using typescript > 5.1.x.
- 9536667: Call versioned endpoints only if using versioning

## 0.9.10

### Patch Changes

- 3a714a0: Add localized global element support.
- bd620d0: Add support for localized page meta and page SEO.

## 0.9.9

### Patch Changes

- a24bcba: In ef73900, we fixed runtime errors that were happening in the `RichText` control when there were invalid empty lines. This is an update to that fix that cleans the richtext data rather than removing it.

## 0.9.8

### Patch Changes

- 18ae379: Fix suspense boundary error that was introduced on version `0.9.6` when you have a global element in a page.
- ef73900: Fix runtime error in `RichText` that can occur when you have data that very old.
- 18ae379: Revert localized global element support.

## 0.9.7

### Patch Changes

- 5d61357: Add support for `RichText` data within `unstable_RichTextV2`.

  When `unstable_RichTextV2` is stable this will allow users to upgrade from the old to new `RichText` control.

## 0.9.6

### Patch Changes

- b151889: Add support for localized global element.

## 0.9.5

### Patch Changes

- 2f9183c: Add type and runtime-check to unstable_locale.
- b0da14b: Fix a runtime error introduced in `0.9.2` that throws when a `Link` control is used within a `Shape` or `List` control.
- d1989e5: Add `unstable_locale` option to getPageSnapshot.

## 0.9.4

### Patch Changes

- ac31e48: Fix incorrect typography override behavior.

  Let's say you have a `Text` component with styling set on "Desktop" and "Mobile". If you add an override on "Desktop", then this should not impact "Mobile" typography, since the override is only for the "Desktop" breakpoint. This change ensures overrides do not clobber typography values in descending breakpoints.

- f0f053d: Add initial `Typography` plugin for `unstable_RichTextV2`.

## 0.9.3

### Patch Changes

- f3b8fc8: Add initial `Link` plugin for `unstable_RichTextV2`.
- 1c3d592: Add initial `Inline` plugin for `unstable_RichTextV2`.

## 0.9.2

### Patch Changes

- bc4a9bd: Add an unstable control API: `unstable_IconRadioGroup`.
- 2503ca5: Add initial `Color` plugin for `unstable_RichTextV2`.

## 0.9.1

### Patch Changes

- a21ad28: Add initial implementation of TextAlign plugin for `unstable_RichTextV2`.
- e865548: Add an unstable API fro new version of the `Style` control: `unstable_StyleV2`.

## 0.9.0

### Minor Changes

- c65ebdf: BREAKING: When registering component icons, use the `ComponentIcon` enum (available under `@makeswift/runtime`) instead of the original string values. Below is a table of the deprecated string values and their new enum equivalent:

  | Removed           | Use Instead (enum)          |
  | ----------------- | --------------------------- |
  | `'Carousel40'`    | `ComponentIcon.Carousel`    |
  | `'Code40'`        | `ComponentIcon.Code`        |
  | `'Countdown40'`   | `ComponentIcon.Countdown`   |
  | `'Cube40'`        | `ComponentIcon.Cube`        |
  | `'Divider40'`     | `ComponentIcon.Divider`     |
  | `'Form40'`        | `ComponentIcon.Form`        |
  | `'Navigation40'`  | `ComponentIcon.Navigation`  |
  | `'SocialLinks40'` | `ComponentIcon.SocialLinks` |
  | `'Video40'`       | `ComponentIcon.Video`       |

- 976b9d6: Use new versioning endpoints for swatches.
- 144f270: Always fetch live pages for `Makeswift.getPages()`.
- 144f270: Use new versioning endpoints for pages and page documents.

### Patch Changes

- fa04429: Update Block plugin for `unstable_RichTextV2` to include remaining block types (`ul`, `ol`, and `blockquote`)
- 7075388: Add `unstable_previewData` to `Makeswift` client.
- f295972: Add `unstable_i18n` to `ReactRuntime` constructor.
- 7075388: Add `unstable_siteVersions` flag to `MakeswiftApiHandler`.
- 0be3bc2: Adds 13 new icon options to the runtime that can be used when registering components.
- bbf2d30: Encode page pathname when fetching page data.

## 0.8.11

### Patch Changes

- f125648: Add initial implementation of Block plugin for `unstable_RichTextV2`.
- 662aace: Add initial implementation of `mergeElement`.

## 0.8.10

### Patch Changes

- fa41f1b: Add code splitting to `unstable_RichTextV2`.
- bf5b7ef: Add `mode` option to `unstable_RichTextV2` control.

  Setting the mode of `RichTextV2` to `RichTextV2Mode.Inline` locks down output to only include inline HTML elements. This allows you to visually edit button and link text, while protecting you from hydration mismatch errors.

- ac4202f: Fix code splitting regression for RichText control and Text component that was introduced in 0.6.6. This change ensures that Slate is not downloaded to your production site.

## 0.8.9

### Patch Changes

- a79ae7a: Add an unstable API for a new version of the RichText control: `unstable_RichTextV2`.

## 0.8.8

### Patch Changes

- 2416394: Custom breakpoints API is now stable. You can use this API to add more breakpoints or change the width of existing breakpoints. Visit [our documentation](https://www.makeswift.com/docs/runtime/custom-breakpoints) to learn more about custom breakpoints.

## 0.8.7

### Patch Changes

- 2784285: Update `unstable_breakpoints` API to be in `ReactRuntime` constructor.
- aa771b5: Refactor `ReactRuntime` to be a class.
- 8920a80: Fix rich text bug where inlines would disappear on text edit.

## 0.8.6

### Patch Changes

- d5c6845: Add an unstable API for setting custom breakpoints: `ReactRuntime.unstable_setBreakpoints`.

## 0.8.5

### Patch Changes

- 56c8f1c: Update rich text control to preserve DOM selection only when rich text is selected.

## 0.8.4

### Patch Changes

- 1e5836d: Fix rich text control to preserve DOM selection when you change things in the right sidebar.

## 0.8.3

### Patch Changes

- dd5f7b6: Fix path normalization for client-side navigation.
- f2389f9: Update Preview mode so that rich text is readonly.

## 0.8.2

### Patch Changes

- Updated dependencies [49b0981]
  - @makeswift/next-plugin@0.2.8

## 0.8.1

### Patch Changes

- a0e7079: Added missing exports for rich text plugins.

## 0.8.0

### Minor Changes

- f35186d: BREAKING: The `MakeswiftClient.prefetch()` and `MakeswiftClient.fetchTypographies` methods have been removed. These were internal APIs so there shouldn't be any changes required to upgrade.

  Refactor introspection so that it's internal to the Makeswift API client.

- 8e39cdc: Use the new Makeswift API resource endpoints exposed by the host via the Makeswift Next.js API handler. While change is backwards-caomptible, it's a large enough refactor that it warans a minor version bump.

### Patch Changes

- f9b900a: Moved proxy server inside Preview Mode proxy handler.
- 9d62088: BREAKING: Remove the `MakeswiftClient` export from `@makeswift/runtime/next`. This was an internal API that isn't documented and shouldn't be depended on by Makeswift hosts.
- 8f00a2f: Removes invoke headers from Next.js server when proxying request in Preview Mode.
- 025c8d9: Avoids using socket local port when proxying Preview Mode in development.
- 6d468d1: Remove snapshotting code. We've re-architected versioning and won't be using snapshots anymore.
- 78ff346: Remove unused GraphQL queries.
- d08eb8d: Add API endpoints to the Makeswift Next.js API handler for Makeswift API resources. The following endpoints were added:
  - /api/makeswift/swatches/:id
  - /api/makeswift/files/:id
  - /api/makeswift/typographies/:id
  - /api/makeswift/global-elements/:id
  - /api/makeswift/page-pathname-slices/:id
  - /api/makeswift/tables/:id

- Updated dependencies [f424011]
  - @makeswift/next-plugin@0.2.7

## 0.7.18

### Patch Changes

- acd43a8: Make `StyleControl` composable.

## 0.7.17

### Patch Changes

- 9d8c764: Update peer dependencies to reflect current support for React and React DOM.
- f382f82: Export types for slate rich text plugins.

## 0.7.16

### Patch Changes

- 72e5e4a: Make `RichTextControl` composable.

## 0.7.15

### Patch Changes

- ef4bc78: Fix a bug in the deployed version of the text component that prevents empty lines from being displayed.

## 0.7.14

### Patch Changes

- 527172c: Add placeholder to text component and rich text control. This was removed accidentally in 0.7.8
- 51532d9: Add layout polling back to individual rich text controls. This enables more than one rich text control at a time. This functionality was accidentally removed in 0.7.8
- e97a288: Fix react key prop warning for rich text component in dev mode

## 0.7.13

### Patch Changes

- 1578e04: Expose prop controller introspection utils.

## 0.7.12

### Patch Changes

- Updated dependencies [07fd1de]
  - @makeswift/next-plugin@0.2.6

## 0.7.11

### Patch Changes

- 03d9e2f: Update `uuid` dependency from `v3.3.3` to `v9.0.0`.
- 6156ba4: Upgrade `react-use-gesture` dependency to `@use-gesture/react`.
- Updated dependencies [b25c046]
  - @makeswift/next-plugin@0.2.5

## 0.7.10

### Patch Changes

- 40e3bf9: Fix `Text` element not editable when placed inside a `ListControl` or `ShapeControl`.

## 0.7.9

### Patch Changes

- 5482d7c: Remove `escape` shortcut during interaction mode. This means to get out of interaction mode you need to click the Move (Pointer) button. We remove this because the `escape` shortcut could interfere with user's code.

## 0.7.8

### Patch Changes

- 57a9c81: Upgrade slate to the latest version.

## 0.7.7

### Patch Changes

- 54ecf45: Make `ShapeControl` composable.
- 7335423: Make `ListControl` composable.

## 0.7.6

### Patch Changes

- aaeeef4: Disable element from point. This is temporary until the drop zones algorithm is finished.
- 777d51b: Fix element from point selection issue for nested documents (i.e., global elements).

## 0.7.5

### Patch Changes

- 26f16f5: Use builder pointer information and DOM APIs to reliably determine the active element. This guarantees that the Makeswift builder can properly select elements even if their CSS box models overlap (e.g., absolute and fixed position elements).

## 0.7.4

### Patch Changes

- 0787dce: Fix issue where certain font families were not loading properly.

## 0.7.3

### Patch Changes

- Updated dependencies [e61c4f2]
  - @makeswift/next-plugin@0.2.4

## 0.7.2

### Patch Changes

- Updated dependencies [a165537]
  - @makeswift/next-plugin@0.2.3

## 0.7.1

### Patch Changes

- 16c434d: Support tables in snapshot creation.
- 49986c8: Alias `publicUrlV2` to `publicUrl`.
- Updated dependencies [0e12b08]
  - @makeswift/next-plugin@0.2.2

## 0.7.0

### Minor Changes

- f0a53c0: Use Google Storage URL for files instead of s.mkswft.com.

### Patch Changes

- Updated dependencies [050f6f9]
  - @makeswift/next-plugin@0.2.1

## 0.6.7

### Patch Changes

- a40bb65: Separate snapshot format from serialized state.

## 0.6.6

### Patch Changes

- 75b31d9: Add support for client-side navigation.
- 9dde8e8: Fix inconsistencies between the builder and live pages for rich text list blocks.
- 6496ff0: Handle global element cycles.

## 0.6.5

### Patch Changes

- af0e818: Refactored SerializedState format.
- be2aa16: Added latent snapshotting functionality.

## 0.6.4

### Patch Changes

- 8207b36: Prevent clicks from propagating in content mode. This issue affected for example when you have a Text on a Accordion: if you click the text in content mode, the click also triggered the accordion open/close state.
- ba6d869: Add support for interaction mode.
- d258829: Handle missing `object` field in `Props.RichText` preset for built-in `Text` component.

## 0.6.3

### Patch Changes

- 017675b: Fix type issues with `Style` control data.
- ac7bfe7: Stop using `unoptimized` prop for `next/image` in built-in Image component when in builder. This fixes an SSR hydration mismatch.
- 061f787: Create RichText control for usage within custom components.

## 0.6.2

### Patch Changes

- 155820f: Add default value to width prop for built-in Box component.
- 8942b00: Handle ordered and unordered list for live pages in Text built-in component.

## 0.6.1

### Patch Changes

- 9d2ec07: Fix the single select column not rendering radio buttons on the built-in Form component.

## 0.6.0

### Minor Changes

- 99f5bc9: Adds a slimmer rich text component for live pages so that large dependencies like Slate and Immutable aren't included in bundles for live pages and are only used in the Makeswift builder. This reduces the overhead of the Makeswift runtime for live pages and boosts performance.

  While behavior is intended to be the same, these changes modify the structure of the DOM for live pages, which could cause issues with existing sites if they're relying on the DOM structure of the Text component. For this reason we're releasing this in a minor update as a _breaking change_.

### Patch Changes

- 2662228: Fix duplicate cleanup call in component registration function.
- c2ee57e: Avoid re-render from Box animations.
- e05070e: Add missing Emotion dependencies that was causing Vite to include unnecessary JavaScript in the bundle.
- 8e587d7: Use `findDOMNode` only if ref isn't being forwarded.
- 0d9c55c: Avoid using React state to track element handle.
- ed0f027: Avoid using React state for tracking BackgroundsContainer ref as it results in an extra render when the component mounts.
- 0498e3d: Avoid registering documents in the live provider since document registration is currently only needed in the builder.

## 0.5.5

### Patch Changes

- 13e1ab4: Re-add `MakeswiftComponentType` back to `@makeswift/runtime/components`

## 0.5.4

### Patch Changes

- 01f0c0a: Move `MakeswiftComponentType` from `@makeswift/runtime/components` to `@makeswift/runtime`
- ef785cc: Fix snippets don't run on client-side navigation.

## 0.5.3

### Patch Changes

- 9849bea: Fix SSR hydration mismatch due to attempting to render ReactPlayer on the server.

  See https://github.com/cookpete/react-player/issues/1428.

- 55c8439: Fix issue where API resource cache was filled too late resulting in unnecessary API requests.

## 0.5.2

### Patch Changes

- cf486bb: Fix suspense boundary hydration issue.

## 0.5.1

### Patch Changes

- 5a657ea: Swap @framer/motion box animation for a light CSS version.

## 0.5.0

This is our first release that supports Next.js v13.

Update `@makeswift/runtime` in `package.json` to use the latest version.

If you have any issues with either Next.js v12 or Next.js v13, please reach out to us or open a new issue in GitHub.

- d70c32b: Add Next.js v13 support.
- 115e3ee: BREAKING CHANGE: The Image component will use the new `next/image` if the host is using Next.js v13.
- f79ea18: BREAKING CHANGE: Drop support for Next.js v12.1. Makeswift requires a minimum Next.js version of 12.2.0. Please upgrade to Next.js version ^12.2.0 if you want to use Next.js v12, or version ^13.0.0 if you want to use Next.js v13.
- Updated dependencies [c3041ff]
  - @makeswift/next-plugin@0.2.0

## 0.4.2

### Patch Changes

- 83c1f5a: Fix falsy check on Style control CSS utility functions. This caused falsy `0` values to be ignored for margin, padding, border, and border radius.

## 0.4.1

### Patch Changes

- f1ec0ff: Add a `Suspense` boundary around all element data. This is a _huge_ performance boost due to how React schedules hydration tasks. With this change your Makeswift pages should score in the high 90s for Lighthouse performance benchmarks.

## 0.4.0

### Minor Changes

- d2d7ef9: BREAKING CHANGE: This change completely reworks how the runtime fetches Makeswift API resources like swatches, files, typographies, etc. While behavior of components shouldn't change, and we've tested extensively, it's possible there's slight behavior changes in certain edge cases or there's old behavior that Apollo had that we didn't want to replicate.

  This change removes @apollo/client as a dependency in favor of a very slim and efficient API client and cache custom built for the Makeswift runtime. This change resulted in a reduction of ~300ms from Total Blocking Time and ~700ms from Time to Interactive in our benchmarks. This is part of our ongoing work to make the Makeswift runtime more lightweight to reduce the cost of React hydration. Expect even more changes soon!

  To migrate, just upgrade to the latest version. No public APIs have changed.

## 0.3.1

### Patch Changes

- 3bcb4a1: Fix Style control default values for margin and padding.
- Updated dependencies [5b06076]
  - @makeswift/next-plugin@0.1.7

## 0.3.0

This version is a BREAKING change. No public APIs have changed but there was a major rewrite of the CSS runtime and a major dependency dropped so some built in components could exhibit new unexpected behavior. If you encounter a bug, please open an issue and we'll address it ASAP!

### Minor Changes

- #126: Perf Boost: Removal of Styled Components dependency and efficient animations.

  This change completely reworks how Makeswift handles CSS styles, resulting in improved performance. We've updated all components to use a lighter CSS runtime built on top of Emotion CSS' core utilities. On our benchmarks we've seen Total Blocking Time improve by ~25%. This change also reduces the amount of shipped JS by dropping the Styled Component depenency. There's still more work to do to get our CSS runtime even more lightweight: we want to completely drop the CSS runtime when serving live pages outside the Makeswift builder. But at this point we've squeezed as much performance as is reasonable from the CSS runtime and are hitting diminishing returns. We will return to the CSS runtime once we've addressed other areas where performance can be improved.

  We've also improved the Box component by only using Framer Motion when the Box is animated. Now, when there's no animations in a Box component, we use plain ol' divs. This had a noticeable boost on Total Blocking Time as well.

  The common thread in these improvements is reduced Total Blocking Time, which directly comes from React hydration. This is just the first of many performance boost updates we have planned, so stay tuned!

### Patch Changes

- cf83c8e: Fix class format for width prop controller.
- d64d203: Use the `useStyle` hook instead of Styled Components in the `Root` builtin component.
- e38c912: Only use Framer Motion components in the Box when animations are configured. This reduced, on average, Total Blocking Time by 195ms in our benchmarks.

## 0.2.19

### Patch Changes

- 7ec440b: Fix content-mode overlay doesn't appear properly.

## 0.2.18

### Patch Changes

- fb3dce6: Fix issue where patched fetch API was sending Preview Mode header to a separate origin, causing CORS problems.

## 0.2.17

### Patch Changes

- 04aee01: Implement copy functions for all controls, enabling templates to use code components.

## 0.2.16

### Patch Changes

- Updated dependencies [c21792b]
  - @makeswift/next-plugin@0.1.6

## 0.2.15

### Patch Changes

- 3611500: Use serializable replacement context in ReactRuntime.copyElementTree public API.

## 0.2.14

### Patch Changes

- 7116b8b: Remove authorization for producing a new element tree.

## 0.2.13

### Patch Changes

- 4400d23: Fix type errors in runtime.

## 0.2.12

### Patch Changes

- 3184597: Add copy function for element references. This completes the first version of ReactRuntime.copyElementTree.
- e70bab1: Add copy function for element id. This advances work for ReactRuntime.copyElementTree.
- beb1fce: Add copy functions for RichText and Images. This advances work on ReactRuntime.copyElementTree.
- 01cc35c: Add copy functions for table and border prop controllers. This gets closer to a complete ReactRuntime.copyElementTree.

## 0.2.11

### Patch Changes

- 1d6c968: Add copy functions NavigationLinks and Links default prop controllers. This advances work on the ReactRuntime.copyElementTree function.
- 0dea000: Add copy function for the Image prop controller. This advances work on ReactRuntime.copyElementTree.
- 25995d2: Add new endpoint to create an element tree from an existing one.

  At this point it is not complete. We will complete it under the hood, then switch over our template functionality to use it.

- b3ff4e4: Add copy function for ResponsiveColor control. This advances work done for ReactRuntime.copyElementTree.
- 1d22db7: Add copy function for ShadowPropController. This advances work for ReactRuntime.copyElementTree.
- 2ed68d6: Fix apostrophe in table column causing form data to not be recorded.

## 0.2.10

### Patch Changes

- 80aeb24: Fix table column names containing a period cause the form to not record data for that column.

## 0.2.9

### Patch Changes

- 7f56a4e: Fix issue where drop zones would appear for slots that weren't visible anymore.

## 0.2.8

### Patch Changes

- 79e2c26: Fix builder randomly put user into content mode when editing page.

## 0.2.7

### Patch Changes

- 427a709: Add better error message

## 0.2.6

### Patch Changes

- bb532b5: update preview mode proxy more flexibly determine protocol

## 0.2.5

### Patch Changes

- Updated dependencies [e777f28]
  - @makeswift/next-plugin@0.1.5

## 0.2.4

### Patch Changes

- 4c5d410: Fix changes in builder disappear on fast refresh.
- Updated dependencies [fcf33f5]
  - @makeswift/next-plugin@0.1.4

## 0.2.3

### Patch Changes

- 79c2405: Upgrade @types/react and @types/react-dom.
- 317a825: Add API handler for font registration.

## 0.2.2

### Patch Changes

- Updated dependencies [51dc17b]
  - @makeswift/next-plugin@0.1.3

## 0.2.1

### Patch Changes

- fca39c0: Fix TypeScript type declarations.

## 0.2.0

### Minor Changes

- a6c9a51: BREAKING: Add support for on-demand revalidation. This is a breaking change because
  `@makeswift/runtime` now requires Next.js v12.2.0 or higher for stable on-demand revalidation
  support.

  If you're not using Next.js v12.2.0 or greater we will attempt to use `res.unstable_revalidate`. If
  that's not available, then we'll log a warning and revalidation will be a no-op. Make sure to add a
  revalidation period to `getStaticProps` if that's the case so that changes to Makeswift pages are
  eventually reflected on your live pages.

- a033573: BREAKING: Reworks how the Makeswift builder displays your site by leveraging Next.js' Preview Mode!

  This is a _huge_ change and makes integrating Makeswift into your Next.js app a lot simpler. We've
  deprecated the `getStaticPaths`, `getStaticProps`, and `getServerSideProps` exports from
  `@makeswift/runtime/next` and will be removing them in the next minor release. We recommend you
  follow the migration steps below.

  Here's how to migrate:
  - Create a new file at `pages/api/makeswift/[...makeswift].js` with the following contents:

    ```js
    import { MakeswiftApiHandler } from "@makeswift/runtime/next";

    export default MakeswiftApiHandler(process.env.MAKESWIFT_SITE_API_KEY);
    ```

  - Update your dynamic optional catch-all route to use the new data fetching APIs,
    `Makeswift.getPages` and `Makeswift.getPage`. Note that we don't use `revalidate` since the API
    handler adds automatic support for [on-demand revalidation](https://nextjs.org/docs/basic-features/data-fetching/incremental-static-regeneration#on-demand-revalidation).

    ```diff
    import './path/to/makeswift/register-components'

    -export { getStaticPaths, getStaticProps, Page as default }
    +import { Makeswift, Page as MakeswiftPage } from '@makeswift/runtime/next'
    +
    +export async function getStaticPaths() {
    +  const makeswift = new Makeswift(process.env.MAKESWIFT_SITE_API_KEY)
    +  const pages = await makeswift.getPages()
    +
    +  return {
    +    paths: pages.map((page) => ({
    +      params: {
    +        path: page.path.split('/').filter((segment) => segment !== ''),
    +      },
    +    })),
    +    fallback: 'blocking',
    +  }
    +}
    +
    +export async function getStaticProps(ctx) {
    +  const makeswift = new Makeswift(process.env.MAKESWIFT_SITE_API_KEY)
    +  const path = '/' + (ctx.params?.path ?? []).join('/')
    +  const snapshot = await makeswift.getPageSnapshot(path, {
    +    preview: ctx.preview,
    +  })
    +
    +  if (snapshot == null) return { notFound: true }
    +
    +  return { props: { snapshot } }
    +}
    +
    +export default function Page({ snapshot }) {
    +  return <MakeswiftPage snapshot={snapshot} />
    +}
    ```

  - Delete your Makeswift preview route. This page won't be used anymore. It's likely at
    `pages/makeswift.js` and the diff might look something like this:

    ```diff
    -import './path/to/makeswift/register-components'
    -
    -export { getServerSideProps, Page as default } from '@makeswift/runtime/next'
    ```

  - Go to your Makeswift site settings and update the host URL to be just your host's
    origin. For example, change `https://www.makeswift.com/makeswift` to just
    `https://www.makeswift.com` or `http://localhost:3000/makeswift` to just `http://localhost:3000`.

  If you have any questions about the migration or run into any issues, please don't hesitate to chat
  with us. [We're on Discord!](https://discord.gg/PkrUsFnMUn)

  ***

  Now onto the changes...

  Introducing `MakeswiftApiHandler`, integration with Next.js Preview Mode, and new data fetching
  APIs!

  #### `MakeswiftApiHandler` and Next.js Preview Mode

  There's no need for a preview route anymore so you can delete your `/makeswift` page. We instead
  now use [Next.js' Preview Mode](https://nextjs.org/docs/advanced-features/preview-mode) when
  you're in the builder. Read more about the feature in the
  [RFC](https://github.com/makeswift/makeswift/discussions/142).

  To migrate from the old preview route API, delete your preview route:

  ```diff
  -export { getServerSideProps, Page as default } from '@makeswift/runtime/next'
  ```

  Then create a new file at `pages/api/makeswift/[...makeswift].ts` with the following content:

  ```js
  import { MakeswiftApiHandler } from "@makeswift/runtime/next";

  export default MakeswiftApiHandler(process.env.MAKESWIFT_SITE_API_KEY);
  ```

  The API handler not only enables Next.js Preview Mode, allowing you to remove your preview route,
  but it also adds support for automatic [on-demand revalidation](https://nextjs.org/docs/basic-features/data-fetching/incremental-static-regeneration#on-demand-revalidation)! Whenever you publish a page, Makeswift will
  automatically send a request to `/api/makeswift/revalidate` and take care of on-demand ISR. This
  means that you can leave off the `revalidate` option in `getStaticProps` and trust your pages will
  always be up to date while leveraging ISR to it's fullest extent!

  #### New data fetching APIs

  There's a new API for fetching Makeswift data in your pages. No more magic behind the
  `getStaticProps` and `getServerSideProps` exports. You can now instantiate a Makeswift client
  using your site API key and see your data flow from the Makeswift API, though your Next.js app, to
  your pages. The new APIs are:
  - `Makeswift.getPages` to retrieve all Makeswift pages and use in `getStaticPaths`
  - `Makeswift.getPageSnapshot` to retrieve a page's layout data and render the Makeswift `Page`
    component

  Pages integrated with Makeswift should go from looking something like this:

  ```js
  import "./path/to/makeswift/register-components";

  export { getStaticPaths, getStaticProps, Page as default };
  ```

  To now looking something like this:

  ```js
  import "./path/to/makeswift/register-components";

  import { Makeswift, Page as MakeswiftPage } from "@makeswift/runtime/next";

  export async function getStaticPaths() {
    const makeswift = new Makeswift(process.env.MAKESWIFT_SITE_API_KEY);
    const pages = await makeswift.getPages();

    return {
      paths: pages.map((page) => ({
        params: {
          path: page.path.split("/").filter((segment) => segment !== ""),
        },
      })),
      fallback: "blocking",
    };
  }

  export async function getStaticProps(ctx) {
    const makeswift = new Makeswift(process.env.MAKESWIFT_SITE_API_KEY);
    const path = "/" + (ctx.params?.path ?? []).join("/");
    const snapshot = await makeswift.getPageSnapshot(path, {
      preview: ctx.preview,
    });

    if (snapshot == null) return { notFound: true };

    return { props: { snapshot } };
  }

  export default function Page({ snapshot }) {
    return <MakeswiftPage snapshot={snapshot} />;
  }
  ```

  While this is more lines of code, this more clearly shows what's happening in your Next.js page and
  gives you more flexiblity to add more data fetching logic to `getStaticProps` or
  `getServerSideProps`. We believe that this way of integrating will be a lot less confusing and give
  your more options as to how you want to manage things like the Makeswift API key, for example.

  We've deprecated the `getStaticPaths`, `getStaticProps`, and `getServerSideProps` exports and will
  be removing them in the next minor version.

### Patch Changes

- Updated dependencies [a033573]
  - @makeswift/next-plugin@0.1.2

## 0.1.12

### Patch Changes

- f22b832: Infer non-string TS types for Combobox control.
- 0025d7e: Add MakeswiftComponentType constant.

## 0.1.11

### Patch Changes

- 882dc0b: Properly infer Slot control prop types.

## 0.1.10

### Patch Changes

- fe9221a: Add Slot control.

  This is one of the most important controls in Makeswift as it allows you to compose React components
  together. It's powered by the same technology used in our most important component, the Box. This
  means you can now build your own Box-like components with the intuitive Makeswift layout experience.

  Here's how simple it is to build a custom Box that can have elements dropped into it:

  ```jsx
  function MyBox({ children, className }) {
    return <div className={className}>{children}</div>
  }

  ReactRuntime.registerComponent(MyBox, {
    type: 'my-box'
    label: 'My Box',
    props: {
      children: Slot(),
      className: Style()
    }
  })
  ```

  There's a lot more you can do with the Slot. Here's some ideas:
  - Custom animations for elements passed via Slot
  - Passing data between components using React context and Slot (i.e., a component with Slot provides
    a context value and any component dropped inside it can read that context)

  Read more about the Slot control in our [docs](https://www.makeswift.com/docs/controls/slot).

- Updated dependencies [e737cc7]
  - @makeswift/next-plugin@0.1.1

## 0.1.9

### Patch Changes

- 1617692: Fix: handle undefined style on getMarkSwatchIds
- 918098b: Fix: default width for Carousel, Countdown, and Video components

## 0.1.8

### Patch Changes

- c414fd5: Fix Text component not working on Chrome 105.
- bbbf781: Avoid using `next/link` with relative paths. `next/link` pre-pends the current page's path to
  relative paths and this is often undesirable.

## 0.1.7

### Patch Changes

- b9ee340: Fix: revert builtin components width control back to use Styled Components.

## 0.1.6

### Patch Changes

- e6338a7: Fix Twitter Cards meta tags.

## 0.1.5

### Patch Changes

- e2b16ee: Fix not-found components not being selectable in the builder.
- a449fd9: Fix issue where links to deleted pages would cause 500 errors.

## 0.1.4

### Patch Changes

- 5083814: Add Link Control. This control lets you add links to your custom components, like links to other pages, links to other websites, or scroll to other elements.

## 0.1.3

### Patch Changes

- 8c7cc26: Improve error messages when provided invalid environment variables. Also removes the need for the MAKESWIFT_API_HOST environment variable.
- 587a0f8: Improve error handling for getServerSideProps and getStaticProps.

## 0.1.2

### Patch Changes

- 21f9e8b: Add TextStyle option to Style control
- 4e0e38d: Fix `console.error` stack overflow.
- 1058fb2: Avoid passing an empty string to `next/link` `href` prop.

## 0.1.1

### Patch Changes

- fb7cae9: Fix issue where Form component built output wasn't a proper ES module resulting in an issue with code-splitting and component registration.

## 0.1.0

⚠️ BREAKING CHANGE ⚠️

Our new Next.js plugin is available at `@makeswift/runtime/next/plugin`. It enables code-splitting
via `next/dynamic` and also removes the need to manually configure `next/image` domains.

All builtin components now use `next/dynamic` so make sure to configure the Makeswift Next.js plugin
when upgrading to `0.1.0`. You can read more about code-splitting on our
[docs](https://www.makeswift.com/docs/guides/code-splitting).

### How to upgrade

Make the following changes to your Next.js config file:

```diff
+ const withMakeswift = require('@makeswift/runtime/next/plugin')()

  /** @type {import('next').NextConfig} */
  const nextConfig = {
    reactStrictMode: true,
-   images: {
-     domains: ['s.mkswft.com'],
-   },
  }

- module.exports = nextConfig
+ module.exports = withMakeswift(nextConfig)
```

### Minor Changes

- b6fecc0: Add code-splitting to all builtin components.
- 32129c0: Add @makeswift/next-plugin to @makeswift/runtime.

  Our new Next.js plugin is available at `@makeswift/runtime/next/plugin`. It enables code-splitting
  via `next/dynamic` and also removes the need to manually configure `next/image` domains.

  ```js
  const withMakeswift = require("@makeswift/runtime/next/plugin")();

  /**
   * @type {import('next').NextConfig}
   */
  const nextConfig = {
    /* config options here */
  };

  module.exports = withMakeswift(nextConfig);
  ```

### Patch Changes

- 28eb919: Fix text selection is preserved even after we change the focus to other text.
- Updated dependencies [0e26971]
  - @makeswift/next-plugin@0.1.0

## 0.0.22

### Patch Changes

- 9914800: Check for potentially missing typography values when prefetching page data using introspection.

## 0.0.21

### Patch Changes

- f2f90a8: Add new format for Image Control: `WithDimensions`. Now you can pass `WithDimensions` format to Image Control's config. This will make the prop of the Image control have dimensions of the image. See the documentation for further details.

## 0.0.20

### Patch Changes

- 44afd95: Fix error on introspection function when there's a null on Typography value.
- a8f037e: Add Discord icon to Social Links component.

## 0.0.19

### Patch Changes

- d4f61e6: Fix regression introduced in 0.0.18 where link wasn't working on Image component.

## 0.0.18

### Patch Changes

- b9dc1ee: Add batching to ApolloClient.
- c57fb67: Use introspection for SSR. This would solve the issues that were happening when using next/image or useRouter.
- 6aca0b1: Filter props out of HTML attributes
- 1683722: Fix useLayoutEffect SSR warning.

## 0.0.17

### Patch Changes

- c85b202: Recursively serialize Shape control.
- 60d22a3: Add Combobox control.

## 0.0.16

### Patch Changes

- 7611533: Revert "fix: fix Document component"

  This reverts commit 2c2e7e231d1127d4262bd9cb26164d3df85036ba.

- 6201155: Revert "fix: revert Document fix"

  This reverts commit 41a70cd4e0684a9f6e26c66b6495e456417a9ec7.

- 3afd933: Revert "fix: SSR for `next/image` and Next.js router"

  This reverts commit 394afc19f2c4b20e992ed3058aa386c1d3d22301.

## 0.0.15

### Patch Changes

- 0135bd1: Fix font family isn’t being applied to dropdown links in nav component
- 41a70cd: Revert Document SSR fix.

## 0.0.14

### Patch Changes

- 2c2e7e2: Fix Document component.

## 0.0.13

### Patch Changes

- 6dd8bfb: Fix FOUC when using Style control.
- 394afc1: Fix SSR issues with `next/image` and Next.js' router.

## 0.0.12

### Patch Changes

- 4ebe3dc: Fix snippets not updated immediately after changes
- aa558b3: Fix snippets invoked twice
- 936ab95: Fix scrolling doesn't work in content mode when hovering over a text block
- 392227e: Fix font not applied when added to site

## 0.0.11

### Patch Changes

- 3f140f5: Change Shape control formated value property sort order.
- e815641: Recursively serialize List control. This fixes an issue where nested types in a List control would not be serialized.
- eefeec7: Avoid calling `includes` on non-string value when suppressing React warnings.
- dd97bce: Fix Form button alignment prop not being applied
- e703d17: Remove label from Shape control.

## 0.0.10

### Patch Changes

- 84c1324: Handle ESC key to change from content mode to build mode.
- 2d3dab2: Fix if you have text selection in the builder, clicking on any of the text panel will remove the text selection bug.
- bb78979: Fix overlay for nested global components are showing the wrong selection, making you unable to edit.

## 0.0.9

The last release, `0.0.8` didn't properly fix the `useInsertionEffect` issue. This time it's for real, though!

### Patch Changes

- f8b5b96: Fix (again) the opt-in to `useInsertionEffect`, making sure that transpilers will not attempt to inline the import specifier.

## 0.0.8

### Patch Changes

- a4006a7: Fix transpilation issue that caused `useInsertionEffect` to be referenced directly in import specifiers.

## 0.0.7

### Patch Changes

- d1dd2fa: Add new `Number` control.
- 0b64822: Add new `Select` control.
- 053e1cd: Improve inferred TypeScript types when registering a component.
- 252fece: Add new `Image` control.
- c76d470: Add new `TextArea` control.
- ab35043: Add new `Checkbox` control.
- 471766b: Add new `Color` control.
- b860dde: Add new `TextInput` control.
- 1e93d48: Add new `List` and `Shape` controls.

## 0.0.6

### Patch Changes

- 85c08d0: Hide scrollbar in builder mode but not in preview.
- d06a708: Apply gutter to navigation logo
- f27521f: Fix Text in preview mode being editable.
- b467150: Fix social icons not sized correctly.
- 0cb56d9: Fix bug where editing global element with Text as the root element isn't working.

## 0.0.5

### Patch Changes

- e14fac2: Opt in to `useInsertionEffect` with Style control.
- a8272e8: Fix Width control mapping so that it uses `maxWidth` instead of `width`.
- 6b36df9: Suppress React warning when passing ref to function component.
- c410d49: Revert change that used `react-is` to detect when to forward ref.

  Unfortunately using `react-is` won't work since `isForwardRef` doesn't give the correct result is the component uses `React.memo`, `React.lazy`, or similar variants. Also, `react-is` would need to be a peer dependency, increasing the integration burden.

## 0.0.4

### Patch Changes

- 82f6afc: Suppress findDOMNode warning.
- a1c8c6a: Fix issue with Navigation builtin component and using colors.
- 5756f33: Use react-is to determine when to forward ref.
- a87afe0: Automatically find DOM nodes if registered component doesn't forward the ref.

  This functionality relies on [`findDOMNode`](https://reactjs.org/docs/react-dom.html#finddomnode), which has been deprecated in `StrictMode`. This means that in `StrictMode` users will see a warning. Moreover, since we're passing the `ref` prop to registered components regardless, if the ref isn't forwarded, users will see a warning from React during development prompting them to forward the ref.

## 0.0.3

### Patch Changes

- 265739f: Upgrade Styled Components to latest version. The old version was causing React to log a hook warning whenever a styled component was defined.
- 302e3e7: Add React 18 to peer dependencies.

## 0.0.2

### Patch Changes

- fc7b4f8: Fix Text selection bug not being send to builder

## 0.0.1

### Patch Changes

- 3c5fb6b: Add `Style` control

  The `Style` control can be used to control CSS properties such as width, margin, padding, border, and border-radius.

  For example:

  ```tsx
  import { ReactRuntime } from "@makeswift/runtime/react";
  import { Style } from "@makeswift/runtime/controls";

  ReactRuntime.registerComponent(HelloWorld, {
    type: "hello-world",
    label: "Hello, world!",
    props: {
      className: Style(),
    },
  });

  const HelloWorld = forwardRef(function HelloWorld(props, ref) {
    return (
      <p {...props} ref={ref}>
        Hello, world!
      </p>
    );
  });
  ```

  By default `Style` is configured to provide width and margin overlays and panels. This can be overwritten with the `properties` configuration option.

  For example:

  ```diff
   import { ReactRuntime } from '@makeswift/runtime/react'
   import { Style } from '@makeswift/runtime/controls'

   ReactRuntime.registerComponent(HelloWorld, {
     type: 'hello-world',
     label: 'Hello, world!',
     props: {
  -    className: Style(),
  +    className: Style({
  +      properties: [Style.Width, Style.Margin, Style.Padding],
  +    }),
     }
   })
  ```

  You can also enable _all_ suppored properties by using the special `Style.All` preset.

  For example:

  ```diff
   import { ReactRuntime } from '@makeswift/runtime/react'
   import { Style } from '@makeswift/runtime/controls'

   ReactRuntime.registerComponent(HelloWorld, {
     type: 'hello-world',
     label: 'Hello, world!',
     props: {
  -    className: Style({
  -      properties: [Style.Width, Style.Margin, Style.Padding],
  -    }),
  +    className: Style({ properties: Style.All }),
     }
   })
  ```

  Read more about the `Style` control in our [API Reference](https://makeswift.notion.site/API-reference-for-Code-Components-74b567b592de4b0e8d6070f5af45a748).<|MERGE_RESOLUTION|>--- conflicted
+++ resolved
@@ -1,22 +1,13 @@
 # @makeswift/runtime
 
-<<<<<<< HEAD
-## 0.26.2-canary.0
-=======
 ## 0.26.2
->>>>>>> 9550bc7b
 
 ### Patch Changes
 
 - dac927f: Force build in prepublishing step to ignore any stale build outputs
 - Updated dependencies [dac927f]
-<<<<<<< HEAD
-  - @makeswift/prop-controllers@0.4.10-canary.0
-  - @makeswift/controls@0.1.16-canary.0
-=======
   - @makeswift/prop-controllers@0.4.10
   - @makeswift/controls@0.1.16
->>>>>>> 9550bc7b
 
 ## 0.26.1
 
