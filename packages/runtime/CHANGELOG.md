--- conflicted
+++ resolved
@@ -1,38 +1,13 @@
 # @makeswift/runtime
 
-<<<<<<< HEAD
-## 0.23.4-canary.3
-
-### Patch Changes
-
-- db87b52: fix: `FORCE_HTTP` -> `MAKESWIFT_DRAFT_MODE_PROXY_FORCE_HTTP`
-
-## 0.23.4-canary.2
-
-### Patch Changes
-
-- 72b3c98: fix: missing padding, arrow hover styles on `Carousel` when running under the App Router
-
-## 0.23.4-canary.1
-
-### Patch Changes
-
-- 698f2ee: fix: console warnings from the `Video` component
-
-## 0.23.4-canary.0
-=======
 ## 0.23.4
->>>>>>> 8bcba311
 
 ### Patch Changes
 
 - f641355: fix: don't pass `locale` prop to `NextLink` when running under App Router
-<<<<<<< HEAD
-=======
 - 698f2ee: fix: console warnings from the `Video` component
 - 72b3c98: fix: missing padding, arrow hover styles on `Carousel` when running under the App Router
 - db87b52: fix: `FORCE_HTTP` -> `MAKESWIFT_DRAFT_MODE_PROXY_FORCE_HTTP`
->>>>>>> 8bcba311
 
 ## 0.23.3
 
