# @makeswift/runtime

<<<<<<< HEAD
## 0.17.0-canary.2

### Minor Changes

- 87e1665: Add data type to legacy `Grid` prop controller and move it to `@makeswift/prop-controllers`.

### Patch Changes

- Updated dependencies [87e1665]
  - @makeswift/prop-controllers@0.2.0-canary.1

## 0.17.0-canary.1

### Minor Changes

=======
## 0.17.1

### Patch Changes

- Updated dependencies [9a439d5]
  - @makeswift/prop-controllers@0.2.1

## 0.17.0

### Minor Changes

- f5c3617: Add data type to legacy `TableFormFields` prop controller and move it to `@makeswift/prop-controllers`.
- bb82576: Add data type to legacy `Image` prop controller and move it to `@makeswift/prop-controllers`.
- 860f92a: Add data type to legacy `Backgrounds` prop controller and move it to `@makeswift/prop-controllers`.
- 61d43cc: Add data type to legacy `Images` prop controller and move it to `@makeswift/prop-controllers`.
- 092784c: Add data type to legacy `ElementID` prop controller and move it to `@makeswift/prop-controllers`.
- 87e1665: Add data type to legacy `Grid` prop controller and move it to `@makeswift/prop-controllers`.
>>>>>>> c2443321
- 346b1f3: BREAKING CHANGE: Remove deprecated `RichText` PropControllers from `@makeswift/runtime/prop-controllers`.

  This breaking change only affects a minority of users who are upgrading from versions older than `0.0.7`.

  To migrate to the new version: update your components to use `RichText` from `@makeswift/runtime/controls` instead of `@makeswift/runtime/prop-controllers`.

  Example migration:

  ```diff
  - import { RichText } from '@makeswift/runtime/prop-controllers';
  + import { RichText } from '@makeswift/runtime/controls';
  ```

<<<<<<< HEAD
## 0.17.0-canary.0

### Minor Changes

- f5c3617: Add data type to legacy `TableFormFields` prop controller and move it to `@makeswift/prop-controllers`.
- 092784c: Add data type to legacy `ElementID` prop controller and move it to `@makeswift/prop-controllers`.

### Patch Changes

- Updated dependencies [f5c3617]
- Updated dependencies [092784c]
  - @makeswift/prop-controllers@0.2.0-canary.0
=======
### Patch Changes

- 4b0d47c: Use correct copy method for ElementID.
- 4d38a0b: Fix v2 data values not properly transformed for `ResponsiveValue` option.
- Updated dependencies [f5c3617]
- Updated dependencies [bb82576]
- Updated dependencies [860f92a]
- Updated dependencies [61d43cc]
- Updated dependencies [092784c]
- Updated dependencies [87e1665]
- Updated dependencies [4b0d47c]
- Updated dependencies [4d38a0b]
  - @makeswift/prop-controllers@0.2.0
>>>>>>> c2443321

## 0.16.1

### Patch Changes

- a64a640: Use `turbo` in prepublishing step to automatically build dependencies as needed
- Updated dependencies [a64a640]
  - @makeswift/prop-controllers@0.1.1

## 0.16.0

### Minor Changes

- cf79dcb: Add data type to legacy `ResponsiveLength` prop controller and move it to `@makeswift/prop-controllers`.
- defb8d9: Next.js 14.2 compatibility fix: decouple `PreviewProvider`'s message channel setup from the middleware creation to make store initialization compatible with React's strict mode.
- 89a6d77: Add data type to legacy `BorderRadius` prop controller and move it to `@makeswift/prop-controllers`.
- 5bd9b5f: Add data type to legacy `Shadows` prop controller and move it to `@makeswift/prop-controllers`.
- 0a9a89c: Add data type to legacy `ResponsiveColor` prop controller and move it to `@makeswift/prop-controllers`.
- 4847f1b: Add data type to legacy `Checkbox` prop controller and move it to `@makeswift/prop-controllers`.
- 38f8798: Add data type to legacy `Border` prop controller and move it to `@makeswift/prop-controllers`.
- b5fe83a: Add data type to legacy `Date` prop controller and move it to `@makeswift/prop-controllers`.
- c37a850: Add data type to legacy `Number` prop controller and move it to `@makeswift/prop-controllers`.
- 56343d0: BREAKING CHANGE: Remove deprecated `List`, `Shape`, and `Typeahead` PropControllers from `@makeswift/runtime/prop-controllers`.

  This breaking change only affects a minority of users who are upgrading from versions older than `0.0.7`.

  To migrate to the new version: update your components to use `List`, `Shape`, and `Combobox` from `@makeswift/runtime/controls` instead of `@makeswift/runtime/prop-controllers`.

  Example migration:

  ```diff
  - import { List, Shape } from '@makeswift/runtime/prop-controllers';
  + import { List, Shape } from '@makeswift/runtime/controls';
  ```

- a909fa1: Use the `@makeswift/prop-controllers` package, and migrate `LinkPropController`.

### Patch Changes

- 24f76a8: Add data type to legacy `TextStyle` prop controller and move it to `@makeswift/prop-controllers`.
- 6bab3df: Add data type to legacy `GapY` prop controller and move it to `@makeswift/prop-controllers`.
- 9b61ad8: Add data type to legacy `NavigationLinks` prop controller and move it to `@makeswift/prop-controllers`.
- 045799d: Add data type to legacy `Width` prop controller and move it to `@makeswift/prop-controllers`.
- abf95d6: Add data type to legacy `Margin` prop controller and move it to `@makeswift/prop-controllers`.
- bc036af: Add data type to legacy `Font` prop controller and move it to `@makeswift/prop-controllers`.
- f377f89: Add data type to legacy `Table` prop controller and move it to `@makeswift/prop-controllers`.
- 66c8c6c: Fix "function components cannot be given refs" warning on the built-in `Text` component
- fe5c346: Add data type to legacy `GapX` prop controller and move it to `@makeswift/prop-controllers`.
- 6e48054: Add data type to legacy `Video` prop controller and move it to `@makeswift/prop-controllers`.
- f7fc53e: Add data type to legacy `Padding` prop controller and move it to `@makeswift/prop-controllers`.
- 612a40b: Resolve occasional `ERR_INVALID_ARG_TYPE` error when previewing a site built using Next.js Pages router.
- df976f6: Add data type to legacy `TextArea` prop controller and move it to `@makeswift/prop-controllers`.
- 2602000: Handle the new data type for `LinkPropController`.
- Updated dependencies [24f76a8]
- Updated dependencies [cf79dcb]
- Updated dependencies [6bab3df]
- Updated dependencies [89a6d77]
- Updated dependencies [9b61ad8]
- Updated dependencies [2602000]
- Updated dependencies [5bd9b5f]
- Updated dependencies [045799d]
- Updated dependencies [abf95d6]
- Updated dependencies [0a9a89c]
- Updated dependencies [4847f1b]
- Updated dependencies [38f8798]
- Updated dependencies [bc036af]
- Updated dependencies [b5fe83a]
- Updated dependencies [f377f89]
- Updated dependencies [c37a850]
- Updated dependencies [fe5c346]
- Updated dependencies [6e48054]
- Updated dependencies [a909fa1]
- Updated dependencies [f7fc53e]
- Updated dependencies [6b62ab6]
- Updated dependencies [df976f6]
  - @makeswift/prop-controllers@0.1.0

## 0.15.0

### Minor Changes

- 1b08b60: BREAKING: Remove `runtime` prop from `Page` component and introduce new `ReactRuntimeProvider` component.

  This change is an incremental step in adding App Router support to `@makeswift/runtime`.

  Remove the `runtime` prop from any occurrence of the `Page` component:

  ```diff tsx
  import { Page as MakeswiftPage } from '@makeswift/runtime/next'
  import { runtime } from '@/makeswift/runtime'

  export default function Page({ snapshot }: Props) {
  -  return <MakeswiftPage snapshot={snapshot} runtime={runtime} />
  +  return <MakeswiftPage snapshot={snapshot} />
  }
  ```

  Add `ReactRuntimeProvider` to your Next.js [Custom App](https://nextjs.org/docs/pages/building-your-application/routing/custom-app). If you don't have a Custom App, you'll need to add one.

  ```tsx
  import { runtime } from '@/makeswift/runtime'
  import { ReactRuntimeProvider } from '@makeswift/runtime/next'
  import type { AppProps } from 'next/app'

  export default function App({ Component, pageProps }: AppProps) {
    return (
      <ReactRuntimeProvider runtime={runtime}>
        <Component {...pageProps} />
      </ReactRuntimeProvider>
    )
  }
  ```

- 39e160a: BREAKING: Drop support for Next.js versions lower than 13.4.0.

  We're moving our Preview Mode implementation to Draft Mode, which was added on Next.js v13.4.0.

- e5fbb9c: BREAKING: Remove client-side routing code.

  There should be no changes to consumers of the runtime as the builder should be the only consumer of this API. Because we are removing functionality, this warrants a breaking change.

- 3226974: BREAKING: Refactor `MakeswiftApiHandler` to support Next.js App Router Route Handlers.

  This change introduces function overloads for the `MakeswiftApiHandler` so that it can be used with the new signature of App Router Route Handlers. It currently implements compatibility for Preview Mode by using the new Draft Mode and storing data in a `x-makeswift-draft-mode-data` cookie. This can be read from App Router using the `getSiteVersion` function exported from `@makesiwft/runtime/next/server`.

  There shouldn't be any breaking API changes for Pages Router so there's no changes to upgrade.

  This is what a Makeswift page in App Router should now look like:

  ```ts
  import { client } from '@/makeswift/client'
  import '@/makeswift/components'
  import { getSiteVersion } from '@makeswift/runtime/next/server'
  import { notFound } from 'next/navigation'
  import { Page as MakeswiftPage } from '@makeswift/runtime/next'

  type ParsedUrlQuery = { path?: string[] }

  export async function generateStaticParams() {
    const pages = await client.getPages()

    return pages.map((page) => ({
      path: page.path.split('/').filter((segment) => segment !== ''),
    }))
  }

  export default async function Page({ params }: { params: ParsedUrlQuery }) {
    const path = '/' + (params?.path ?? []).join('/')
    const snapshot = await client.getPageSnapshot(path, {
      siteVersion: getSiteVersion(),
    })

    if (snapshot == null) return notFound()

    return <MakeswiftPage snapshot={snapshot} />
  }
  ```

- 7d314f3: BREAKING: Use `React.lazy` instead of `next/dynamic` for code-splitting.

  There's no API changes but this change is significant enough to warrant a minor version bump.

### Patch Changes

- 9e4113f: Upgrade Next.js (dev dependency) in `@makeswift/runtime`.
- 0ffe2be: Add support for snippets (including cleanup) for App Router.
- 96d5e9a: Introduces PageHead component to the base Makeswift Page. This component renders head tag data (link/title/meta) for pages in both app router and pages router. Currently does not support snippets for app router.
- 49bdf15: Removes the `http-proxy` dependency and uses native API's to proxy preview mode.
- 2bbe16a: Update the `http-proxy` within `/api/[...makeswift].tsx` to use `xfwd: true`. This enables forwarding of `x-` headers.
- e0f7e0e: Add console warning when `runtime` prop is passed to the `Page` component.
  `runtime` should now be passed to the `ReactRuntimeProvider` instead of to `Page`.
- 056aac1: Resolves issue where rewritten host API requests are unauthorized due to not checking the request header for the secret.
- fcf2a68: Avoid throwing an error in `SocialLinks` builtin component if an option is not found.
- 7d9d9b0: Update Facebook logo for `SocialLinks` builtin component.
- 266f246: Add `RootStyleRegistry` component. This component provides support for Makeswift's CSS-in-JS runtime in Next.js' App Router.

  For example, in `app/layout.tsx`:

  ```tsx
  import { RootStyleRegistry } from '@makeswift/runtime/next'

  export default function RootLayout({
    children,
  }: Readonly<{
    children: React.ReactNode
  }>) {
    return (
      <html lang="en">
        <body>
          <RootStyleRegistry>{children}</RootStyleRegistry>
        </body>
      </html>
    )
  }
  ```

- e5c6f8d: Add `'use client'` directive to `Page` component module.
- 3b25c9a: Moves locale switching logic out of the redux middleware state and closer to Next.js logic.
- 2b25571: If `useRouter` is used within the App Router it'll throw an error as it can't be used there. This wraps the `useRouter` usage in a try/catch to conditional return `undefined` if we can't use it. We will probably use a different method of syncing the current locale in the App Router, so for now, noop this effect.
- e7c330f: Fix exports for internal `@makeswift/runtime/state/breakpoints`.
- 547b87f: Add X and Slack icons to legacy `SocialLinks` prop controller.
- 67df869: Fix types export for `@makeswift/runtime/slate`
- 0d78c22: Fix a bug in translating `Text` components containing detached typography.
- 79a91e0: Transpile dynamic imports when building CommonJS format.
- 2719416: Introduces draft mode for Next.js app router applications. Existing pages router applications are still supported via preview mode.
- 9d4ac99: Rename internal `MakeswiftClient` to `MakeswiftHostApiClient`.
- b953798: Button component and Link control now hydrate page links with the locale, if present. Brings automatic link localization to App Router, while still supporting Pages Router.
- cc8e615: Add deprecation JSDoc to undocumented, legacy prop controllers.
- 63b3a42: Move `Page` component into its own file.
- 805f9f0: Use the provided runtime in the `/api/makeswift/element-tree` handler.
- 0d706f7: Extract context from `src/api/react.ts` so that it can be imported in RSC.
- 8a6e453: Wraps the `RuntimeProvider` component in a `Suspense` boundary as it uses `React.lazy`. Not wrapping the component would cause a hydration mismatch between the server and client.
- Updated dependencies [39e160a]
- Updated dependencies [9cb2f76]
- Updated dependencies [2719416]
- Updated dependencies [a220ecb]
  - @makeswift/next-plugin@0.3.0

## 0.14.0

### Minor Changes

- 1d58edb: BREAKING: Replace Vite with tsup. The build script now transpiles source files instead of bundling them to preserve `'use client'` directives for Next.js App Router support.
- 32f9a1f: BREAKING: Move `MakeswiftApiHandler` from `@makeswift/runtime/next` to `@makeswift/runtime/next/server`.

  This change was necessary because there are server-only dependencies for the API handler and if these dependencies are bundled and run in the browser it can cause various issues. In our case, a transitive dependency of `http-proxy` (`follow-redirects`) was being included in browser bundles resulting in client-side exceptions in Safari and Firefox due to an `Error.captureStackTrace` call that was intended to run only on Node.js.

  To migrate change your `pages/api/makeswift/[...makeswift].ts` file:

  ```diff
  -import { MakeswiftApiHandler } from '@makeswift/runtime/next'
  +import { MakeswiftApiHandler } from '@makeswift/runtime/next/server'

  export default MakeswiftApiHandler(process.env.MAKESWIFT_SITE_API_KEY)
  ```

- 9021859: Fix circular dependency with `nextDynamicForwardRef`.
- f7968da: BREAKING: Remove deprecated functions from v0.2.0.

  See more info on the [GitHub release](https://github.com/makeswift/makeswift/releases/tag/%40makeswift%2Fruntime%400.2.0).

### Patch Changes

- 7e3fa8d: Reaaranged files inside the react runtime folder.
- 662985c: Remove Vitest in-source tests.
- 73fecda: Replace SVG files with React components and remove SVGR development dependency.

## 0.13.1

### Patch Changes

- 87717fe: Change the `getItemLabel` type to a valid definition.

## 0.13.0

### Minor Changes

- 2e59c52: Starting from version `0.13.0`, **versioning is now enabled by default**. With versioning, users can easily publish all changes to their website with just a few clicks. Published changes are saved so you can revert to previous versions if needed.

  Upgrade guide from version `0.12.x` to `0.13.x`:

  1. Update `getPageSnapshot` Parameters:

     a. Remove the `preview` parameter.

     b. Add the new `siteVersion` parameter.

     ```diff
       export async function getStaticProps(ctx) {
        const makeswift = new Makeswift(process.env.MAKESWIFT_SITE_API_KEY, { runtime })

        const snapshot = await makeswift.getPageSnapshot(path, {
     -    preview: ctx.preview,
     +    siteVersion: Makeswift.getSiteVersion(ctx.previewData),
          locale: ctx.locale,
        });
       }
     ```

  2. For users who have **never used versioning**:

     - No further actions are required.

  3. For users who have used versioning:

     a. Remove the `siteVersion` parameter from the `Makeswift` constructor.

     ```diff
       const makeswift = new Makeswift(process.env.MAKESWIFT_SITE_API_KEY, {
         runtime: runtime,
     -   siteVersion: Makeswift.getSiteVersion(ctx.previewData),
       });
     ```

     b. Remove the `siteVersion` parameter from the `MakeswiftApiHandler`.

     ```diff
        export default MakeswiftApiHandler(process.env.MAKESWIFT_SITE_API_KEY, {
     -    siteVersions: true,
        });
     ```

     c. If you use `client.getPage`, you need to also update the parameters:

     ```diff
        const page = await client.getPage(path, {
     -    preview,
     +    siteVersion: Makeswift.getSiteVersion(ctx.previewData),
          locale
        })
     ```

## 0.12.4

### Patch Changes

- 9c1941f: Added `type` field to the `TextArea` control
- 37f16af: Added `type` field to the `Number` control
- 8896a9b: Add `type` to Checkbox control
- 8da8717: Refeactored the `Checkbox` and `Color` control to use the locally scoped key variable
- dd7c1d1: Added `type` field to the `TextInput` control

## 0.12.3

### Patch Changes

- 6b9de46: Fix SocialLinks component options.
- 583679b: Remove X and Slack from `SocialLinkType`.
- 690d001: Add `'discord'` to `SocialLinkType`.

## 0.12.2

### Patch Changes

- 2deee74: Add type and version to the Color control

## 0.12.1

### Patch Changes

- 61f8896: Fix Preview Mode proxy for localized pages in Next.js v14.

## 0.12.0

### Minor Changes

- cbcb4d6: Upgrade `html-react-parser` to v5.0.10.
- e657aa9: Upgrade Framer Motion to v10.16.16.
- 8f87717: Move `@types/react` and `@types/react-dom` to peer dependencies.

## 0.11.19

### Patch Changes

- 603ebd1: Add Next.js v14 to peer dependencies.

## 0.11.18

### Patch Changes

- e73bb49: In preview mode, pass any original cookies through.

## 0.11.17

### Patch Changes

- 15fcc61: Add `RichText` normalization that prevents nested paragraph elements from being possible.

## 0.11.16

### Patch Changes

- 8fed463: Prevent default click behavior in `RichText` when content is being edited.

  This enables you to edit Inline `RichText` embedded within links without triggering navigation.

## 0.11.15

### Patch Changes

- 3f107f7: Correct the `List` control data's `type` field to be optional.

## 0.11.14

### Patch Changes

- cda6b51: Fix `getPage` method for site with versioning.

## 0.11.13

### Patch Changes

- a5719a1: Fix a bug `/merge-translated-data`. This bug deleted all data within the a `Shape` control rather than merging it.

## 0.11.12

### Patch Changes

- 305a0ba: Add `defaultValue` to `RichText` control.

## 0.11.11

### Patch Changes

- f1774ff: Fix the "Failed to get page pathname slices" error when adding a new link to a page on the builder.

## 0.11.10

### Patch Changes

- e143b02: Update `/merge-translatable-data` to handle partially undefined composable controls.
- 998b924: Optimize richtext used in `/translatable-data` and `/merge-translatable-data` for a simpler html output.

  This will make our Smartling integration Smartmatch for more situations.

- 4bfb4ca: Add Slack & X icons to Social Links

## 0.11.9

### Patch Changes

- b8dd8fd: Added priority to Image and BackgroundImage

## 0.11.8

### Patch Changes

- d08bf7d: Add `getPage` method to Makeswift client.
- fcd32d2: Use localized pathname on `LinkControl` and `Button` component if available.
- fcd32d2: Use the new REST API endpoint for `page-pathname-slices`.

## 0.11.7

### Patch Changes

- 2333764: Revert automatically adding hreflang tags to pages that have localized versions.

## 0.11.6

### Patch Changes

- 079297d: Update `translatable-data` API handler to handle opional values for composable controls.

## 0.11.5

### Patch Changes

- fe522b9: Add `hreflang` tag to the HTML `<head>` for pages that have localized versions. Click [here](https://developers.google.com/search/docs/specialty/international/localized-versions) to learn more about `hreflang` tag.

## 0.11.4

### Patch Changes

- b9bc710: Fix "Module not found: Can't resolve 'slate-hyperscript'" error created in `0.11.3`.

## 0.11.3

### Patch Changes

- feae6ba: Added `merge-translated-data` API handler to merge translated data back into a Makeswift page.

  To use this translation merging functionality, make sure to pass an instance of `ReactRuntime` to the Makeswift API handler like so:

  ```ts
  import { MakeswiftApiHandler } from '@makeswift/runtime/next'
  import { runtime } from '../../../lib/makeswift/register-components'

  export default MakeswiftApiHandler(process.env.MAKESWIFT_SITE_API_KEY, {
    runtime,
  })
  ```

## 0.11.2

### Patch Changes

- c630617: Add locale option to `getSitemap`. If a locale is using domain-based localization, passing the locale to `getSitemap` will return the sitemap for that particular domain.

  For example, if in the site settings there is an `es` locale with a domain of `foo.es`, then passing `es` to `getSitemap` will return the sitemap for `foo.es`.

## 0.11.1

### Patch Changes

- f434abe: Update the translation fallback value to prevent client side errors that can occur when upgrading `RichText`.

## 0.11.0

### Minor Changes

- 935ca2b: This version includes the stable release of the localization feature.

  With this feature, you can create different variations of a page. For example, if you have a `/pricing` page that you want to localize for Spanish-speaking countries, you can add an `es` locale, and create a `/es/pricing` page.

  If you have used the unstable version before, here are the steps required to migrate to the stable version:

  - Remove `unstable_i18n` on the `ReactRuntime`.
  - Rename `unstable_locale` to `locale` on the `getPageSnapshot`.

  Now, all locales and default locale can be managed directly in the **settings in the builder**, on the _Locales_ tab.

  You can also add the domain on the locale if you want to use domain-based localization. For example, if your main domain is `company.com`, on your `es` locale, you can add the `company.es` domain to make it the domain for your Spanish version of the site.

  If you're interested in this feature, reach out to our support at [support@makeswift.com](mailto:support@makeswift.com).

### Patch Changes

- 8b89c39: Fix stale localized global element when first created.

## 0.10.16

### Patch Changes

- 3c5cb43: Update the translatable data API handler to primitively return translatable data for the rich text controls.

## 0.10.15

### Patch Changes

- a0e5b8f: Add support for external files in Image control

## 0.10.14

### Patch Changes

- 44bf879: Add support for external files in legacy Backgrounds prop controller. Use descriptor in Backgrounds prop controller copy function.

## 0.10.13

### Patch Changes

- 47ebca4: Add API handler for getting translatable data for an element tree. Not yet fully implemented—only returns translatable data for text input and text area controls and prop controllers.
- 4dc09fb: - Add support for external files in legacy Image prop controller.
  - Use descriptor in legacy Images prop controller copy function.

## 0.10.12

### Patch Changes

- cb87c42: Add support for external files in legacy Image prop controller.
- 838d1bb: Use descriptor in legacy Image prop controller copy function.

## 0.10.11

### Patch Changes

- fb0b370: Change versioning from unstable to stable.

## 0.10.10

### Patch Changes

- 7e21729: Call new typography endpoints that can use versioning.
- 155014d: Add calls to new global element endpoints

## 0.10.9

### Patch Changes

- 6a2c502: Fix localization not working on recent versions of Next.js.

## 0.10.8

### Patch Changes

- 60a252d: Fix localized global element being fetched on the client instead of during SSR.

## 0.10.7

### Patch Changes

- b8e8124: Add `getSitemap` to Makeswift client.

  Use this method to generate a sitemap for your Makeswift host. Here's an example using the popular library `next-sitemap`:

  ```ts
  import { makeswift } from '@lib/makeswift'
  import { GetServerSidePropsContext, GetServerSidePropsResult } from 'next'
  import { getServerSideSitemapLegacy } from 'next-sitemap'

  export async function getServerSideProps(
    ctx: GetServerSidePropsContext,
  ): Promise<GetServerSidePropsResult<{}>> {
    const sitemap = await makeswift.getSitemap()

    return getServerSideSitemapLegacy(ctx, sitemap)
  }

  export default function Sitemap() {}
  ```

  The `getSitemap` method is paginated with a default page size of `50`. If you want to request more pages or use a different page size pass the `limit` and `after` arguments. Here's an example:

  ```ts
  const sitemap: Sitemap = []
  let page
  let after: string | undefined = undefined

  do {
    page = await makeswift.getSitemap({ limit: 10, after })

    sitemap.push(...page)
    after = page.at(-1)?.id
  } while (page.length > 0)
  ```

  If using TypeScript, you can import the `Sitemap` type from `@makeswift/runtime/next`.

  Also, the `getSitemap` method supports filtering results by a pathname prefix using the `pathnamePrefix` parameter. Here's an example using the popular library `next-sitemap`:

  ```ts
  import { makeswift } from '@lib/makeswift'
  import { GetServerSidePropsContext, GetServerSidePropsResult } from 'next'
  import { getServerSideSitemapLegacy } from 'next-sitemap'

  export async function getServerSideProps(
    ctx: GetServerSidePropsContext,
  ): Promise<GetServerSidePropsResult<{}>> {
    const blogSitemap = await makeswift.getSitemap({ pathnamePrefix: '/blog/' })

    return getServerSideSitemapLegacy(ctx, blogSitemap)
  }

  export default function BlogSitemap() {}
  ```

## 0.10.6

### Patch Changes

- b18aae3: Fix preview mode for localized pages.

## 0.10.5

### Patch Changes

- f631cbb: Add a `label` option for registering fonts. This can be used to show a custom label in the font family dropdown in the builder.

## 0.10.4

### Patch Changes

- 189a27d: Add initial value to `RichText` control.
- 4cf9845: Update the `RichText` "Content" panel reset to preserves `text-align` and text styles.
- bdacab6: Fix a runtime error in the `RichText` "Content" panel reset that could happen if text was selected.
- 15a8521: Add `min-width` CSS value to `RichText` control in `Inline` mode.

## 0.10.3

### Patch Changes

- d9e0009: Add copy function to new `RichText` so that creating a site from a template automatically copies all colors and typographies.

## 0.10.2

### Patch Changes

- ebf9d66: Call versioned endpoints only if using versioning

## 0.10.1

### Patch Changes

- 02d3608: Fix `locale` not passed to `introspect` and `MakeswiftClient`.

## 0.10.0

### Minor Changes

- c066219: BREAKING: Prior to this version the `Text` component and `RichText` control used `white-space-collapse: preserve` within app.makeswift.com and `white-space-collapse: collapse` within the live page.
  Our goal is to exactly match what you see in Makeswift with what you see in the live page.
  This updates the live version to also `preserve` white space.
- 638ae58: BREAKING: Upgrade `Richtext` control with a new architecture that enables `Inline` mode and future rich text upgrades.

  This is the first time we have altered the data structure of a component, and we want you to be able to migrate the data and see the diff yourself incase the migration doesn't work.

  When you select a `Text` component or component with the `RichText` control, you will be prompted in the sidebar to upgrade. If the migration doesn't work, simple `cmd/ctrl + z`.

  Details on `Inline` mode are in the [documentation for `RichText`](https://www.makeswift.com/docs/controls/rich-text).

- 950e256: BREAKING: Change the `Text` component to use the new `RichText` control.

### Patch Changes

- fb45a4e: Add error handling when the default locale or the locale is not included in the locales list.
- 63d0ad3: Compare `unstable_locale` on `getPageSnapshot` to the default locale defined on `ReactRuntime`.

## 0.9.12

### Patch Changes

- ddb31a8: Update `unstable_RichTextV2` to sync editing history with app.makeswift.com.

## 0.9.11

### Patch Changes

- 0543105: Upgrade `typescript`, `@types/react` and `@types/react-dom` to fix issues when using typescript > 5.1.x.
- 9536667: Call versioned endpoints only if using versioning

## 0.9.10

### Patch Changes

- 3a714a0: Add localized global element support.
- bd620d0: Add support for localized page meta and page SEO.

## 0.9.9

### Patch Changes

- a24bcba: In ef73900, we fixed runtime errors that were happening in the `RichText` control when there were invalid empty lines. This is an update to that fix that cleans the richtext data rather than removing it.

## 0.9.8

### Patch Changes

- 18ae379: Fix suspense boundary error that was introduced on version `0.9.6` when you have a global element in a page.
- ef73900: Fix runtime error in `RichText` that can occur when you have data that very old.
- 18ae379: Revert localized global element support.

## 0.9.7

### Patch Changes

- 5d61357: Add support for `RichText` data within `unstable_RichTextV2`.

  When `unstable_RichTextV2` is stable this will allow users to upgrade from the old to new `RichText` control.

## 0.9.6

### Patch Changes

- b151889: Add support for localized global element.

## 0.9.5

### Patch Changes

- 2f9183c: Add type and runtime-check to unstable_locale.
- b0da14b: Fix a runtime error introduced in `0.9.2` that throws when a `Link` control is used within a `Shape` or `List` control.
- d1989e5: Add `unstable_locale` option to getPageSnapshot.

## 0.9.4

### Patch Changes

- ac31e48: Fix incorrect typography override behavior.

  Let's say you have a `Text` component with styling set on "Desktop" and "Mobile". If you add an override on "Desktop", then this should not impact "Mobile" typography, since the override is only for the "Desktop" breakpoint. This change ensures overrides do not clobber typography values in descending breakpoints.

- f0f053d: Add initial `Typography` plugin for `unstable_RichTextV2`.

## 0.9.3

### Patch Changes

- f3b8fc8: Add initial `Link` plugin for `unstable_RichTextV2`.
- 1c3d592: Add initial `Inline` plugin for `unstable_RichTextV2`.

## 0.9.2

### Patch Changes

- bc4a9bd: Add an unstable control API: `unstable_IconRadioGroup`.
- 2503ca5: Add initial `Color` plugin for `unstable_RichTextV2`.

## 0.9.1

### Patch Changes

- a21ad28: Add initial implementation of TextAlign plugin for `unstable_RichTextV2`.
- e865548: Add an unstable API fro new version of the `Style` control: `unstable_StyleV2`.

## 0.9.0

### Minor Changes

- c65ebdf: BREAKING: When registering component icons, use the `ComponentIcon` enum (available under `@makeswift/runtime`) instead of the original string values. Below is a table of the deprecated string values and their new enum equivalent:

  | Removed           | Use Instead (enum)          |
  | ----------------- | --------------------------- |
  | `'Carousel40'`    | `ComponentIcon.Carousel`    |
  | `'Code40'`        | `ComponentIcon.Code`        |
  | `'Countdown40'`   | `ComponentIcon.Countdown`   |
  | `'Cube40'`        | `ComponentIcon.Cube`        |
  | `'Divider40'`     | `ComponentIcon.Divider`     |
  | `'Form40'`        | `ComponentIcon.Form`        |
  | `'Navigation40'`  | `ComponentIcon.Navigation`  |
  | `'SocialLinks40'` | `ComponentIcon.SocialLinks` |
  | `'Video40'`       | `ComponentIcon.Video`       |

- 976b9d6: Use new versioning endpoints for swatches.
- 144f270: Always fetch live pages for `Makeswift.getPages()`.
- 144f270: Use new versioning endpoints for pages and page documents.

### Patch Changes

- fa04429: Update Block plugin for `unstable_RichTextV2` to include remaining block types (`ul`, `ol`, and `blockquote`)
- 7075388: Add `unstable_previewData` to `Makeswift` client.
- f295972: Add `unstable_i18n` to `ReactRuntime` constructor.
- 7075388: Add `unstable_siteVersions` flag to `MakeswiftApiHandler`.
- 0be3bc2: Adds 13 new icon options to the runtime that can be used when registering components.
- bbf2d30: Encode page pathname when fetching page data.

## 0.8.11

### Patch Changes

- f125648: Add initial implementation of Block plugin for `unstable_RichTextV2`.
- 662aace: Add initial implementation of `mergeElement`.

## 0.8.10

### Patch Changes

- fa41f1b: Add code splitting to `unstable_RichTextV2`.
- bf5b7ef: Add `mode` option to `unstable_RichTextV2` control.

  Setting the mode of `RichTextV2` to `RichTextV2Mode.Inline` locks down output to only include inline HTML elements. This allows you to visually edit button and link text, while protecting you from hydration mismatch errors.

- ac4202f: Fix code splitting regression for RichText control and Text component that was introduced in 0.6.6. This change ensures that Slate is not downloaded to your production site.

## 0.8.9

### Patch Changes

- a79ae7a: Add an unstable API for a new version of the RichText control: `unstable_RichTextV2`.

## 0.8.8

### Patch Changes

- 2416394: Custom breakpoints API is now stable. You can use this API to add more breakpoints or change the width of existing breakpoints. Visit [our documentation](https://www.makeswift.com/docs/runtime/custom-breakpoints) to learn more about custom breakpoints.

## 0.8.7

### Patch Changes

- 2784285: Update `unstable_breakpoints` API to be in `ReactRuntime` constructor.
- aa771b5: Refactor `ReactRuntime` to be a class.
- 8920a80: Fix rich text bug where inlines would disappear on text edit.

## 0.8.6

### Patch Changes

- d5c6845: Add an unstable API for setting custom breakpoints: `ReactRuntime.unstable_setBreakpoints`.

## 0.8.5

### Patch Changes

- 56c8f1c: Update rich text control to preserve DOM selection only when rich text is selected.

## 0.8.4

### Patch Changes

- 1e5836d: Fix rich text control to preserve DOM selection when you change things in the right sidebar.

## 0.8.3

### Patch Changes

- dd5f7b6: Fix path normalization for client-side navigation.
- f2389f9: Update Preview mode so that rich text is readonly.

## 0.8.2

### Patch Changes

- Updated dependencies [49b0981]
  - @makeswift/next-plugin@0.2.8

## 0.8.1

### Patch Changes

- a0e7079: Added missing exports for rich text plugins.

## 0.8.0

### Minor Changes

- f35186d: BREAKING: The `MakeswiftClient.prefetch()` and `MakeswiftClient.fetchTypographies` methods have been removed. These were internal APIs so there shouldn't be any changes required to upgrade.

  Refactor introspection so that it's internal to the Makeswift API client.

- 8e39cdc: Use the new Makeswift API resource endpoints exposed by the host via the Makeswift Next.js API handler. While change is backwards-caomptible, it's a large enough refactor that it warans a minor version bump.

### Patch Changes

- f9b900a: Moved proxy server inside Preview Mode proxy handler.
- 9d62088: BREAKING: Remove the `MakeswiftClient` export from `@makeswift/runtime/next`. This was an internal API that isn't documented and shouldn't be depended on by Makeswift hosts.
- 8f00a2f: Removes invoke headers from Next.js server when proxying request in Preview Mode.
- 025c8d9: Avoids using socket local port when proxying Preview Mode in development.
- 6d468d1: Remove snapshotting code. We've re-architected versioning and won't be using snapshots anymore.
- 78ff346: Remove unused GraphQL queries.
- d08eb8d: Add API endpoints to the Makeswift Next.js API handler for Makeswift API resources. The following endpoints were added:

  - /api/makeswift/swatches/:id
  - /api/makeswift/files/:id
  - /api/makeswift/typographies/:id
  - /api/makeswift/global-elements/:id
  - /api/makeswift/page-pathname-slices/:id
  - /api/makeswift/tables/:id

- Updated dependencies [f424011]
  - @makeswift/next-plugin@0.2.7

## 0.7.18

### Patch Changes

- acd43a8: Make `StyleControl` composable.

## 0.7.17

### Patch Changes

- 9d8c764: Update peer dependencies to reflect current support for React and React DOM.
- f382f82: Export types for slate rich text plugins.

## 0.7.16

### Patch Changes

- 72e5e4a: Make `RichTextControl` composable.

## 0.7.15

### Patch Changes

- ef4bc78: Fix a bug in the deployed version of the text component that prevents empty lines from being displayed.

## 0.7.14

### Patch Changes

- 527172c: Add placeholder to text component and rich text control. This was removed accidentally in 0.7.8
- 51532d9: Add layout polling back to individual rich text controls. This enables more than one rich text control at a time. This functionality was accidentally removed in 0.7.8
- e97a288: Fix react key prop warning for rich text component in dev mode

## 0.7.13

### Patch Changes

- 1578e04: Expose prop controller introspection utils.

## 0.7.12

### Patch Changes

- Updated dependencies [07fd1de]
  - @makeswift/next-plugin@0.2.6

## 0.7.11

### Patch Changes

- 03d9e2f: Update `uuid` dependency from `v3.3.3` to `v9.0.0`.
- 6156ba4: Upgrade `react-use-gesture` dependency to `@use-gesture/react`.
- Updated dependencies [b25c046]
  - @makeswift/next-plugin@0.2.5

## 0.7.10

### Patch Changes

- 40e3bf9: Fix `Text` element not editable when placed inside a `ListControl` or `ShapeControl`.

## 0.7.9

### Patch Changes

- 5482d7c: Remove `escape` shortcut during interaction mode. This means to get out of interaction mode you need to click the Move (Pointer) button. We remove this because the `escape` shortcut could interfere with user's code.

## 0.7.8

### Patch Changes

- 57a9c81: Upgrade slate to the latest version.

## 0.7.7

### Patch Changes

- 54ecf45: Make `ShapeControl` composable.
- 7335423: Make `ListControl` composable.

## 0.7.6

### Patch Changes

- aaeeef4: Disable element from point. This is temporary until the drop zones algorithm is finished.
- 777d51b: Fix element from point selection issue for nested documents (i.e., global elements).

## 0.7.5

### Patch Changes

- 26f16f5: Use builder pointer information and DOM APIs to reliably determine the active element. This guarantees that the Makeswift builder can properly select elements even if their CSS box models overlap (e.g., absolute and fixed position elements).

## 0.7.4

### Patch Changes

- 0787dce: Fix issue where certain font families were not loading properly.

## 0.7.3

### Patch Changes

- Updated dependencies [e61c4f2]
  - @makeswift/next-plugin@0.2.4

## 0.7.2

### Patch Changes

- Updated dependencies [a165537]
  - @makeswift/next-plugin@0.2.3

## 0.7.1

### Patch Changes

- 16c434d: Support tables in snapshot creation.
- 49986c8: Alias `publicUrlV2` to `publicUrl`.
- Updated dependencies [0e12b08]
  - @makeswift/next-plugin@0.2.2

## 0.7.0

### Minor Changes

- f0a53c0: Use Google Storage URL for files instead of s.mkswft.com.

### Patch Changes

- Updated dependencies [050f6f9]
  - @makeswift/next-plugin@0.2.1

## 0.6.7

### Patch Changes

- a40bb65: Separate snapshot format from serialized state.

## 0.6.6

### Patch Changes

- 75b31d9: Add support for client-side navigation.
- 9dde8e8: Fix inconsistencies between the builder and live pages for rich text list blocks.
- 6496ff0: Handle global element cycles.

## 0.6.5

### Patch Changes

- af0e818: Refactored SerializedState format.
- be2aa16: Added latent snapshotting functionality.

## 0.6.4

### Patch Changes

- 8207b36: Prevent clicks from propagating in content mode. This issue affected for example when you have a Text on a Accordion: if you click the text in content mode, the click also triggered the accordion open/close state.
- ba6d869: Add support for interaction mode.
- d258829: Handle missing `object` field in `Props.RichText` preset for built-in `Text` component.

## 0.6.3

### Patch Changes

- 017675b: Fix type issues with `Style` control data.
- ac7bfe7: Stop using `unoptimized` prop for `next/image` in built-in Image component when in builder. This fixes an SSR hydration mismatch.
- 061f787: Create RichText control for usage within custom components.

## 0.6.2

### Patch Changes

- 155820f: Add default value to width prop for built-in Box component.
- 8942b00: Handle ordered and unordered list for live pages in Text built-in component.

## 0.6.1

### Patch Changes

- 9d2ec07: Fix the single select column not rendering radio buttons on the built-in Form component.

## 0.6.0

### Minor Changes

- 99f5bc9: Adds a slimmer rich text component for live pages so that large dependencies like Slate and Immutable aren't included in bundles for live pages and are only used in the Makeswift builder. This reduces the overhead of the Makeswift runtime for live pages and boosts performance.

  While behavior is intended to be the same, these changes modify the structure of the DOM for live pages, which could cause issues with existing sites if they're relying on the DOM structure of the Text component. For this reason we're releasing this in a minor update as a _breaking change_.

### Patch Changes

- 2662228: Fix duplicate cleanup call in component registration function.
- c2ee57e: Avoid re-render from Box animations.
- e05070e: Add missing Emotion dependencies that was causing Vite to include unnecessary JavaScript in the bundle.
- 8e587d7: Use `findDOMNode` only if ref isn't being forwarded.
- 0d9c55c: Avoid using React state to track element handle.
- ed0f027: Avoid using React state for tracking BackgroundsContainer ref as it results in an extra render when the component mounts.
- 0498e3d: Avoid registering documents in the live provider since document registration is currently only needed in the builder.

## 0.5.5

### Patch Changes

- 13e1ab4: Re-add `MakeswiftComponentType` back to `@makeswift/runtime/components`

## 0.5.4

### Patch Changes

- 01f0c0a: Move `MakeswiftComponentType` from `@makeswift/runtime/components` to `@makeswift/runtime`
- ef785cc: Fix snippets don't run on client-side navigation.

## 0.5.3

### Patch Changes

- 9849bea: Fix SSR hydration mismatch due to attempting to render ReactPlayer on the server.

  See https://github.com/cookpete/react-player/issues/1428.

- 55c8439: Fix issue where API resource cache was filled too late resulting in unnecessary API requests.

## 0.5.2

### Patch Changes

- cf486bb: Fix suspense boundary hydration issue.

## 0.5.1

### Patch Changes

- 5a657ea: Swap @framer/motion box animation for a light CSS version.

## 0.5.0

This is our first release that supports Next.js v13.

Update `@makeswift/runtime` in `package.json` to use the latest version.

If you have any issues with either Next.js v12 or Next.js v13, please reach out to us or open a new issue in GitHub.

- d70c32b: Add Next.js v13 support.
- 115e3ee: BREAKING CHANGE: The Image component will use the new `next/image` if the host is using Next.js v13.
- f79ea18: BREAKING CHANGE: Drop support for Next.js v12.1. Makeswift requires a minimum Next.js version of 12.2.0. Please upgrade to Next.js version ^12.2.0 if you want to use Next.js v12, or version ^13.0.0 if you want to use Next.js v13.
- Updated dependencies [c3041ff]
  - @makeswift/next-plugin@0.2.0

## 0.4.2

### Patch Changes

- 83c1f5a: Fix falsy check on Style control CSS utility functions. This caused falsy `0` values to be ignored for margin, padding, border, and border radius.

## 0.4.1

### Patch Changes

- f1ec0ff: Add a `Suspense` boundary around all element data. This is a _huge_ performance boost due to how React schedules hydration tasks. With this change your Makeswift pages should score in the high 90s for Lighthouse performance benchmarks.

## 0.4.0

### Minor Changes

- d2d7ef9: BREAKING CHANGE: This change completely reworks how the runtime fetches Makeswift API resources like swatches, files, typographies, etc. While behavior of components shouldn't change, and we've tested extensively, it's possible there's slight behavior changes in certain edge cases or there's old behavior that Apollo had that we didn't want to replicate.

  This change removes @apollo/client as a dependency in favor of a very slim and efficient API client and cache custom built for the Makeswift runtime. This change resulted in a reduction of ~300ms from Total Blocking Time and ~700ms from Time to Interactive in our benchmarks. This is part of our ongoing work to make the Makeswift runtime more lightweight to reduce the cost of React hydration. Expect even more changes soon!

  To migrate, just upgrade to the latest version. No public APIs have changed.

## 0.3.1

### Patch Changes

- 3bcb4a1: Fix Style control default values for margin and padding.
- Updated dependencies [5b06076]
  - @makeswift/next-plugin@0.1.7

## 0.3.0

This version is a BREAKING change. No public APIs have changed but there was a major rewrite of the CSS runtime and a major dependency dropped so some built in components could exhibit new unexpected behavior. If you encounter a bug, please open an issue and we'll address it ASAP!

### Minor Changes

- #126: Perf Boost: Removal of Styled Components dependency and efficient animations.

  This change completely reworks how Makeswift handles CSS styles, resulting in improved performance. We've updated all components to use a lighter CSS runtime built on top of Emotion CSS' core utilities. On our benchmarks we've seen Total Blocking Time improve by ~25%. This change also reduces the amount of shipped JS by dropping the Styled Component depenency. There's still more work to do to get our CSS runtime even more lightweight: we want to completely drop the CSS runtime when serving live pages outside the Makeswift builder. But at this point we've squeezed as much performance as is reasonable from the CSS runtime and are hitting diminishing returns. We will return to the CSS runtime once we've addressed other areas where performance can be improved.

  We've also improved the Box component by only using Framer Motion when the Box is animated. Now, when there's no animations in a Box component, we use plain ol' divs. This had a noticeable boost on Total Blocking Time as well.

  The common thread in these improvements is reduced Total Blocking Time, which directly comes from React hydration. This is just the first of many performance boost updates we have planned, so stay tuned!

### Patch Changes

- cf83c8e: Fix class format for width prop controller.
- d64d203: Use the `useStyle` hook instead of Styled Components in the `Root` builtin component.
- e38c912: Only use Framer Motion components in the Box when animations are configured. This reduced, on average, Total Blocking Time by 195ms in our benchmarks.

## 0.2.19

### Patch Changes

- 7ec440b: Fix content-mode overlay doesn't appear properly.

## 0.2.18

### Patch Changes

- fb3dce6: Fix issue where patched fetch API was sending Preview Mode header to a separate origin, causing CORS problems.

## 0.2.17

### Patch Changes

- 04aee01: Implement copy functions for all controls, enabling templates to use code components.

## 0.2.16

### Patch Changes

- Updated dependencies [c21792b]
  - @makeswift/next-plugin@0.1.6

## 0.2.15

### Patch Changes

- 3611500: Use serializable replacement context in ReactRuntime.copyElementTree public API.

## 0.2.14

### Patch Changes

- 7116b8b: Remove authorization for producing a new element tree.

## 0.2.13

### Patch Changes

- 4400d23: Fix type errors in runtime.

## 0.2.12

### Patch Changes

- 3184597: Add copy function for element references. This completes the first version of ReactRuntime.copyElementTree.
- e70bab1: Add copy function for element id. This advances work for ReactRuntime.copyElementTree.
- beb1fce: Add copy functions for RichText and Images. This advances work on ReactRuntime.copyElementTree.
- 01cc35c: Add copy functions for table and border prop controllers. This gets closer to a complete ReactRuntime.copyElementTree.

## 0.2.11

### Patch Changes

- 1d6c968: Add copy functions NavigationLinks and Links default prop controllers. This advances work on the ReactRuntime.copyElementTree function.
- 0dea000: Add copy function for the Image prop controller. This advances work on ReactRuntime.copyElementTree.
- 25995d2: Add new endpoint to create an element tree from an existing one.

  At this point it is not complete. We will complete it under the hood, then switch over our template functionality to use it.

- b3ff4e4: Add copy function for ResponsiveColor control. This advances work done for ReactRuntime.copyElementTree.
- 1d22db7: Add copy function for ShadowPropController. This advances work for ReactRuntime.copyElementTree.
- 2ed68d6: Fix apostrophe in table column causing form data to not be recorded.

## 0.2.10

### Patch Changes

- 80aeb24: Fix table column names containing a period cause the form to not record data for that column.

## 0.2.9

### Patch Changes

- 7f56a4e: Fix issue where drop zones would appear for slots that weren't visible anymore.

## 0.2.8

### Patch Changes

- 79e2c26: Fix builder randomly put user into content mode when editing page.

## 0.2.7

### Patch Changes

- 427a709: Add better error message

## 0.2.6

### Patch Changes

- bb532b5: update preview mode proxy more flexibly determine protocol

## 0.2.5

### Patch Changes

- Updated dependencies [e777f28]
  - @makeswift/next-plugin@0.1.5

## 0.2.4

### Patch Changes

- 4c5d410: Fix changes in builder disappear on fast refresh.
- Updated dependencies [fcf33f5]
  - @makeswift/next-plugin@0.1.4

## 0.2.3

### Patch Changes

- 79c2405: Upgrade @types/react and @types/react-dom.
- 317a825: Add API handler for font registration.

## 0.2.2

### Patch Changes

- Updated dependencies [51dc17b]
  - @makeswift/next-plugin@0.1.3

## 0.2.1

### Patch Changes

- fca39c0: Fix TypeScript type declarations.

## 0.2.0

### Minor Changes

- a6c9a51: BREAKING: Add support for on-demand revalidation. This is a breaking change because
  `@makeswift/runtime` now requires Next.js v12.2.0 or higher for stable on-demand revalidation
  support.

  If you're not using Next.js v12.2.0 or greater we will attempt to use `res.unstable_revalidate`. If
  that's not available, then we'll log a warning and revalidation will be a no-op. Make sure to add a
  revalidation period to `getStaticProps` if that's the case so that changes to Makeswift pages are
  eventually reflected on your live pages.

- a033573: BREAKING: Reworks how the Makeswift builder displays your site by leveraging Next.js' Preview Mode!

  This is a _huge_ change and makes integrating Makeswift into your Next.js app a lot simpler. We've
  deprecated the `getStaticPaths`, `getStaticProps`, and `getServerSideProps` exports from
  `@makeswift/runtime/next` and will be removing them in the next minor release. We recommend you
  follow the migration steps below.

  Here's how to migrate:

  - Create a new file at `pages/api/makeswift/[...makeswift].js` with the following contents:

    ```js
    import { MakeswiftApiHandler } from '@makeswift/runtime/next'

    export default MakeswiftApiHandler(process.env.MAKESWIFT_SITE_API_KEY)
    ```

  - Update your dynamic optional catch-all route to use the new data fetching APIs,
    `Makeswift.getPages` and `Makeswift.getPage`. Note that we don't use `revalidate` since the API
    handler adds automatic support for [on-demand revalidation](https://nextjs.org/docs/basic-features/data-fetching/incremental-static-regeneration#on-demand-revalidation).

    ```diff
    import './path/to/makeswift/register-components'

    -export { getStaticPaths, getStaticProps, Page as default }
    +import { Makeswift, Page as MakeswiftPage } from '@makeswift/runtime/next'
    +
    +export async function getStaticPaths() {
    +  const makeswift = new Makeswift(process.env.MAKESWIFT_SITE_API_KEY)
    +  const pages = await makeswift.getPages()
    +
    +  return {
    +    paths: pages.map((page) => ({
    +      params: {
    +        path: page.path.split('/').filter((segment) => segment !== ''),
    +      },
    +    })),
    +    fallback: 'blocking',
    +  }
    +}
    +
    +export async function getStaticProps(ctx) {
    +  const makeswift = new Makeswift(process.env.MAKESWIFT_SITE_API_KEY)
    +  const path = '/' + (ctx.params?.path ?? []).join('/')
    +  const snapshot = await makeswift.getPageSnapshot(path, {
    +    preview: ctx.preview,
    +  })
    +
    +  if (snapshot == null) return { notFound: true }
    +
    +  return { props: { snapshot } }
    +}
    +
    +export default function Page({ snapshot }) {
    +  return <MakeswiftPage snapshot={snapshot} />
    +}
    ```

  - Delete your Makeswift preview route. This page won't be used anymore. It's likely at
    `pages/makeswift.js` and the diff might look something like this:

    ```diff
    -import './path/to/makeswift/register-components'
    -
    -export { getServerSideProps, Page as default } from '@makeswift/runtime/next'
    ```

  - Go to your Makeswift site settings and update the host URL to be just your host's
    origin. For example, change `https://www.makeswift.com/makeswift` to just
    `https://www.makeswift.com` or `http://localhost:3000/makeswift` to just `http://localhost:3000`.

  If you have any questions about the migration or run into any issues, please don't hesitate to chat
  with us. [We're on Discord!](https://discord.gg/PkrUsFnMUn)

  ***

  Now onto the changes...

  Introducing `MakeswiftApiHandler`, integration with Next.js Preview Mode, and new data fetching
  APIs!

  #### `MakeswiftApiHandler` and Next.js Preview Mode

  There's no need for a preview route anymore so you can delete your `/makeswift` page. We instead
  now use [Next.js' Preview Mode](https://nextjs.org/docs/advanced-features/preview-mode) when
  you're in the builder. Read more about the feature in the
  [RFC](https://github.com/makeswift/makeswift/discussions/142).

  To migrate from the old preview route API, delete your preview route:

  ```diff
  -export { getServerSideProps, Page as default } from '@makeswift/runtime/next'
  ```

  Then create a new file at `pages/api/makeswift/[...makeswift].ts` with the following content:

  ```js
  import { MakeswiftApiHandler } from '@makeswift/runtime/next'

  export default MakeswiftApiHandler(process.env.MAKESWIFT_SITE_API_KEY)
  ```

  The API handler not only enables Next.js Preview Mode, allowing you to remove your preview route,
  but it also adds support for automatic [on-demand revalidation](https://nextjs.org/docs/basic-features/data-fetching/incremental-static-regeneration#on-demand-revalidation)! Whenever you publish a page, Makeswift will
  automatically send a request to `/api/makeswift/revalidate` and take care of on-demand ISR. This
  means that you can leave off the `revalidate` option in `getStaticProps` and trust your pages will
  always be up to date while leveraging ISR to it's fullest extent!

  #### New data fetching APIs

  There's a new API for fetching Makeswift data in your pages. No more magic behind the
  `getStaticProps` and `getServerSideProps` exports. You can now instantiate a Makeswift client
  using your site API key and see your data flow from the Makeswift API, though your Next.js app, to
  your pages. The new APIs are:

  - `Makeswift.getPages` to retrieve all Makeswift pages and use in `getStaticPaths`
  - `Makeswift.getPageSnapshot` to retrieve a page's layout data and render the Makeswift `Page`
    component

  Pages integrated with Makeswift should go from looking something like this:

  ```js
  import './path/to/makeswift/register-components'

  export { getStaticPaths, getStaticProps, Page as default }
  ```

  To now looking something like this:

  ```js
  import './path/to/makeswift/register-components'

  import { Makeswift, Page as MakeswiftPage } from '@makeswift/runtime/next'

  export async function getStaticPaths() {
    const makeswift = new Makeswift(process.env.MAKESWIFT_SITE_API_KEY)
    const pages = await makeswift.getPages()

    return {
      paths: pages.map((page) => ({
        params: {
          path: page.path.split('/').filter((segment) => segment !== ''),
        },
      })),
      fallback: 'blocking',
    }
  }

  export async function getStaticProps(ctx) {
    const makeswift = new Makeswift(process.env.MAKESWIFT_SITE_API_KEY)
    const path = '/' + (ctx.params?.path ?? []).join('/')
    const snapshot = await makeswift.getPageSnapshot(path, {
      preview: ctx.preview,
    })

    if (snapshot == null) return { notFound: true }

    return { props: { snapshot } }
  }

  export default function Page({ snapshot }) {
    return <MakeswiftPage snapshot={snapshot} />
  }
  ```

  While this is more lines of code, this more clearly shows what's happening in your Next.js page and
  gives you more flexiblity to add more data fetching logic to `getStaticProps` or
  `getServerSideProps`. We believe that this way of integrating will be a lot less confusing and give
  your more options as to how you want to manage things like the Makeswift API key, for example.

  We've deprecated the `getStaticPaths`, `getStaticProps`, and `getServerSideProps` exports and will
  be removing them in the next minor version.

### Patch Changes

- Updated dependencies [a033573]
  - @makeswift/next-plugin@0.1.2

## 0.1.12

### Patch Changes

- f22b832: Infer non-string TS types for Combobox control.
- 0025d7e: Add MakeswiftComponentType constant.

## 0.1.11

### Patch Changes

- 882dc0b: Properly infer Slot control prop types.

## 0.1.10

### Patch Changes

- fe9221a: Add Slot control.

  This is one of the most important controls in Makeswift as it allows you to compose React components
  together. It's powered by the same technology used in our most important component, the Box. This
  means you can now build your own Box-like components with the intuitive Makeswift layout experience.

  Here's how simple it is to build a custom Box that can have elements dropped into it:

  ```jsx
  function MyBox({ children, className }) {
    return <div className={className}>{children}</div>
  }

  ReactRuntime.registerComponent(MyBox, {
    type: 'my-box'
    label: 'My Box',
    props: {
      children: Slot(),
      className: Style()
    }
  })
  ```

  There's a lot more you can do with the Slot. Here's some ideas:

  - Custom animations for elements passed via Slot
  - Passing data between components using React context and Slot (i.e., a component with Slot provides
    a context value and any component dropped inside it can read that context)

  Read more about the Slot control in our [docs](https://www.makeswift.com/docs/controls/slot).

- Updated dependencies [e737cc7]
  - @makeswift/next-plugin@0.1.1

## 0.1.9

### Patch Changes

- 1617692: Fix: handle undefined style on getMarkSwatchIds
- 918098b: Fix: default width for Carousel, Countdown, and Video components

## 0.1.8

### Patch Changes

- c414fd5: Fix Text component not working on Chrome 105.
- bbbf781: Avoid using `next/link` with relative paths. `next/link` pre-pends the current page's path to
  relative paths and this is often undesirable.

## 0.1.7

### Patch Changes

- b9ee340: Fix: revert builtin components width control back to use Styled Components.

## 0.1.6

### Patch Changes

- e6338a7: Fix Twitter Cards meta tags.

## 0.1.5

### Patch Changes

- e2b16ee: Fix not-found components not being selectable in the builder.
- a449fd9: Fix issue where links to deleted pages would cause 500 errors.

## 0.1.4

### Patch Changes

- 5083814: Add Link Control. This control lets you add links to your custom components, like links to other pages, links to other websites, or scroll to other elements.

## 0.1.3

### Patch Changes

- 8c7cc26: Improve error messages when provided invalid environment variables. Also removes the need for the MAKESWIFT_API_HOST environment variable.
- 587a0f8: Improve error handling for getServerSideProps and getStaticProps.

## 0.1.2

### Patch Changes

- 21f9e8b: Add TextStyle option to Style control
- 4e0e38d: Fix `console.error` stack overflow.
- 1058fb2: Avoid passing an empty string to `next/link` `href` prop.

## 0.1.1

### Patch Changes

- fb7cae9: Fix issue where Form component built output wasn't a proper ES module resulting in an issue with code-splitting and component registration.

## 0.1.0

⚠️ BREAKING CHANGE ⚠️

Our new Next.js plugin is available at `@makeswift/runtime/next/plugin`. It enables code-splitting
via `next/dynamic` and also removes the need to manually configure `next/image` domains.

All builtin components now use `next/dynamic` so make sure to configure the Makeswift Next.js plugin
when upgrading to `0.1.0`. You can read more about code-splitting on our
[docs](https://www.makeswift.com/docs/guides/code-splitting).

### How to upgrade

Make the following changes to your Next.js config file:

```diff
+ const withMakeswift = require('@makeswift/runtime/next/plugin')()

  /** @type {import('next').NextConfig} */
  const nextConfig = {
    reactStrictMode: true,
-   images: {
-     domains: ['s.mkswft.com'],
-   },
  }

- module.exports = nextConfig
+ module.exports = withMakeswift(nextConfig)
```

### Minor Changes

- b6fecc0: Add code-splitting to all builtin components.
- 32129c0: Add @makeswift/next-plugin to @makeswift/runtime.

  Our new Next.js plugin is available at `@makeswift/runtime/next/plugin`. It enables code-splitting
  via `next/dynamic` and also removes the need to manually configure `next/image` domains.

  ```js
  const withMakeswift = require('@makeswift/runtime/next/plugin')()

  /**
   * @type {import('next').NextConfig}
   */
  const nextConfig = {
    /* config options here */
  }

  module.exports = withMakeswift(nextConfig)
  ```

### Patch Changes

- 28eb919: Fix text selection is preserved even after we change the focus to other text.
- Updated dependencies [0e26971]
  - @makeswift/next-plugin@0.1.0

## 0.0.22

### Patch Changes

- 9914800: Check for potentially missing typography values when prefetching page data using introspection.

## 0.0.21

### Patch Changes

- f2f90a8: Add new format for Image Control: `WithDimensions`. Now you can pass `WithDimensions` format to Image Control's config. This will make the prop of the Image control have dimensions of the image. See the documentation for further details.

## 0.0.20

### Patch Changes

- 44afd95: Fix error on introspection function when there's a null on Typography value.
- a8f037e: Add Discord icon to Social Links component.

## 0.0.19

### Patch Changes

- d4f61e6: Fix regression introduced in 0.0.18 where link wasn't working on Image component.

## 0.0.18

### Patch Changes

- b9dc1ee: Add batching to ApolloClient.
- c57fb67: Use introspection for SSR. This would solve the issues that were happening when using next/image or useRouter.
- 6aca0b1: Filter props out of HTML attributes
- 1683722: Fix useLayoutEffect SSR warning.

## 0.0.17

### Patch Changes

- c85b202: Recursively serialize Shape control.
- 60d22a3: Add Combobox control.

## 0.0.16

### Patch Changes

- 7611533: Revert "fix: fix Document component"

  This reverts commit 2c2e7e231d1127d4262bd9cb26164d3df85036ba.

- 6201155: Revert "fix: revert Document fix"

  This reverts commit 41a70cd4e0684a9f6e26c66b6495e456417a9ec7.

- 3afd933: Revert "fix: SSR for `next/image` and Next.js router"

  This reverts commit 394afc19f2c4b20e992ed3058aa386c1d3d22301.

## 0.0.15

### Patch Changes

- 0135bd1: Fix font family isn’t being applied to dropdown links in nav component
- 41a70cd: Revert Document SSR fix.

## 0.0.14

### Patch Changes

- 2c2e7e2: Fix Document component.

## 0.0.13

### Patch Changes

- 6dd8bfb: Fix FOUC when using Style control.
- 394afc1: Fix SSR issues with `next/image` and Next.js' router.

## 0.0.12

### Patch Changes

- 4ebe3dc: Fix snippets not updated immediately after changes
- aa558b3: Fix snippets invoked twice
- 936ab95: Fix scrolling doesn't work in content mode when hovering over a text block
- 392227e: Fix font not applied when added to site

## 0.0.11

### Patch Changes

- 3f140f5: Change Shape control formated value property sort order.
- e815641: Recursively serialize List control. This fixes an issue where nested types in a List control would not be serialized.
- eefeec7: Avoid calling `includes` on non-string value when suppressing React warnings.
- dd97bce: Fix Form button alignment prop not being applied
- e703d17: Remove label from Shape control.

## 0.0.10

### Patch Changes

- 84c1324: Handle ESC key to change from content mode to build mode.
- 2d3dab2: Fix if you have text selection in the builder, clicking on any of the text panel will remove the text selection bug.
- bb78979: Fix overlay for nested global components are showing the wrong selection, making you unable to edit.

## 0.0.9

The last release, `0.0.8` didn't properly fix the `useInsertionEffect` issue. This time it's for real, though!

### Patch Changes

- f8b5b96: Fix (again) the opt-in to `useInsertionEffect`, making sure that transpilers will not attempt to inline the import specifier.

## 0.0.8

### Patch Changes

- a4006a7: Fix transpilation issue that caused `useInsertionEffect` to be referenced directly in import specifiers.

## 0.0.7

### Patch Changes

- d1dd2fa: Add new `Number` control.
- 0b64822: Add new `Select` control.
- 053e1cd: Improve inferred TypeScript types when registering a component.
- 252fece: Add new `Image` control.
- c76d470: Add new `TextArea` control.
- ab35043: Add new `Checkbox` control.
- 471766b: Add new `Color` control.
- b860dde: Add new `TextInput` control.
- 1e93d48: Add new `List` and `Shape` controls.

## 0.0.6

### Patch Changes

- 85c08d0: Hide scrollbar in builder mode but not in preview.
- d06a708: Apply gutter to navigation logo
- f27521f: Fix Text in preview mode being editable.
- b467150: Fix social icons not sized correctly.
- 0cb56d9: Fix bug where editing global element with Text as the root element isn't working.

## 0.0.5

### Patch Changes

- e14fac2: Opt in to `useInsertionEffect` with Style control.
- a8272e8: Fix Width control mapping so that it uses `maxWidth` instead of `width`.
- 6b36df9: Suppress React warning when passing ref to function component.
- c410d49: Revert change that used `react-is` to detect when to forward ref.

  Unfortunately using `react-is` won't work since `isForwardRef` doesn't give the correct result is the component uses `React.memo`, `React.lazy`, or similar variants. Also, `react-is` would need to be a peer dependency, increasing the integration burden.

## 0.0.4

### Patch Changes

- 82f6afc: Suppress findDOMNode warning.
- a1c8c6a: Fix issue with Navigation builtin component and using colors.
- 5756f33: Use react-is to determine when to forward ref.
- a87afe0: Automatically find DOM nodes if registered component doesn't forward the ref.

  This functionality relies on [`findDOMNode`](https://reactjs.org/docs/react-dom.html#finddomnode), which has been deprecated in `StrictMode`. This means that in `StrictMode` users will see a warning. Moreover, since we're passing the `ref` prop to registered components regardless, if the ref isn't forwarded, users will see a warning from React during development prompting them to forward the ref.

## 0.0.3

### Patch Changes

- 265739f: Upgrade Styled Components to latest version. The old version was causing React to log a hook warning whenever a styled component was defined.
- 302e3e7: Add React 18 to peer dependencies.

## 0.0.2

### Patch Changes

- fc7b4f8: Fix Text selection bug not being send to builder

## 0.0.1

### Patch Changes

- 3c5fb6b: Add `Style` control

  The `Style` control can be used to control CSS properties such as width, margin, padding, border, and border-radius.

  For example:

  ```tsx
  import { ReactRuntime } from '@makeswift/runtime/react'
  import { Style } from '@makeswift/runtime/controls'

  ReactRuntime.registerComponent(HelloWorld, {
    type: 'hello-world',
    label: 'Hello, world!',
    props: {
      className: Style(),
    },
  })

  const HelloWorld = forwardRef(function HelloWorld(props, ref) {
    return (
      <p {...props} ref={ref}>
        Hello, world!
      </p>
    )
  })
  ```

  By default `Style` is configured to provide width and margin overlays and panels. This can be overwritten with the `properties` configuration option.

  For example:

  ```diff
   import { ReactRuntime } from '@makeswift/runtime/react'
   import { Style } from '@makeswift/runtime/controls'

   ReactRuntime.registerComponent(HelloWorld, {
     type: 'hello-world',
     label: 'Hello, world!',
     props: {
  -    className: Style(),
  +    className: Style({
  +      properties: [Style.Width, Style.Margin, Style.Padding],
  +    }),
     }
   })
  ```

  You can also enable _all_ suppored properties by using the special `Style.All` preset.

  For example:

  ```diff
   import { ReactRuntime } from '@makeswift/runtime/react'
   import { Style } from '@makeswift/runtime/controls'

   ReactRuntime.registerComponent(HelloWorld, {
     type: 'hello-world',
     label: 'Hello, world!',
     props: {
  -    className: Style({
  -      properties: [Style.Width, Style.Margin, Style.Padding],
  -    }),
  +    className: Style({ properties: Style.All }),
     }
   })
  ```

  Read more about the `Style` control in our [API Reference](https://makeswift.notion.site/API-reference-for-Code-Components-74b567b592de4b0e8d6070f5af45a748).<|MERGE_RESOLUTION|>--- conflicted
+++ resolved
@@ -1,22 +1,5 @@
 # @makeswift/runtime
 
-<<<<<<< HEAD
-## 0.17.0-canary.2
-
-### Minor Changes
-
-- 87e1665: Add data type to legacy `Grid` prop controller and move it to `@makeswift/prop-controllers`.
-
-### Patch Changes
-
-- Updated dependencies [87e1665]
-  - @makeswift/prop-controllers@0.2.0-canary.1
-
-## 0.17.0-canary.1
-
-### Minor Changes
-
-=======
 ## 0.17.1
 
 ### Patch Changes
@@ -34,7 +17,6 @@
 - 61d43cc: Add data type to legacy `Images` prop controller and move it to `@makeswift/prop-controllers`.
 - 092784c: Add data type to legacy `ElementID` prop controller and move it to `@makeswift/prop-controllers`.
 - 87e1665: Add data type to legacy `Grid` prop controller and move it to `@makeswift/prop-controllers`.
->>>>>>> c2443321
 - 346b1f3: BREAKING CHANGE: Remove deprecated `RichText` PropControllers from `@makeswift/runtime/prop-controllers`.
 
   This breaking change only affects a minority of users who are upgrading from versions older than `0.0.7`.
@@ -48,20 +30,6 @@
   + import { RichText } from '@makeswift/runtime/controls';
   ```
 
-<<<<<<< HEAD
-## 0.17.0-canary.0
-
-### Minor Changes
-
-- f5c3617: Add data type to legacy `TableFormFields` prop controller and move it to `@makeswift/prop-controllers`.
-- 092784c: Add data type to legacy `ElementID` prop controller and move it to `@makeswift/prop-controllers`.
-
-### Patch Changes
-
-- Updated dependencies [f5c3617]
-- Updated dependencies [092784c]
-  - @makeswift/prop-controllers@0.2.0-canary.0
-=======
 ### Patch Changes
 
 - 4b0d47c: Use correct copy method for ElementID.
@@ -75,7 +43,6 @@
 - Updated dependencies [4b0d47c]
 - Updated dependencies [4d38a0b]
   - @makeswift/prop-controllers@0.2.0
->>>>>>> c2443321
 
 ## 0.16.1
 
