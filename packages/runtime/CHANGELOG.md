--- conflicted
+++ resolved
@@ -1,52 +1,15 @@
 # @makeswift/runtime
 
-<<<<<<< HEAD
-## 0.23.12-canary.5
-=======
 ## 0.23.12
->>>>>>> 6ba02bb1
 
 ### Patch Changes
 
 - 9b78c7e: feat: add `onPublish` callback to `MakeswiftApiHandler`
-<<<<<<< HEAD
-
-## 0.23.12-canary.4
-
-### Patch Changes
-
-- dababda: chore: improve error messages/logging for experimental draft request creation utilities
-
-## 0.23.12-canary.3
-
-### Patch Changes
-
-- 0db5a33: chore: improve error messages/logging in Makeswift client
-
-## 0.23.12-canary.2
-
-### Patch Changes
-
-- 8f99513: chore: refactor use-register-document
-
-## 0.23.12-canary.1
-
-### Patch Changes
-
-- c6db2c8: Fixes prop controller creation for documents that are registered after the initial builder connection is established.
-
-## 0.23.12-canary.0
-
-### Patch Changes
-
-- c6459b2: feat: support additional locales for Pages Router hosts
-=======
 - 8f99513: chore: refactor use-register-document
 - dababda: chore: improve error messages/logging for experimental draft request creation utilities
 - 0db5a33: chore: improve error messages/logging in Makeswift client
 - c6459b2: feat: support additional locales for Pages Router hosts
 - c6db2c8: Fixes prop controller creation for documents that are registered after the initial builder connection is established.
->>>>>>> 6ba02bb1
 
 ## 0.23.11
 
