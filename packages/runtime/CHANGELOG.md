--- conflicted
+++ resolved
@@ -1,18 +1,10 @@
 # @makeswift/runtime
 
-<<<<<<< HEAD
-## 0.23.10-canary.0
-
-### Patch Changes
-
-- 1979628: Default emotion cache key update and RootStyleRegistry optional prop to set emotion cache key
-=======
 ## 0.23.10
 
 ### Patch Changes
 
 - 79a6e22: fix: change the default Emotion cache key from `css` to `mswft` to reduce the risk of conflicts with the host's code; allow overriding the key by passing the `cacheKey` prop to `<RootStyleRegistry />`.
->>>>>>> ae54dd5f
 
 ## 0.23.9
 
