--- conflicted
+++ resolved
@@ -1,10 +1,6 @@
 # @makeswift/runtime
 
-<<<<<<< HEAD
-## 0.22.3-canary.0
-=======
 ## 0.22.3
->>>>>>> 8affcb29
 
 ### Patch Changes
 
