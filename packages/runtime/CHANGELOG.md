# @makeswift/runtime

<<<<<<< HEAD
## 0.24.6-canary.1

### Patch Changes

- Updated dependencies [f8720ba]
  - @makeswift/controls@0.1.10-canary.0
  - @makeswift/prop-controllers@0.4.3-canary.0

## 0.24.6-canary.0
=======
## 0.24.6
>>>>>>> ddb1450a

### Patch Changes

- c47f0cb: Surround all elements with an error boundary to prevent rendering errors from causing page-wide failures.
<<<<<<< HEAD
=======
- Updated dependencies [f8720ba]
  - @makeswift/controls@0.1.10
  - @makeswift/prop-controllers@0.4.3
>>>>>>> ddb1450a

## 0.24.5

### Patch Changes

- 7c74882: fix: `<script>` tag error in the console when a site is loaded in the builder

## 0.24.4

### Patch Changes

- 7fd272b: fix: Box background videos do not play correctly in iOS
- f33c4d7: Add support for removing resources while copying control/prop-controller data with a replacement context
- 97ef1e9: fix: `Invalid URL` error on attempt to open a reverse-proxied site in the builder
- Updated dependencies [f33c4d7]
  - @makeswift/prop-controllers@0.4.2
  - @makeswift/controls@0.1.9

## 0.24.3

### Patch Changes

- Updated dependencies [461fe75]
  - @makeswift/next-plugin@0.4.1

## 0.24.2

### Patch Changes

- f6de5e9: fix: Pages Router regression, localized pages redirect to the base locale in the builder
- 1e3bf16: Add helper function for introspecting without utilizing controls

## 0.24.1

### Patch Changes

- e151a7d: Add `enableCssReset` prop to `RootStyleRegistry` (default `true`). Set it to `false` when using a `@layer`-based CSS framework such as Tailwind v4.

## 0.24.0

### Minor Changes

- 8241d49: feat: sets draft cookies directly on the client instead of proxying. Includes a new toolbar for exiting draft state outside of the builder. Removes all previous proxying related rewrites and endpoints.
- 0e512b2: BREAKING: Upgrading to this runtime version will opt your site into the new localized pages behavior, both in the builder and on the live site.

  Localized pages are no longer silently created when navigated to in the builder. Instead, they now automatically fall back to the base locale by default. To create a localized page, users must take explicit action in the builder.

  Localized pages that are explicitly marked as Offline will remain offline.

  You can disable fallback behavior on a per-page basis by passing `allowLocaleFallback: false` to the `client.getPageSnapshot` call:

  ```typescript
  const snapshot = await client.getPageSnapshot(path, {
    siteVersion: await getSiteVersion(),
    locale,
    allowLocaleFallback: false,
  });
  ```

- 6ba02bb: BREAKING: Removes the `DraftModeScript` and `PreviewModeScript` from the runtime. These components are no longer needed for integrating a site with Makeswift, and can be safely removed from any existing code.

  If you're using App Router, you can remove the import and use of `DraftModeScript` from your layouts:

  ```diff src/app/layout.tsx
  import { draftMode } from "next/headers";
  - import { DraftModeScript } from "@makeswift/runtime/next/server";
  import { MakeswiftProvider } from "@/makeswift/provider";
  import "@/makeswift/components";

  export default async function RootLayout({
    children,
  }: Readonly<{
    children: React.ReactNode;
  }>) {
    return (
      <html lang="en">
  -      <head>
  -         <DraftModeScript />
  -       </head>
        <body>
          <MakeswiftProvider previewMode={(await draftMode()).isEnabled}>
            {children}
          </MakeswiftProvider>
        </body>
      </html>
    );
  }
  ```

  If you're using Pages Router, can you remove the import and use of `PreviewModeScript` from your documents:

  ```diff src/pages/_document.tsx
  import { Html, Head, Main, NextScript } from "next/document";
  - import { PreviewModeScript } from "@makeswift/runtime/next";
  import { Document } from "@makeswift/runtime/next/document";

  export default class MyDocument extends Document {
    render() {
      return (
        <Html>
          <Head>
  -          <PreviewModeScript isPreview={this.props.__NEXT_DATA__.isPreview} />
          </Head>
          <body>
            <Main />
            <NextScript />
          </body>
        </Html>
      );
    }
  }
  ```

  If your Makeswift site is [deployed with Docker](/developer/guides/deploying/docker), the `MAKESWIFT_DRAFT_MODE_PROXY_FORCE_HTTP` environment variable is no longer used. You can safely remove it from your Docker build.

### Patch Changes

- a645d1e: chore: remove experimental APIs for middleware request patching
- bc0a2bf: chore: pass app origin as named param in builder connection hooks
- e169955: feat: reinstate experimental middleware utility function for detecting draft requests from the builder, but updated to handle requests where draft related cookies are directly attached.
- Updated dependencies [8241d49]
  - @makeswift/next-plugin@0.4.0

## 0.23.14

### Patch Changes

- fix: Box background videos do not play correctly in iOS

## 0.23.13

### Patch Changes

- 7934bce: fix: remove transitive `revalidateTag` import in the Makeswift client; resolves Next.js 15.3.1 error on attempt to render a page.

## 0.23.12

### Patch Changes

- 9b78c7e: feat: add `onPublish` callback to `MakeswiftApiHandler`
- 8f99513: chore: refactor use-register-document
- dababda: chore: improve error messages/logging for experimental draft request creation utilities
- 0db5a33: chore: improve error messages/logging in Makeswift client
- c6459b2: feat: support additional locales for Pages Router hosts
- c6db2c8: Fixes prop controller creation for documents that are registered after the initial builder connection is established.

## 0.23.11

### Patch Changes

- 546868b: Fixes a prop editing performance regression introduced in `v0.23.0`.

## 0.23.10

### Patch Changes

- 79a6e22: fix: change the default Emotion cache key from `css` to `mswft` to reduce the risk of conflicts with the host's code; allow overriding the key by passing the `cacheKey` prop to `<RootStyleRegistry />`. Resolves https://github.com/makeswift/makeswift/issues/964.

## 0.23.9

### Patch Changes

- 5db0d31: fix: resolve issue with `Link` prop controller not updating when changed

## 0.23.8

### Patch Changes

- be88d52: feat: introduces experimental APIs for replacing the proxy rewrite endpoint with middleware
- de7f271: refactor: reconfigure `MakeswiftAPIHandler` endpoints to not rely on Next.js's draft mode, and instead request resource versions using an explicit header

## 0.23.7

### Patch Changes

- 3cf4d7f: fix: on empty path operations, don't show error messages and properly cleanup removed elements.
- 95c7c21: fix: trigger resolution whenever a prop changes, resolving an issue where resources may not appear when a prop changes.

## 0.23.6

### Patch Changes

- 0988af6: chore: move the rest of breakpoint algorithms to the `@makeswift/controls` package
- 9f079f6: Fix cache data mismatch that causes resources to be fetched on the client side when the default locale is passed to `getPageSnapshot`.
- Updated dependencies [0988af6]
  - @makeswift/controls@0.1.8
  - @makeswift/prop-controllers@0.4.1

## 0.23.5

### Patch Changes

- 8bcba31: fix: ensure host API client cache is hydrated on render, ahead of prop resolution

## 0.23.4

### Patch Changes

- f641355: fix: don't pass `locale` prop to `NextLink` when running under App Router
- 698f2ee: fix: console warnings from the `Video` component
- 72b3c98: fix: missing padding, arrow hover styles on `Carousel` when running under the App Router
- db87b52: fix: `FORCE_HTTP` -> `MAKESWIFT_DRAFT_MODE_PROXY_FORCE_HTTP`

## 0.23.3

### Patch Changes

- a561c76: fix: "lost" edits to slots/embedded components with slashes in their IDs
- e21267f: chore: log missing components' types
- 19517d8: feat(runtime): introduce `metadata` prop on `Page` component to allow selectively rendering head tags with data from Makeswift

## 0.23.2

### Patch Changes

- 6a92c99: fix: missing styles in server-rendered HTML
- 68922c3: feat(runtime): Use headers to create proxied url, add FORCE_HTTP env variable to force http protocol

## 0.23.1

### Patch Changes

- 5882618: fix: "attempted import" errors on registering components in server-side code

## 0.23.0

### Minor Changes

- 89b601b: BREAKING: require passing a runtime instance to the `Makeswift` client/`MakeswiftApiHandler`, remove static `ReactRuntime` methods deprecated in [runtime@0.8.7](https://github.com/makeswift/makeswift/releases/tag/%40makeswift%2Fruntime%400.8.7) release
- 8affcb2: This release introduces support for editable page regions through the new page regions API, which includes two built-in React components, `<Slot>` and `<MakeswiftComponent>`, along with a corresponding Makeswift client method, `getComponentSnapshot`. Check out our new [`editable-regions` example](https://github.com/makeswift/makeswift/tree/main/examples/editable-regions) to learn how to combine these APIs to create a set of dynamic pages with a visually editable header, footer, and a slot for the main content.
- 691be81: fix: correct typo in introspection method: `getResponsiveColorPropControllerDataSawtchIds` -> `getResponsiveColorPropControllerDataSwatchIds`
- 12b0123: BREAKING: API changes to support multi-document pages, lays the foundation for enabling multiple editable regions within a single page.

  The `ReactRuntimeProvider` component now accepts two new props: `previewMode` and `locale`. The `previewMode` prop is mandatory in all cases, while the `locale` prop is required if your site supports more than one locale. Check out our updated [App Router](https://github.com/makeswift/makeswift/tree/main/examples/basic-typescript) and [Pages Router](https://github.com/makeswift/makeswift/tree/main/examples/basic-typescript-pages) examples to learn how to provide these props in both setups.

- caaabb7: Update `getComponentSnapshot` to perform locale fallback

### Patch Changes

- e9f5f60: fix: not found localized global components saved as `null` (previouly saved "not found" payload)
- 5f32bd4: Add fallback prop to MakeswiftComponent, restructure element data rendering primitives.
- 0e503bb: New `Group` control:

  ### New `Group` control

  We are introducing a new control called `Group`, designed to be a more versatile replacement for the `Shape` control, which has been deprecated and will be removed in a future release.

  The `Group` control offers an improved visual hierarchy for grouped controls when rendered in the Makeswift builder, along with new options for specifying the group label and preferred layout.

  The `Group` control options are:

  - `label?: string = "Group"`

    - The label for the group panel in the Makeswift builder. Defaults to `"Group"`.

  - `preferredLayout?: Group.Layout.Inline | Group.Layout.Popover = Group.Layout.Popover`

    - The preferred layout for the group in the Makeswift builder. Note that the builder may override this preference to optimize the user experience. Possible values include:

      - `Group.Layout.Inline`: Renders the group properties within the parent panel, visually grouping them to reflect the hierarchy. This is the default if no explicit value is provided.
      - `Group.Layout.Popover`: Renders the group properties in a standalone popover panel.

  - `props: Record<string, ControlDefinition>`

    - An object record defining the controls being grouped. This can include any of the Makeswift controls, including other groups. For example:

    ```typescript
    Group({
      props: {
        text: Color({ label: "Text" }),
        background: Color({ label: "Background" }),
        dismissable: Checkbox({ label: "Can be dismissed?" }),
      },
    });
    ```

  For full documentation, visit the [`Group` control reference page](https://docs.makeswift.com/developer/reference/controls/group).

- 0446cd7: Adds a new `Slot` component with optional fallback to enable showing/hiding builder-editable regions.
- d50b3cd: feat: add optional locale scope to the API resources state
- be2d8da: fix: patched fetch in the builder to preserve existing request headers
- 9c4973a: test: add global elements rendering tests
- 2a01040: debug: configure Redux Devtools logging for all `runtime` stores
- 1ad6d2a: Prevent default styles from overriding resolved props styles based on injection
  order. Default styles are now conditionally applied if resolved styles are not
  provided.
- 8d9a47b: New `Font` control:

  ### New `Font` control

  We now have a `Font` control. This control let's you select a `fontFamily`, `fontStyle`, and `fontWeight`.
  The values available are sourced from our Google Fonts integration within Makeswift and from the variants you pass to `getFonts` in your [`MakeswiftApiHandler`](https://docs.makeswift.com/developer/reference/makeswift-api-handler).

  Available params for the Font control include:

  - `label?: string`
    - Text for the panel label in the Makeswift builder.
  - `variant?: boolean = true`
    - Config for whether `fontStyle` and `fontWeight` are included in the final value. Defaults to `true`.
      This value changes what panel inputs are shown in the Makeswift builder, and changes the type of `defaultValue`.
  - `defaultValue?: variant extends false ? { fontFamily: string } : { fontFamily: string, fontStyle: 'normal' | 'italic', fontWeight: 100 | 200 | 300 | 400 | 500 | 600 | 700 | 800 | 900 }`
    - The default value passed to your component when no value is available. Without `defaultValue` the data passed to your component is optional.

  ### Example Usage

  This example will explain how to use the `Font` control for a font whose `fontFamily` is stored within a CSS variable.

  #### Root layout

  We need to import a font within our root layout. In this example I am using `next/font`.

  ```tsx
  import { Grenze_Gotisch, Grenze } from "next/font/google";

  import "@/app/global.css";
  import "@/makeswift/components";

  const GrenzeGotischFont = Grenze_Gotisch({
    subsets: ["latin"],
    weight: ["400", "500", "700", "900"],
    variable: "--font-grenze-gotisch",
  });

  export default async function RootLayout() {
    return <html className={GrenzeGotischFont.variable}>{/* ... */}</html>;
  }
  ```

  #### Makeswift route handler

  Then we need to add this font within our Makeswift route handler `getFonts` option in `./src/app/api/makeswift/[...makeswift]/route.ts`.

  ```ts
  import { MAKESWIFT_SITE_API_KEY } from "@/makeswift/env";
  import { MakeswiftApiHandler } from "@makeswift/runtime/next/server";

  const handler = MakeswiftApiHandler(MAKESWIFT_SITE_API_KEY, {
    getFonts() {
      return [
        {
          family: "var(--font-grenze-gotisch)",
          label: "Grenze Gotisch",
          variants: [
            {
              weight: "400",
              style: "normal",
            },
            {
              weight: "500",
              style: "normal",
            },
            {
              weight: "700",
              style: "normal",
            },
            {
              weight: "900",
              style: "normal",
            },
          ],
        },
      ];
    },
  });

  export { handler as GET, handler as POST };
  ```

  #### Component:

  Now we can create a component that specifies font attributes.

  ```tsx
  import { Ref, forwardRef } from 'react'

  type Props = {
    className?: string
    font: {
      fontFamily: string
      fontStyle: string
      fontWeight: number
    }
    text?: string
  }

  export const MyComponent = forwardRef(function MyComponent(
    {
      className,
      font
      text,
    }: Props,
    ref: Ref<HTMLDivElement>,
  ) {
    return (
      <div
        className={className}
        ref={ref}
        style={{ ...font }}
      >
        {text ?? 'My Component'}
      </div>
    )
  })

  export default MyComponent
  ```

  #### Component registration:

  And finally we can register our component with Makeswift.
  Note since our component's `font` prop isn't optional we must pass a `defaultValue`

  ```tsx
  import { runtime } from "@/makeswift/runtime";
  import { lazy } from "react";

  import { Style, Font, TextInput } from "@makeswift/runtime/controls";

  runtime.registerComponent(
    lazy(() => import("./my-component")),
    {
      type: "Font Control Demo",
      label: "My Component",
      props: {
        className: Style(),
        font: Font({
          defaultValue: {
            fontFamily: "var(--font-grenze-gotisch)",
            fontStyle: "normal",
            fontWeight: 700,
          },
        }),
        text: TextInput(),
      },
    },
  );
  ```

  Now you can visually control fonts outside of `RichText`.

- d024f09: Adds revalidation support for `<MakeswiftComponent />` on App Router.
- Updated dependencies [5051cc0]
- Updated dependencies [0e503bb]
- Updated dependencies [691be81]
- Updated dependencies [8d9a47b]
  - @makeswift/next-plugin@0.3.1
  - @makeswift/controls@0.1.7
  - @makeswift/prop-controllers@0.4.0

## 0.22.3

### Patch Changes

- 307fc29: fix: fallback to default value when individual prop resolution fails

## 0.22.2

### Patch Changes

- 112463b: fix: update `@types/{react,react-dom}` peer deps to 19.0.0
- 2e72dad: Fallback to default value for prop if prop resolution fails

## 0.22.1

### Patch Changes

- 3a32698: fix(runtime): more efficient element lookup, fixes a performance regression introduced in 0.22.0

## 0.22.0

### Minor Changes

- 11ae3c2: refactor: rewrite element tree rendering using "unified" controls interface

  ## Breaking Changes

  ### `ReactNode[]` props

  Previously, registered components that accepted a list of `ReactNode`s, like the `Slots` component below, could render the list by simply interpolating its value in JSX:

  ```typescript
  export const Slots = forwardRef(function Slots(
    { slots }: { slots: ReactNode[] },
    ref: Ref<HTMLDivElement>,
  ) {
    return (
      <div ref={ref}>{slots}</div>
      //             ^^^^^^^
    )
  })

  runtime.registerComponent(Slots, {
    type: '@acme/list-of-slots',
    label: 'Slots',
    props: {
      slots: List({ label: 'Slots', type: Slot() }),
    },
  })
  ```

  This worked because the `slots` value was never actually passed as a _list_ of `ReactNode`s. Instead, it was passed as a single `ReactNode` representing an internal component rendering the list as a recursive [cons](https://en.wikipedia.org/wiki/Cons)-like structure.

  If you have registered components that expect a list of `ReactNode`s and rely on this undocumented behavior, you must update your code to wrap each node in a `React.Fragment` with a corresponding key:

  ```diff
  export const Slots = forwardRef(function Slots(
    { slots }: { slots: ReactNode[] },
    ref: Ref<HTMLDivElement>,
  ) {
    return (
  -    <div ref={ref}>{slots}</div>
  +    <div ref={ref}>{slots.map((slot, i) => (<Fragment key={i}>{slot}</Fragment>))}</div>
    )
  })
  ```

- Updated dependencies [11ae3c2]
  - @makeswift/controls@0.1.6
  - @makeswift/prop-controllers@0.3.7

## 0.21.3

### Patch Changes

- bdfdfcf: fix: "attempted import" errors on registering component in server-side code

## 0.21.2

### Patch Changes

- Updated dependencies [da076ce]
  - @makeswift/controls@0.1.5
  - @makeswift/prop-controllers@0.3.6

## 0.21.1

### Patch Changes

- 4726279: fix: `registerComponent` fails to correctly deduce resolved value type in some cases

## 0.21.0

### Minor Changes

- 92cb216: Next.js 15 / React 19 RC support

  ## Breaking Changes

  ### Pages Router's custom `Document`

  The Makeswift custom `Document` export has been moved from `@makeswift/runtime/next` to `@makeswift/runtime/next/document`. To migrate, adjust the custom `Document` import in `src/pages/_document.ts` as follows:

  ```diff
  - export { Document as default } from '@makeswift/runtime/next'
  + export { Document as default } from '@makeswift/runtime/next/document'
  ```

### Patch Changes

- 4203ec3: Validate registered component types at runtime
- 9e4298a: fix(pages router): links from a localized page to base pages don't work

## 0.20.5

### Patch Changes

- Updated dependencies [e2eb5d6]
  - @makeswift/controls@0.1.4
  - @makeswift/prop-controllers@0.3.5

## 0.20.4

### Patch Changes

- dfa5c65: refactor: move legacy descriptor prop rendering into its own file
- 1081caa: refactor: move basic controls' value resolution to the new `resolveValue` method
- ec65529: Performs runtime verification of incoming data during control deserialization.
  Also adds new fields to the `deserializeControls` error callback.
- 4d82ccd: refactor: move `is`, `deepEqual` and `shallowEqual` predicates to the `@makeswift/controls` package
- Updated dependencies [1081caa]
- Updated dependencies [4d82ccd]
  - @makeswift/controls@0.1.3
  - @makeswift/prop-controllers@0.3.4

## 0.20.3

### Patch Changes

- b42d767: Only forward a ref if the component supports it, with the exception of lazy components, which continue to receive a ref unconditionally.

## 0.20.2

### Patch Changes

- be118e6: fixes `Shape` introspection and copying to properly handle non-existent/orphaned props.
- Updated dependencies [be118e6]
  - @makeswift/controls@0.1.2
  - @makeswift/prop-controllers@0.3.3

## 0.20.1

### Patch Changes

- 6bb81f0: `deserializeControls` now handles deserialization issues more gracefully:
  the function attempts to deserialize all of the controls, reporting
  deserialization errors through an optional error callback.
- 97b2222: Relax `Select` options schema to allow values that can be coerced to a string.
- Updated dependencies [5cfd1af]
  - @makeswift/controls@0.1.1
  - @makeswift/prop-controllers@0.3.2

## 0.20.0

### Minor Changes

- 30a7c9b: This change updates the runtime to use the latest version of
  `@makeswift/controls`. As part of this update, this package is no longer
  exposing internal data types and functions associated with our controls.

  ## BREAKING:

  1. Attempting to create a control with arbitrary configuration options will
     now result in a TypeScript compilation error:

     ```typescript
     import { Number } from "@makeswift/runtime/controls";

     const num = Number({ foo: "bar" }); // error, `foo` is not a valid `Number` param
     ```

     Prior to this version, the arbitrary options were silently ignored.

  2. The `Select` control now requires `options` to be a readonly array with at
     least one entry. If you are not defining your options inline, you may need
     to declare the options `as const`.

     ```typescript
     import { Select } from "@makeswift/runtime/controls";

     const sel = Select({
       label: "Select",
       options: [], // error, non-empty array is required
     });
     ```

     Previously, the `options` array was allowed to be empty.

  3. In addition to stricter compile-time checks, control definitions are now
     validated at runtime when you load your site in the Makeswift builder.
     Previously, if you were using vanilla JavaScript, you might have been
     able to pass invalid or unsupported options to controls without
     encountering an error. Now, such issues will trigger an error entry in the
     browser console, and the related control panel will not appear.

### Patch Changes

- Updated dependencies [30a7c9b]
- Updated dependencies [30a7c9b]
  - @makeswift/controls@0.1.0
  - @makeswift/prop-controllers@0.3.1

## 0.19.4

### Patch Changes

- 4050164: Fix issue where Makeswift integrations with Pages Router wouldn't load in the builder when deployed on Vercel.
- 5b3d400: Send the `REGISTER_BUILDER_DOCUMENT` event during `initialize()`. This is used to inform the builder which document or element tree to subscribe to.

## 0.19.3

### Patch Changes

- 1e9e820: Fix the scaling issue with social link icons when using the small or large variant.

## 0.19.2

### Patch Changes

- d51a2b0: Fix border color not loaded properly when using the Style control.
- d82dd59: Adds rendering tests for the checkbox control

## 0.19.1

### Patch Changes

- 1ec894f: Fixes an invalid `"publishedAt"` sort option for `getPages`, which results in a
  400 exception. Replaces this sort option with `"description"`.

## 0.19.0

### Minor Changes

- 75cf3fd: BREAKING: The latest upgrade to the Makeswift client `getPages` method
  introduces sorting, path filtering, and pagination. This method was not
  previously paginated - in order to get all your pages, you may now use our
  `toArray` pagination helper method, which will automatically paginate through
  all results and aggregate them into an array:

  ```tsx
  import { client } from "@/makeswift/client";
  import { MakeswiftPage } from "@makeswift/runtime/next";

  async function getAllPages(): Promise<MakeswiftPage[]> {
    return await client.getPages().toArray();
  }
  ```

  `getPages` now returns an instance of `IterablePaginationResult`, a decorated
  async iterator which includes methods `.map` and `.filter`, in addition to
  `.toArray`, mentioned above.

  This change also deprecates the client `getSitemap` method, with the
  recommendation that sitemaps should now be generated using data returned from
  `getPages`. Note that the deprecation of `getSitemap` now involves the host
  being responsible for the construction of page paths in the sitemap (either with
  domain or path based localization). Below is an example that uses path-based
  localization with the `next-sitemap` library:

  ```tsx pages/sitemap.xml.tsx
  import { getServerSideSitemapLegacy } from "next-sitemap";
  import { MakeswiftPage } from "@makeswift/runtime/next";
  import { client } from "@makeswift/client";

  const DOMAIN = "https://example.com";
  const DEFAULT_PRIORITY = 0.75;
  const DEFAULT_FREQUENCY = "hourly";

  function pageToSitemapItem(page: MakeswiftPage) {
    const pageUrl = new URL(page.path, DOMAIN);
    return {
      loc: pageUrl.href,
      lastmod: page.createdAt,
      changefreq: page.sitemapFrequency ?? DEFAULT_FREQUENCY,
      priority: page.sitemapPriority ?? DEFAULT_PRIORITY,
      alternateRefs: page.localizedVariants.map((variant) => {
        const localizedPath = `/${variant.locale}/${variant.path}`;
        const localizedPageUrl = new URL(localizedPath, DOMAIN);
        return {
          hreflang: variant.locale,
          href: localizedPageUrl.href,
        };
      }),
    };
  }

  export async function getServerSideProps(context) {
    const sitemap = client
      .getPages()
      .filter((page) => !page.excludedFromSearch)
      .map((page) => pageToSitemapItem(page))
      .toArray();

    return getServerSideSitemapLegacy(context, sitemap);
  }

  export default function Sitemap() {}
  ```

  Here's another example for Next.js's App Router built-in support for sitemaps:

  ```ts app/sitemap.ts
  import { MetadataRoute } from "next";
  import { MakeswiftPage } from "@makeswift/runtime/dist/types/next";
  import { client } from "@/lib/makeswift/client";

  type NextSitemapItem = MetadataRoute.Sitemap[number];

  const DOMAIN = "https://example.com";
  const DEFAULT_PRIORITY = 0.75;
  const DEFAULT_FREQUENCY = "hourly";

  function pageToSitemapEntry(page: MakeswiftPage): NextSitemapItem {
    const pageUrl = new URL(page.path, DOMAIN);
    return {
      url: pageUrl.href,
      lastModified: page.createdAt,
      changeFrequency: page.sitemapFrequency ?? DEFAULT_FREQUENCY,
      priority: page.sitemapPriority ?? DEFAULT_PRIORITY,
    };
  }

  export default async function sitemap(): Promise<MetadataRoute.Sitemap> {
    return client
      .getPages()
      .filter((page) => !page.excludedFromSearch)
      .map((page) => pageToSitemapEntry(page))
      .toArray();
  }
  ```

  BREAKING: The exported `MakeswiftPage` type now includes several more data
  fields from the Makeswift page.

## 0.18.1

### Patch Changes

- 26b0262: Fix uncaught client exception on incomplete, protocol-only links

## 0.18.0

### Minor Changes

- b7a2a4c: Add data type to legacy `TextInput` prop controller and move it to `@makeswift/prop-controllers`.
- c65e6a8: Add data type to legacy `ResponsiveSelect` prop controller, move it to `@makeswift/prop-controllers`
- 8f019cd: Add data type to legacy `ResponsiveNumber` prop controller, move it to `@makeswift/prop-controllers`
- f32d402: Add data type to legacy `SocialLinks` prop controller and move it to `@makeswift/prop-controllers`.
- 7d05094: Add data type to legacy `ResponsiveOpacity` prop controller and move it to `@makeswift/prop-controllers`.

### Patch Changes

- 2ac496f: Add data type to legacy `ResponsiveIconRadioGroup` prop controller, move it to `@makeswift/prop-controllers`
- 28e07c3: Fix global component cannot be selected after it is blurred.
- f6fae30: Add a README
- 2b14406: Separate many controls into a @makeswift/controls package.
- 526f71e: Handle ResponsiveNumber prop data on component registration.
- f9f2c0c: fix: correctly render controls with versioned `ResponsiveSelect` data
- Updated dependencies [2ac496f]
- Updated dependencies [b7a2a4c]
- Updated dependencies [c65e6a8]
- Updated dependencies [8f019cd]
- Updated dependencies [2b14406]
- Updated dependencies [f32d402]
- Updated dependencies [7d05094]
  - @makeswift/prop-controllers@0.3.0
  - @makeswift/controls@0.0.1

## 0.17.1

### Patch Changes

- Updated dependencies [9a439d5]
  - @makeswift/prop-controllers@0.2.1

## 0.17.0

### Minor Changes

- f5c3617: Add data type to legacy `TableFormFields` prop controller and move it to `@makeswift/prop-controllers`.
- bb82576: Add data type to legacy `Image` prop controller and move it to `@makeswift/prop-controllers`.
- 860f92a: Add data type to legacy `Backgrounds` prop controller and move it to `@makeswift/prop-controllers`.
- 61d43cc: Add data type to legacy `Images` prop controller and move it to `@makeswift/prop-controllers`.
- 092784c: Add data type to legacy `ElementID` prop controller and move it to `@makeswift/prop-controllers`.
- 87e1665: Add data type to legacy `Grid` prop controller and move it to `@makeswift/prop-controllers`.
- 346b1f3: BREAKING CHANGE: Remove deprecated `RichText` PropControllers from `@makeswift/runtime/prop-controllers`.

  This breaking change only affects a minority of users who are upgrading from versions older than `0.0.7`.

  To migrate to the new version: update your components to use `RichText` from `@makeswift/runtime/controls` instead of `@makeswift/runtime/prop-controllers`.

  Example migration:

  ```diff
  - import { RichText } from '@makeswift/runtime/prop-controllers';
  + import { RichText } from '@makeswift/runtime/controls';
  ```

### Patch Changes

- 4b0d47c: Use correct copy method for ElementID.
- 4d38a0b: Fix v2 data values not properly transformed for `ResponsiveValue` option.
- Updated dependencies [f5c3617]
- Updated dependencies [bb82576]
- Updated dependencies [860f92a]
- Updated dependencies [61d43cc]
- Updated dependencies [092784c]
- Updated dependencies [87e1665]
- Updated dependencies [4b0d47c]
- Updated dependencies [4d38a0b]
  - @makeswift/prop-controllers@0.2.0

## 0.16.1

### Patch Changes

- a64a640: Use `turbo` in prepublishing step to automatically build dependencies as needed
- Updated dependencies [a64a640]
  - @makeswift/prop-controllers@0.1.1

## 0.16.0

### Minor Changes

- cf79dcb: Add data type to legacy `ResponsiveLength` prop controller and move it to `@makeswift/prop-controllers`.
- defb8d9: Next.js 14.2 compatibility fix: decouple `PreviewProvider`'s message channel setup from the middleware creation to make store initialization compatible with React's strict mode.
- 89a6d77: Add data type to legacy `BorderRadius` prop controller and move it to `@makeswift/prop-controllers`.
- 5bd9b5f: Add data type to legacy `Shadows` prop controller and move it to `@makeswift/prop-controllers`.
- 0a9a89c: Add data type to legacy `ResponsiveColor` prop controller and move it to `@makeswift/prop-controllers`.
- 4847f1b: Add data type to legacy `Checkbox` prop controller and move it to `@makeswift/prop-controllers`.
- 38f8798: Add data type to legacy `Border` prop controller and move it to `@makeswift/prop-controllers`.
- b5fe83a: Add data type to legacy `Date` prop controller and move it to `@makeswift/prop-controllers`.
- c37a850: Add data type to legacy `Number` prop controller and move it to `@makeswift/prop-controllers`.
- 56343d0: BREAKING CHANGE: Remove deprecated `List`, `Shape`, and `Typeahead` PropControllers from `@makeswift/runtime/prop-controllers`.

  This breaking change only affects a minority of users who are upgrading from versions older than `0.0.7`.

  To migrate to the new version: update your components to use `List`, `Shape`, and `Combobox` from `@makeswift/runtime/controls` instead of `@makeswift/runtime/prop-controllers`.

  Example migration:

  ```diff
  - import { List, Shape } from '@makeswift/runtime/prop-controllers';
  + import { List, Shape } from '@makeswift/runtime/controls';
  ```

- a909fa1: Use the `@makeswift/prop-controllers` package, and migrate `LinkPropController`.

### Patch Changes

- 24f76a8: Add data type to legacy `TextStyle` prop controller and move it to `@makeswift/prop-controllers`.
- 6bab3df: Add data type to legacy `GapY` prop controller and move it to `@makeswift/prop-controllers`.
- 9b61ad8: Add data type to legacy `NavigationLinks` prop controller and move it to `@makeswift/prop-controllers`.
- 045799d: Add data type to legacy `Width` prop controller and move it to `@makeswift/prop-controllers`.
- abf95d6: Add data type to legacy `Margin` prop controller and move it to `@makeswift/prop-controllers`.
- bc036af: Add data type to legacy `Font` prop controller and move it to `@makeswift/prop-controllers`.
- f377f89: Add data type to legacy `Table` prop controller and move it to `@makeswift/prop-controllers`.
- 66c8c6c: Fix "function components cannot be given refs" warning on the built-in `Text` component
- fe5c346: Add data type to legacy `GapX` prop controller and move it to `@makeswift/prop-controllers`.
- 6e48054: Add data type to legacy `Video` prop controller and move it to `@makeswift/prop-controllers`.
- f7fc53e: Add data type to legacy `Padding` prop controller and move it to `@makeswift/prop-controllers`.
- 612a40b: Resolve occasional `ERR_INVALID_ARG_TYPE` error when previewing a site built using Next.js Pages router.
- df976f6: Add data type to legacy `TextArea` prop controller and move it to `@makeswift/prop-controllers`.
- 2602000: Handle the new data type for `LinkPropController`.
- Updated dependencies [24f76a8]
- Updated dependencies [cf79dcb]
- Updated dependencies [6bab3df]
- Updated dependencies [89a6d77]
- Updated dependencies [9b61ad8]
- Updated dependencies [2602000]
- Updated dependencies [5bd9b5f]
- Updated dependencies [045799d]
- Updated dependencies [abf95d6]
- Updated dependencies [0a9a89c]
- Updated dependencies [4847f1b]
- Updated dependencies [38f8798]
- Updated dependencies [bc036af]
- Updated dependencies [b5fe83a]
- Updated dependencies [f377f89]
- Updated dependencies [c37a850]
- Updated dependencies [fe5c346]
- Updated dependencies [6e48054]
- Updated dependencies [a909fa1]
- Updated dependencies [f7fc53e]
- Updated dependencies [6b62ab6]
- Updated dependencies [df976f6]
  - @makeswift/prop-controllers@0.1.0

## 0.15.0

### Minor Changes

- 1b08b60: BREAKING: Remove `runtime` prop from `Page` component and introduce new `ReactRuntimeProvider` component.

  This change is an incremental step in adding App Router support to `@makeswift/runtime`.

  Remove the `runtime` prop from any occurrence of the `Page` component:

  ```diff tsx
  import { Page as MakeswiftPage } from '@makeswift/runtime/next'
  import { runtime } from '@/makeswift/runtime'

  export default function Page({ snapshot }: Props) {
  -  return <MakeswiftPage snapshot={snapshot} runtime={runtime} />
  +  return <MakeswiftPage snapshot={snapshot} />
  }
  ```

  Add `ReactRuntimeProvider` to your Next.js [Custom App](https://nextjs.org/docs/pages/building-your-application/routing/custom-app). If you don't have a Custom App, you'll need to add one.

  ```tsx
  import { runtime } from "@/makeswift/runtime";
  import { ReactRuntimeProvider } from "@makeswift/runtime/next";
  import type { AppProps } from "next/app";

  export default function App({ Component, pageProps }: AppProps) {
    return (
      <ReactRuntimeProvider runtime={runtime}>
        <Component {...pageProps} />
      </ReactRuntimeProvider>
    );
  }
  ```

- 39e160a: BREAKING: Drop support for Next.js versions lower than 13.4.0.

  We're moving our Preview Mode implementation to Draft Mode, which was added on Next.js v13.4.0.

- e5fbb9c: BREAKING: Remove client-side routing code.

  There should be no changes to consumers of the runtime as the builder should be the only consumer of this API. Because we are removing functionality, this warrants a breaking change.

- 3226974: BREAKING: Refactor `MakeswiftApiHandler` to support Next.js App Router Route Handlers.

  This change introduces function overloads for the `MakeswiftApiHandler` so that it can be used with the new signature of App Router Route Handlers. It currently implements compatibility for Preview Mode by using the new Draft Mode and storing data in a `x-makeswift-draft-mode-data` cookie. This can be read from App Router using the `getSiteVersion` function exported from `@makesiwft/runtime/next/server`.

  There shouldn't be any breaking API changes for Pages Router so there's no changes to upgrade.

  This is what a Makeswift page in App Router should now look like:

  ```ts
  import { client } from '@/makeswift/client'
  import '@/makeswift/components'
  import { getSiteVersion } from '@makeswift/runtime/next/server'
  import { notFound } from 'next/navigation'
  import { Page as MakeswiftPage } from '@makeswift/runtime/next'

  type ParsedUrlQuery = { path?: string[] }

  export async function generateStaticParams() {
    const pages = await client.getPages()

    return pages.map((page) => ({
      path: page.path.split('/').filter((segment) => segment !== ''),
    }))
  }

  export default async function Page({ params }: { params: ParsedUrlQuery }) {
    const path = '/' + (params?.path ?? []).join('/')
    const snapshot = await client.getPageSnapshot(path, {
      siteVersion: getSiteVersion(),
    })

    if (snapshot == null) return notFound()

    return <MakeswiftPage snapshot={snapshot} />
  }
  ```

- 7d314f3: BREAKING: Use `React.lazy` instead of `next/dynamic` for code-splitting.

  There's no API changes but this change is significant enough to warrant a minor version bump.

### Patch Changes

- 9e4113f: Upgrade Next.js (dev dependency) in `@makeswift/runtime`.
- 0ffe2be: Add support for snippets (including cleanup) for App Router.
- 96d5e9a: Introduces PageHead component to the base Makeswift Page. This component renders head tag data (link/title/meta) for pages in both app router and pages router. Currently does not support snippets for app router.
- 49bdf15: Removes the `http-proxy` dependency and uses native API's to proxy preview mode.
- 2bbe16a: Update the `http-proxy` within `/api/[...makeswift].tsx` to use `xfwd: true`. This enables forwarding of `x-` headers.
- e0f7e0e: Add console warning when `runtime` prop is passed to the `Page` component.
  `runtime` should now be passed to the `ReactRuntimeProvider` instead of to `Page`.
- 056aac1: Resolves issue where rewritten host API requests are unauthorized due to not checking the request header for the secret.
- fcf2a68: Avoid throwing an error in `SocialLinks` builtin component if an option is not found.
- 7d9d9b0: Update Facebook logo for `SocialLinks` builtin component.
- 266f246: Add `RootStyleRegistry` component. This component provides support for Makeswift's CSS-in-JS runtime in Next.js' App Router.

  For example, in `app/layout.tsx`:

  ```tsx
  import { RootStyleRegistry } from "@makeswift/runtime/next";

  export default function RootLayout({
    children,
  }: Readonly<{
    children: React.ReactNode;
  }>) {
    return (
      <html lang="en">
        <body>
          <RootStyleRegistry>{children}</RootStyleRegistry>
        </body>
      </html>
    );
  }
  ```

- e5c6f8d: Add `'use client'` directive to `Page` component module.
- 3b25c9a: Moves locale switching logic out of the redux middleware state and closer to Next.js logic.
- 2b25571: If `useRouter` is used within the App Router it'll throw an error as it can't be used there. This wraps the `useRouter` usage in a try/catch to conditional return `undefined` if we can't use it. We will probably use a different method of syncing the current locale in the App Router, so for now, noop this effect.
- e7c330f: Fix exports for internal `@makeswift/runtime/state/breakpoints`.
- 547b87f: Add X and Slack icons to legacy `SocialLinks` prop controller.
- 67df869: Fix types export for `@makeswift/runtime/slate`
- 0d78c22: Fix a bug in translating `Text` components containing detached typography.
- 79a91e0: Transpile dynamic imports when building CommonJS format.
- 2719416: Introduces draft mode for Next.js app router applications. Existing pages router applications are still supported via preview mode.
- 9d4ac99: Rename internal `MakeswiftClient` to `MakeswiftHostApiClient`.
- b953798: Button component and Link control now hydrate page links with the locale, if present. Brings automatic link localization to App Router, while still supporting Pages Router.
- cc8e615: Add deprecation JSDoc to undocumented, legacy prop controllers.
- 63b3a42: Move `Page` component into its own file.
- 805f9f0: Use the provided runtime in the `/api/makeswift/element-tree` handler.
- 0d706f7: Extract context from `src/api/react.ts` so that it can be imported in RSC.
- 8a6e453: Wraps the `RuntimeProvider` component in a `Suspense` boundary as it uses `React.lazy`. Not wrapping the component would cause a hydration mismatch between the server and client.
- Updated dependencies [39e160a]
- Updated dependencies [9cb2f76]
- Updated dependencies [2719416]
- Updated dependencies [a220ecb]
  - @makeswift/next-plugin@0.3.0

## 0.14.0

### Minor Changes

- 1d58edb: BREAKING: Replace Vite with tsup. The build script now transpiles source files instead of bundling them to preserve `'use client'` directives for Next.js App Router support.
- 32f9a1f: BREAKING: Move `MakeswiftApiHandler` from `@makeswift/runtime/next` to `@makeswift/runtime/next/server`.

  This change was necessary because there are server-only dependencies for the API handler and if these dependencies are bundled and run in the browser it can cause various issues. In our case, a transitive dependency of `http-proxy` (`follow-redirects`) was being included in browser bundles resulting in client-side exceptions in Safari and Firefox due to an `Error.captureStackTrace` call that was intended to run only on Node.js.

  To migrate change your `pages/api/makeswift/[...makeswift].ts` file:

  ```diff
  -import { MakeswiftApiHandler } from '@makeswift/runtime/next'
  +import { MakeswiftApiHandler } from '@makeswift/runtime/next/server'

  export default MakeswiftApiHandler(process.env.MAKESWIFT_SITE_API_KEY)
  ```

- 9021859: Fix circular dependency with `nextDynamicForwardRef`.
- f7968da: BREAKING: Remove deprecated functions from v0.2.0.

  See more info on the [GitHub release](https://github.com/makeswift/makeswift/releases/tag/%40makeswift%2Fruntime%400.2.0).

### Patch Changes

- 7e3fa8d: Reaaranged files inside the react runtime folder.
- 662985c: Remove Vitest in-source tests.
- 73fecda: Replace SVG files with React components and remove SVGR development dependency.

## 0.13.1

### Patch Changes

- 87717fe: Change the `getItemLabel` type to a valid definition.

## 0.13.0

### Minor Changes

- 2e59c52: Starting from version `0.13.0`, **versioning is now enabled by default**. With versioning, users can easily publish all changes to their website with just a few clicks. Published changes are saved so you can revert to previous versions if needed.

  Upgrade guide from version `0.12.x` to `0.13.x`:

  1. Update `getPageSnapshot` Parameters:

     a. Remove the `preview` parameter.

     b. Add the new `siteVersion` parameter.

     ```diff
       export async function getStaticProps(ctx) {
        const makeswift = new Makeswift(process.env.MAKESWIFT_SITE_API_KEY, { runtime })

        const snapshot = await makeswift.getPageSnapshot(path, {
     -    preview: ctx.preview,
     +    siteVersion: Makeswift.getSiteVersion(ctx.previewData),
          locale: ctx.locale,
        });
       }
     ```

  2. For users who have **never used versioning**:

     - No further actions are required.

  3. For users who have used versioning:

     a. Remove the `siteVersion` parameter from the `Makeswift` constructor.

     ```diff
       const makeswift = new Makeswift(process.env.MAKESWIFT_SITE_API_KEY, {
         runtime: runtime,
     -   siteVersion: Makeswift.getSiteVersion(ctx.previewData),
       });
     ```

     b. Remove the `siteVersion` parameter from the `MakeswiftApiHandler`.

     ```diff
        export default MakeswiftApiHandler(process.env.MAKESWIFT_SITE_API_KEY, {
     -    siteVersions: true,
        });
     ```

     c. If you use `client.getPage`, you need to also update the parameters:

     ```diff
        const page = await client.getPage(path, {
     -    preview,
     +    siteVersion: Makeswift.getSiteVersion(ctx.previewData),
          locale
        })
     ```

## 0.12.4

### Patch Changes

- 9c1941f: Added `type` field to the `TextArea` control
- 37f16af: Added `type` field to the `Number` control
- 8896a9b: Add `type` to Checkbox control
- 8da8717: Refeactored the `Checkbox` and `Color` control to use the locally scoped key variable
- dd7c1d1: Added `type` field to the `TextInput` control

## 0.12.3

### Patch Changes

- 6b9de46: Fix SocialLinks component options.
- 583679b: Remove X and Slack from `SocialLinkType`.
- 690d001: Add `'discord'` to `SocialLinkType`.

## 0.12.2

### Patch Changes

- 2deee74: Add type and version to the Color control

## 0.12.1

### Patch Changes

- 61f8896: Fix Preview Mode proxy for localized pages in Next.js v14.

## 0.12.0

### Minor Changes

- cbcb4d6: Upgrade `html-react-parser` to v5.0.10.
- e657aa9: Upgrade Framer Motion to v10.16.16.
- 8f87717: Move `@types/react` and `@types/react-dom` to peer dependencies.

## 0.11.19

### Patch Changes

- 603ebd1: Add Next.js v14 to peer dependencies.

## 0.11.18

### Patch Changes

- e73bb49: In preview mode, pass any original cookies through.

## 0.11.17

### Patch Changes

- 15fcc61: Add `RichText` normalization that prevents nested paragraph elements from being possible.

## 0.11.16

### Patch Changes

- 8fed463: Prevent default click behavior in `RichText` when content is being edited.

  This enables you to edit Inline `RichText` embedded within links without triggering navigation.

## 0.11.15

### Patch Changes

- 3f107f7: Correct the `List` control data's `type` field to be optional.

## 0.11.14

### Patch Changes

- cda6b51: Fix `getPage` method for site with versioning.

## 0.11.13

### Patch Changes

- a5719a1: Fix a bug `/merge-translated-data`. This bug deleted all data within the a `Shape` control rather than merging it.

## 0.11.12

### Patch Changes

- 305a0ba: Add `defaultValue` to `RichText` control.

## 0.11.11

### Patch Changes

- f1774ff: Fix the "Failed to get page pathname slices" error when adding a new link to a page on the builder.

## 0.11.10

### Patch Changes

- e143b02: Update `/merge-translatable-data` to handle partially undefined composable controls.
- 998b924: Optimize richtext used in `/translatable-data` and `/merge-translatable-data` for a simpler html output.

  This will make our Smartling integration Smartmatch for more situations.

- 4bfb4ca: Add Slack & X icons to Social Links

## 0.11.9

### Patch Changes

- b8dd8fd: Added priority to Image and BackgroundImage

## 0.11.8

### Patch Changes

- d08bf7d: Add `getPage` method to Makeswift client.
- fcd32d2: Use localized pathname on `LinkControl` and `Button` component if available.
- fcd32d2: Use the new REST API endpoint for `page-pathname-slices`.

## 0.11.7

### Patch Changes

- 2333764: Revert automatically adding hreflang tags to pages that have localized versions.

## 0.11.6

### Patch Changes

- 079297d: Update `translatable-data` API handler to handle opional values for composable controls.

## 0.11.5

### Patch Changes

- fe522b9: Add `hreflang` tag to the HTML `<head>` for pages that have localized versions. Click [here](https://developers.google.com/search/docs/specialty/international/localized-versions) to learn more about `hreflang` tag.

## 0.11.4

### Patch Changes

- b9bc710: Fix "Module not found: Can't resolve 'slate-hyperscript'" error created in `0.11.3`.

## 0.11.3

### Patch Changes

- feae6ba: Added `merge-translated-data` API handler to merge translated data back into a Makeswift page.

  To use this translation merging functionality, make sure to pass an instance of `ReactRuntime` to the Makeswift API handler like so:

  ```ts
  import { MakeswiftApiHandler } from "@makeswift/runtime/next";
  import { runtime } from "../../../lib/makeswift/register-components";

  export default MakeswiftApiHandler(process.env.MAKESWIFT_SITE_API_KEY, {
    runtime,
  });
  ```

## 0.11.2

### Patch Changes

- c630617: Add locale option to `getSitemap`. If a locale is using domain-based localization, passing the locale to `getSitemap` will return the sitemap for that particular domain.

  For example, if in the site settings there is an `es` locale with a domain of `foo.es`, then passing `es` to `getSitemap` will return the sitemap for `foo.es`.

## 0.11.1

### Patch Changes

- f434abe: Update the translation fallback value to prevent client side errors that can occur when upgrading `RichText`.

## 0.11.0

### Minor Changes

- 935ca2b: This version includes the stable release of the localization feature.

  With this feature, you can create different variations of a page. For example, if you have a `/pricing` page that you want to localize for Spanish-speaking countries, you can add an `es` locale, and create a `/es/pricing` page.

  If you have used the unstable version before, here are the steps required to migrate to the stable version:

  - Remove `unstable_i18n` on the `ReactRuntime`.
  - Rename `unstable_locale` to `locale` on the `getPageSnapshot`.

  Now, all locales and default locale can be managed directly in the **settings in the builder**, on the _Locales_ tab.

  You can also add the domain on the locale if you want to use domain-based localization. For example, if your main domain is `company.com`, on your `es` locale, you can add the `company.es` domain to make it the domain for your Spanish version of the site.

  If you're interested in this feature, reach out to our support at [support@makeswift.com](mailto:support@makeswift.com).

### Patch Changes

- 8b89c39: Fix stale localized global element when first created.

## 0.10.16

### Patch Changes

- 3c5cb43: Update the translatable data API handler to primitively return translatable data for the rich text controls.

## 0.10.15

### Patch Changes

- a0e5b8f: Add support for external files in Image control

## 0.10.14

### Patch Changes

- 44bf879: Add support for external files in legacy Backgrounds prop controller. Use descriptor in Backgrounds prop controller copy function.

## 0.10.13

### Patch Changes

- 47ebca4: Add API handler for getting translatable data for an element tree. Not yet fully implemented—only returns translatable data for text input and text area controls and prop controllers.
- 4dc09fb: - Add support for external files in legacy Image prop controller.
  - Use descriptor in legacy Images prop controller copy function.

## 0.10.12

### Patch Changes

- cb87c42: Add support for external files in legacy Image prop controller.
- 838d1bb: Use descriptor in legacy Image prop controller copy function.

## 0.10.11

### Patch Changes

- fb0b370: Change versioning from unstable to stable.

## 0.10.10

### Patch Changes

- 7e21729: Call new typography endpoints that can use versioning.
- 155014d: Add calls to new global element endpoints

## 0.10.9

### Patch Changes

- 6a2c502: Fix localization not working on recent versions of Next.js.

## 0.10.8

### Patch Changes

- 60a252d: Fix localized global element being fetched on the client instead of during SSR.

## 0.10.7

### Patch Changes

- b8e8124: Add `getSitemap` to Makeswift client.

  Use this method to generate a sitemap for your Makeswift host. Here's an example using the popular library `next-sitemap`:

  ```ts
  import { makeswift } from "@lib/makeswift";
  import { GetServerSidePropsContext, GetServerSidePropsResult } from "next";
  import { getServerSideSitemapLegacy } from "next-sitemap";

  export async function getServerSideProps(
    ctx: GetServerSidePropsContext,
  ): Promise<GetServerSidePropsResult<{}>> {
    const sitemap = await makeswift.getSitemap();

    return getServerSideSitemapLegacy(ctx, sitemap);
  }

  export default function Sitemap() {}
  ```

  The `getSitemap` method is paginated with a default page size of `50`. If you want to request more pages or use a different page size pass the `limit` and `after` arguments. Here's an example:

  ```ts
  const sitemap: Sitemap = [];
  let page;
  let after: string | undefined = undefined;

  do {
    page = await makeswift.getSitemap({ limit: 10, after });

    sitemap.push(...page);
    after = page.at(-1)?.id;
  } while (page.length > 0);
  ```

  If using TypeScript, you can import the `Sitemap` type from `@makeswift/runtime/next`.

  Also, the `getSitemap` method supports filtering results by a pathname prefix using the `pathnamePrefix` parameter. Here's an example using the popular library `next-sitemap`:

  ```ts
  import { makeswift } from "@lib/makeswift";
  import { GetServerSidePropsContext, GetServerSidePropsResult } from "next";
  import { getServerSideSitemapLegacy } from "next-sitemap";

  export async function getServerSideProps(
    ctx: GetServerSidePropsContext,
  ): Promise<GetServerSidePropsResult<{}>> {
    const blogSitemap = await makeswift.getSitemap({
      pathnamePrefix: "/blog/",
    });

    return getServerSideSitemapLegacy(ctx, blogSitemap);
  }

  export default function BlogSitemap() {}
  ```

## 0.10.6

### Patch Changes

- b18aae3: Fix preview mode for localized pages.

## 0.10.5

### Patch Changes

- f631cbb: Add a `label` option for registering fonts. This can be used to show a custom label in the font family dropdown in the builder.

## 0.10.4

### Patch Changes

- 189a27d: Add initial value to `RichText` control.
- 4cf9845: Update the `RichText` "Content" panel reset to preserves `text-align` and text styles.
- bdacab6: Fix a runtime error in the `RichText` "Content" panel reset that could happen if text was selected.
- 15a8521: Add `min-width` CSS value to `RichText` control in `Inline` mode.

## 0.10.3

### Patch Changes

- d9e0009: Add copy function to new `RichText` so that creating a site from a template automatically copies all colors and typographies.

## 0.10.2

### Patch Changes

- ebf9d66: Call versioned endpoints only if using versioning

## 0.10.1

### Patch Changes

- 02d3608: Fix `locale` not passed to `introspect` and `MakeswiftClient`.

## 0.10.0

### Minor Changes

- c066219: BREAKING: Prior to this version the `Text` component and `RichText` control used `white-space-collapse: preserve` within app.makeswift.com and `white-space-collapse: collapse` within the live page.
  Our goal is to exactly match what you see in Makeswift with what you see in the live page.
  This updates the live version to also `preserve` white space.
- 638ae58: BREAKING: Upgrade `Richtext` control with a new architecture that enables `Inline` mode and future rich text upgrades.

  This is the first time we have altered the data structure of a component, and we want you to be able to migrate the data and see the diff yourself incase the migration doesn't work.

  When you select a `Text` component or component with the `RichText` control, you will be prompted in the sidebar to upgrade. If the migration doesn't work, simple `cmd/ctrl + z`.

  Details on `Inline` mode are in the [documentation for `RichText`](https://www.makeswift.com/docs/controls/rich-text).

- 950e256: BREAKING: Change the `Text` component to use the new `RichText` control.

### Patch Changes

- fb45a4e: Add error handling when the default locale or the locale is not included in the locales list.
- 63d0ad3: Compare `unstable_locale` on `getPageSnapshot` to the default locale defined on `ReactRuntime`.

## 0.9.12

### Patch Changes

- ddb31a8: Update `unstable_RichTextV2` to sync editing history with app.makeswift.com.

## 0.9.11

### Patch Changes

- 0543105: Upgrade `typescript`, `@types/react` and `@types/react-dom` to fix issues when using typescript > 5.1.x.
- 9536667: Call versioned endpoints only if using versioning

## 0.9.10

### Patch Changes

- 3a714a0: Add localized global element support.
- bd620d0: Add support for localized page meta and page SEO.

## 0.9.9

### Patch Changes

- a24bcba: In ef73900, we fixed runtime errors that were happening in the `RichText` control when there were invalid empty lines. This is an update to that fix that cleans the richtext data rather than removing it.

## 0.9.8

### Patch Changes

- 18ae379: Fix suspense boundary error that was introduced on version `0.9.6` when you have a global element in a page.
- ef73900: Fix runtime error in `RichText` that can occur when you have data that very old.
- 18ae379: Revert localized global element support.

## 0.9.7

### Patch Changes

- 5d61357: Add support for `RichText` data within `unstable_RichTextV2`.

  When `unstable_RichTextV2` is stable this will allow users to upgrade from the old to new `RichText` control.

## 0.9.6

### Patch Changes

- b151889: Add support for localized global element.

## 0.9.5

### Patch Changes

- 2f9183c: Add type and runtime-check to unstable_locale.
- b0da14b: Fix a runtime error introduced in `0.9.2` that throws when a `Link` control is used within a `Shape` or `List` control.
- d1989e5: Add `unstable_locale` option to getPageSnapshot.

## 0.9.4

### Patch Changes

- ac31e48: Fix incorrect typography override behavior.

  Let's say you have a `Text` component with styling set on "Desktop" and "Mobile". If you add an override on "Desktop", then this should not impact "Mobile" typography, since the override is only for the "Desktop" breakpoint. This change ensures overrides do not clobber typography values in descending breakpoints.

- f0f053d: Add initial `Typography` plugin for `unstable_RichTextV2`.

## 0.9.3

### Patch Changes

- f3b8fc8: Add initial `Link` plugin for `unstable_RichTextV2`.
- 1c3d592: Add initial `Inline` plugin for `unstable_RichTextV2`.

## 0.9.2

### Patch Changes

- bc4a9bd: Add an unstable control API: `unstable_IconRadioGroup`.
- 2503ca5: Add initial `Color` plugin for `unstable_RichTextV2`.

## 0.9.1

### Patch Changes

- a21ad28: Add initial implementation of TextAlign plugin for `unstable_RichTextV2`.
- e865548: Add an unstable API fro new version of the `Style` control: `unstable_StyleV2`.

## 0.9.0

### Minor Changes

- c65ebdf: BREAKING: When registering component icons, use the `ComponentIcon` enum (available under `@makeswift/runtime`) instead of the original string values. Below is a table of the deprecated string values and their new enum equivalent:

  | Removed           | Use Instead (enum)          |
  | ----------------- | --------------------------- |
  | `'Carousel40'`    | `ComponentIcon.Carousel`    |
  | `'Code40'`        | `ComponentIcon.Code`        |
  | `'Countdown40'`   | `ComponentIcon.Countdown`   |
  | `'Cube40'`        | `ComponentIcon.Cube`        |
  | `'Divider40'`     | `ComponentIcon.Divider`     |
  | `'Form40'`        | `ComponentIcon.Form`        |
  | `'Navigation40'`  | `ComponentIcon.Navigation`  |
  | `'SocialLinks40'` | `ComponentIcon.SocialLinks` |
  | `'Video40'`       | `ComponentIcon.Video`       |

- 976b9d6: Use new versioning endpoints for swatches.
- 144f270: Always fetch live pages for `Makeswift.getPages()`.
- 144f270: Use new versioning endpoints for pages and page documents.

### Patch Changes

- fa04429: Update Block plugin for `unstable_RichTextV2` to include remaining block types (`ul`, `ol`, and `blockquote`)
- 7075388: Add `unstable_previewData` to `Makeswift` client.
- f295972: Add `unstable_i18n` to `ReactRuntime` constructor.
- 7075388: Add `unstable_siteVersions` flag to `MakeswiftApiHandler`.
- 0be3bc2: Adds 13 new icon options to the runtime that can be used when registering components.
- bbf2d30: Encode page pathname when fetching page data.

## 0.8.11

### Patch Changes

- f125648: Add initial implementation of Block plugin for `unstable_RichTextV2`.
- 662aace: Add initial implementation of `mergeElement`.

## 0.8.10

### Patch Changes

- fa41f1b: Add code splitting to `unstable_RichTextV2`.
- bf5b7ef: Add `mode` option to `unstable_RichTextV2` control.

  Setting the mode of `RichTextV2` to `RichTextV2Mode.Inline` locks down output to only include inline HTML elements. This allows you to visually edit button and link text, while protecting you from hydration mismatch errors.

- ac4202f: Fix code splitting regression for RichText control and Text component that was introduced in 0.6.6. This change ensures that Slate is not downloaded to your production site.

## 0.8.9

### Patch Changes

- a79ae7a: Add an unstable API for a new version of the RichText control: `unstable_RichTextV2`.

## 0.8.8

### Patch Changes

- 2416394: Custom breakpoints API is now stable. You can use this API to add more breakpoints or change the width of existing breakpoints. Visit [our documentation](https://www.makeswift.com/docs/runtime/custom-breakpoints) to learn more about custom breakpoints.

## 0.8.7

### Patch Changes

- 2784285: Update `unstable_breakpoints` API to be in `ReactRuntime` constructor.
- aa771b5: Refactor `ReactRuntime` to be a class.
- 8920a80: Fix rich text bug where inlines would disappear on text edit.

## 0.8.6

### Patch Changes

- d5c6845: Add an unstable API for setting custom breakpoints: `ReactRuntime.unstable_setBreakpoints`.

## 0.8.5

### Patch Changes

- 56c8f1c: Update rich text control to preserve DOM selection only when rich text is selected.

## 0.8.4

### Patch Changes

- 1e5836d: Fix rich text control to preserve DOM selection when you change things in the right sidebar.

## 0.8.3

### Patch Changes

- dd5f7b6: Fix path normalization for client-side navigation.
- f2389f9: Update Preview mode so that rich text is readonly.

## 0.8.2

### Patch Changes

- Updated dependencies [49b0981]
  - @makeswift/next-plugin@0.2.8

## 0.8.1

### Patch Changes

- a0e7079: Added missing exports for rich text plugins.

## 0.8.0

### Minor Changes

- f35186d: BREAKING: The `MakeswiftClient.prefetch()` and `MakeswiftClient.fetchTypographies` methods have been removed. These were internal APIs so there shouldn't be any changes required to upgrade.

  Refactor introspection so that it's internal to the Makeswift API client.

- 8e39cdc: Use the new Makeswift API resource endpoints exposed by the host via the Makeswift Next.js API handler. While change is backwards-caomptible, it's a large enough refactor that it warans a minor version bump.

### Patch Changes

- f9b900a: Moved proxy server inside Preview Mode proxy handler.
- 9d62088: BREAKING: Remove the `MakeswiftClient` export from `@makeswift/runtime/next`. This was an internal API that isn't documented and shouldn't be depended on by Makeswift hosts.
- 8f00a2f: Removes invoke headers from Next.js server when proxying request in Preview Mode.
- 025c8d9: Avoids using socket local port when proxying Preview Mode in development.
- 6d468d1: Remove snapshotting code. We've re-architected versioning and won't be using snapshots anymore.
- 78ff346: Remove unused GraphQL queries.
- d08eb8d: Add API endpoints to the Makeswift Next.js API handler for Makeswift API resources. The following endpoints were added:

  - /api/makeswift/swatches/:id
  - /api/makeswift/files/:id
  - /api/makeswift/typographies/:id
  - /api/makeswift/global-elements/:id
  - /api/makeswift/page-pathname-slices/:id
  - /api/makeswift/tables/:id

- Updated dependencies [f424011]
  - @makeswift/next-plugin@0.2.7

## 0.7.18

### Patch Changes

- acd43a8: Make `StyleControl` composable.

## 0.7.17

### Patch Changes

- 9d8c764: Update peer dependencies to reflect current support for React and React DOM.
- f382f82: Export types for slate rich text plugins.

## 0.7.16

### Patch Changes

- 72e5e4a: Make `RichTextControl` composable.

## 0.7.15

### Patch Changes

- ef4bc78: Fix a bug in the deployed version of the text component that prevents empty lines from being displayed.

## 0.7.14

### Patch Changes

- 527172c: Add placeholder to text component and rich text control. This was removed accidentally in 0.7.8
- 51532d9: Add layout polling back to individual rich text controls. This enables more than one rich text control at a time. This functionality was accidentally removed in 0.7.8
- e97a288: Fix react key prop warning for rich text component in dev mode

## 0.7.13

### Patch Changes

- 1578e04: Expose prop controller introspection utils.

## 0.7.12

### Patch Changes

- Updated dependencies [07fd1de]
  - @makeswift/next-plugin@0.2.6

## 0.7.11

### Patch Changes

- 03d9e2f: Update `uuid` dependency from `v3.3.3` to `v9.0.0`.
- 6156ba4: Upgrade `react-use-gesture` dependency to `@use-gesture/react`.
- Updated dependencies [b25c046]
  - @makeswift/next-plugin@0.2.5

## 0.7.10

### Patch Changes

- 40e3bf9: Fix `Text` element not editable when placed inside a `ListControl` or `ShapeControl`.

## 0.7.9

### Patch Changes

- 5482d7c: Remove `escape` shortcut during interaction mode. This means to get out of interaction mode you need to click the Move (Pointer) button. We remove this because the `escape` shortcut could interfere with user's code.

## 0.7.8

### Patch Changes

- 57a9c81: Upgrade slate to the latest version.

## 0.7.7

### Patch Changes

- 54ecf45: Make `ShapeControl` composable.
- 7335423: Make `ListControl` composable.

## 0.7.6

### Patch Changes

- aaeeef4: Disable element from point. This is temporary until the drop zones algorithm is finished.
- 777d51b: Fix element from point selection issue for nested documents (i.e., global elements).

## 0.7.5

### Patch Changes

- 26f16f5: Use builder pointer information and DOM APIs to reliably determine the active element. This guarantees that the Makeswift builder can properly select elements even if their CSS box models overlap (e.g., absolute and fixed position elements).

## 0.7.4

### Patch Changes

- 0787dce: Fix issue where certain font families were not loading properly.

## 0.7.3

### Patch Changes

- Updated dependencies [e61c4f2]
  - @makeswift/next-plugin@0.2.4

## 0.7.2

### Patch Changes

- Updated dependencies [a165537]
  - @makeswift/next-plugin@0.2.3

## 0.7.1

### Patch Changes

- 16c434d: Support tables in snapshot creation.
- 49986c8: Alias `publicUrlV2` to `publicUrl`.
- Updated dependencies [0e12b08]
  - @makeswift/next-plugin@0.2.2

## 0.7.0

### Minor Changes

- f0a53c0: Use Google Storage URL for files instead of s.mkswft.com.

### Patch Changes

- Updated dependencies [050f6f9]
  - @makeswift/next-plugin@0.2.1

## 0.6.7

### Patch Changes

- a40bb65: Separate snapshot format from serialized state.

## 0.6.6

### Patch Changes

- 75b31d9: Add support for client-side navigation.
- 9dde8e8: Fix inconsistencies between the builder and live pages for rich text list blocks.
- 6496ff0: Handle global element cycles.

## 0.6.5

### Patch Changes

- af0e818: Refactored SerializedState format.
- be2aa16: Added latent snapshotting functionality.

## 0.6.4

### Patch Changes

- 8207b36: Prevent clicks from propagating in content mode. This issue affected for example when you have a Text on a Accordion: if you click the text in content mode, the click also triggered the accordion open/close state.
- ba6d869: Add support for interaction mode.
- d258829: Handle missing `object` field in `Props.RichText` preset for built-in `Text` component.

## 0.6.3

### Patch Changes

- 017675b: Fix type issues with `Style` control data.
- ac7bfe7: Stop using `unoptimized` prop for `next/image` in built-in Image component when in builder. This fixes an SSR hydration mismatch.
- 061f787: Create RichText control for usage within custom components.

## 0.6.2

### Patch Changes

- 155820f: Add default value to width prop for built-in Box component.
- 8942b00: Handle ordered and unordered list for live pages in Text built-in component.

## 0.6.1

### Patch Changes

- 9d2ec07: Fix the single select column not rendering radio buttons on the built-in Form component.

## 0.6.0

### Minor Changes

- 99f5bc9: Adds a slimmer rich text component for live pages so that large dependencies like Slate and Immutable aren't included in bundles for live pages and are only used in the Makeswift builder. This reduces the overhead of the Makeswift runtime for live pages and boosts performance.

  While behavior is intended to be the same, these changes modify the structure of the DOM for live pages, which could cause issues with existing sites if they're relying on the DOM structure of the Text component. For this reason we're releasing this in a minor update as a _breaking change_.

### Patch Changes

- 2662228: Fix duplicate cleanup call in component registration function.
- c2ee57e: Avoid re-render from Box animations.
- e05070e: Add missing Emotion dependencies that was causing Vite to include unnecessary JavaScript in the bundle.
- 8e587d7: Use `findDOMNode` only if ref isn't being forwarded.
- 0d9c55c: Avoid using React state to track element handle.
- ed0f027: Avoid using React state for tracking BackgroundsContainer ref as it results in an extra render when the component mounts.
- 0498e3d: Avoid registering documents in the live provider since document registration is currently only needed in the builder.

## 0.5.5

### Patch Changes

- 13e1ab4: Re-add `MakeswiftComponentType` back to `@makeswift/runtime/components`

## 0.5.4

### Patch Changes

- 01f0c0a: Move `MakeswiftComponentType` from `@makeswift/runtime/components` to `@makeswift/runtime`
- ef785cc: Fix snippets don't run on client-side navigation.

## 0.5.3

### Patch Changes

- 9849bea: Fix SSR hydration mismatch due to attempting to render ReactPlayer on the server.

  See https://github.com/cookpete/react-player/issues/1428.

- 55c8439: Fix issue where API resource cache was filled too late resulting in unnecessary API requests.

## 0.5.2

### Patch Changes

- cf486bb: Fix suspense boundary hydration issue.

## 0.5.1

### Patch Changes

- 5a657ea: Swap @framer/motion box animation for a light CSS version.

## 0.5.0

This is our first release that supports Next.js v13.

Update `@makeswift/runtime` in `package.json` to use the latest version.

If you have any issues with either Next.js v12 or Next.js v13, please reach out to us or open a new issue in GitHub.

- d70c32b: Add Next.js v13 support.
- 115e3ee: BREAKING CHANGE: The Image component will use the new `next/image` if the host is using Next.js v13.
- f79ea18: BREAKING CHANGE: Drop support for Next.js v12.1. Makeswift requires a minimum Next.js version of 12.2.0. Please upgrade to Next.js version ^12.2.0 if you want to use Next.js v12, or version ^13.0.0 if you want to use Next.js v13.
- Updated dependencies [c3041ff]
  - @makeswift/next-plugin@0.2.0

## 0.4.2

### Patch Changes

- 83c1f5a: Fix falsy check on Style control CSS utility functions. This caused falsy `0` values to be ignored for margin, padding, border, and border radius.

## 0.4.1

### Patch Changes

- f1ec0ff: Add a `Suspense` boundary around all element data. This is a _huge_ performance boost due to how React schedules hydration tasks. With this change your Makeswift pages should score in the high 90s for Lighthouse performance benchmarks.

## 0.4.0

### Minor Changes

- d2d7ef9: BREAKING CHANGE: This change completely reworks how the runtime fetches Makeswift API resources like swatches, files, typographies, etc. While behavior of components shouldn't change, and we've tested extensively, it's possible there's slight behavior changes in certain edge cases or there's old behavior that Apollo had that we didn't want to replicate.

  This change removes @apollo/client as a dependency in favor of a very slim and efficient API client and cache custom built for the Makeswift runtime. This change resulted in a reduction of ~300ms from Total Blocking Time and ~700ms from Time to Interactive in our benchmarks. This is part of our ongoing work to make the Makeswift runtime more lightweight to reduce the cost of React hydration. Expect even more changes soon!

  To migrate, just upgrade to the latest version. No public APIs have changed.

## 0.3.1

### Patch Changes

- 3bcb4a1: Fix Style control default values for margin and padding.
- Updated dependencies [5b06076]
  - @makeswift/next-plugin@0.1.7

## 0.3.0

This version is a BREAKING change. No public APIs have changed but there was a major rewrite of the CSS runtime and a major dependency dropped so some built in components could exhibit new unexpected behavior. If you encounter a bug, please open an issue and we'll address it ASAP!

### Minor Changes

- #126: Perf Boost: Removal of Styled Components dependency and efficient animations.

  This change completely reworks how Makeswift handles CSS styles, resulting in improved performance. We've updated all components to use a lighter CSS runtime built on top of Emotion CSS' core utilities. On our benchmarks we've seen Total Blocking Time improve by ~25%. This change also reduces the amount of shipped JS by dropping the Styled Component depenency. There's still more work to do to get our CSS runtime even more lightweight: we want to completely drop the CSS runtime when serving live pages outside the Makeswift builder. But at this point we've squeezed as much performance as is reasonable from the CSS runtime and are hitting diminishing returns. We will return to the CSS runtime once we've addressed other areas where performance can be improved.

  We've also improved the Box component by only using Framer Motion when the Box is animated. Now, when there's no animations in a Box component, we use plain ol' divs. This had a noticeable boost on Total Blocking Time as well.

  The common thread in these improvements is reduced Total Blocking Time, which directly comes from React hydration. This is just the first of many performance boost updates we have planned, so stay tuned!

### Patch Changes

- cf83c8e: Fix class format for width prop controller.
- d64d203: Use the `useStyle` hook instead of Styled Components in the `Root` builtin component.
- e38c912: Only use Framer Motion components in the Box when animations are configured. This reduced, on average, Total Blocking Time by 195ms in our benchmarks.

## 0.2.19

### Patch Changes

- 7ec440b: Fix content-mode overlay doesn't appear properly.

## 0.2.18

### Patch Changes

- fb3dce6: Fix issue where patched fetch API was sending Preview Mode header to a separate origin, causing CORS problems.

## 0.2.17

### Patch Changes

- 04aee01: Implement copy functions for all controls, enabling templates to use code components.

## 0.2.16

### Patch Changes

- Updated dependencies [c21792b]
  - @makeswift/next-plugin@0.1.6

## 0.2.15

### Patch Changes

- 3611500: Use serializable replacement context in ReactRuntime.copyElementTree public API.

## 0.2.14

### Patch Changes

- 7116b8b: Remove authorization for producing a new element tree.

## 0.2.13

### Patch Changes

- 4400d23: Fix type errors in runtime.

## 0.2.12

### Patch Changes

- 3184597: Add copy function for element references. This completes the first version of ReactRuntime.copyElementTree.
- e70bab1: Add copy function for element id. This advances work for ReactRuntime.copyElementTree.
- beb1fce: Add copy functions for RichText and Images. This advances work on ReactRuntime.copyElementTree.
- 01cc35c: Add copy functions for table and border prop controllers. This gets closer to a complete ReactRuntime.copyElementTree.

## 0.2.11

### Patch Changes

- 1d6c968: Add copy functions NavigationLinks and Links default prop controllers. This advances work on the ReactRuntime.copyElementTree function.
- 0dea000: Add copy function for the Image prop controller. This advances work on ReactRuntime.copyElementTree.
- 25995d2: Add new endpoint to create an element tree from an existing one.

  At this point it is not complete. We will complete it under the hood, then switch over our template functionality to use it.

- b3ff4e4: Add copy function for ResponsiveColor control. This advances work done for ReactRuntime.copyElementTree.
- 1d22db7: Add copy function for ShadowPropController. This advances work for ReactRuntime.copyElementTree.
- 2ed68d6: Fix apostrophe in table column causing form data to not be recorded.

## 0.2.10

### Patch Changes

- 80aeb24: Fix table column names containing a period cause the form to not record data for that column.

## 0.2.9

### Patch Changes

- 7f56a4e: Fix issue where drop zones would appear for slots that weren't visible anymore.

## 0.2.8

### Patch Changes

- 79e2c26: Fix builder randomly put user into content mode when editing page.

## 0.2.7

### Patch Changes

- 427a709: Add better error message

## 0.2.6

### Patch Changes

- bb532b5: update preview mode proxy more flexibly determine protocol

## 0.2.5

### Patch Changes

- Updated dependencies [e777f28]
  - @makeswift/next-plugin@0.1.5

## 0.2.4

### Patch Changes

- 4c5d410: Fix changes in builder disappear on fast refresh.
- Updated dependencies [fcf33f5]
  - @makeswift/next-plugin@0.1.4

## 0.2.3

### Patch Changes

- 79c2405: Upgrade @types/react and @types/react-dom.
- 317a825: Add API handler for font registration.

## 0.2.2

### Patch Changes

- Updated dependencies [51dc17b]
  - @makeswift/next-plugin@0.1.3

## 0.2.1

### Patch Changes

- fca39c0: Fix TypeScript type declarations.

## 0.2.0

### Minor Changes

- a6c9a51: BREAKING: Add support for on-demand revalidation. This is a breaking change because
  `@makeswift/runtime` now requires Next.js v12.2.0 or higher for stable on-demand revalidation
  support.

  If you're not using Next.js v12.2.0 or greater we will attempt to use `res.unstable_revalidate`. If
  that's not available, then we'll log a warning and revalidation will be a no-op. Make sure to add a
  revalidation period to `getStaticProps` if that's the case so that changes to Makeswift pages are
  eventually reflected on your live pages.

- a033573: BREAKING: Reworks how the Makeswift builder displays your site by leveraging Next.js' Preview Mode!

  This is a _huge_ change and makes integrating Makeswift into your Next.js app a lot simpler. We've
  deprecated the `getStaticPaths`, `getStaticProps`, and `getServerSideProps` exports from
  `@makeswift/runtime/next` and will be removing them in the next minor release. We recommend you
  follow the migration steps below.

  Here's how to migrate:

  - Create a new file at `pages/api/makeswift/[...makeswift].js` with the following contents:

    ```js
    import { MakeswiftApiHandler } from "@makeswift/runtime/next";

    export default MakeswiftApiHandler(process.env.MAKESWIFT_SITE_API_KEY);
    ```

  - Update your dynamic optional catch-all route to use the new data fetching APIs,
    `Makeswift.getPages` and `Makeswift.getPage`. Note that we don't use `revalidate` since the API
    handler adds automatic support for [on-demand revalidation](https://nextjs.org/docs/basic-features/data-fetching/incremental-static-regeneration#on-demand-revalidation).

    ```diff
    import './path/to/makeswift/register-components'

    -export { getStaticPaths, getStaticProps, Page as default }
    +import { Makeswift, Page as MakeswiftPage } from '@makeswift/runtime/next'
    +
    +export async function getStaticPaths() {
    +  const makeswift = new Makeswift(process.env.MAKESWIFT_SITE_API_KEY)
    +  const pages = await makeswift.getPages()
    +
    +  return {
    +    paths: pages.map((page) => ({
    +      params: {
    +        path: page.path.split('/').filter((segment) => segment !== ''),
    +      },
    +    })),
    +    fallback: 'blocking',
    +  }
    +}
    +
    +export async function getStaticProps(ctx) {
    +  const makeswift = new Makeswift(process.env.MAKESWIFT_SITE_API_KEY)
    +  const path = '/' + (ctx.params?.path ?? []).join('/')
    +  const snapshot = await makeswift.getPageSnapshot(path, {
    +    preview: ctx.preview,
    +  })
    +
    +  if (snapshot == null) return { notFound: true }
    +
    +  return { props: { snapshot } }
    +}
    +
    +export default function Page({ snapshot }) {
    +  return <MakeswiftPage snapshot={snapshot} />
    +}
    ```

  - Delete your Makeswift preview route. This page won't be used anymore. It's likely at
    `pages/makeswift.js` and the diff might look something like this:

    ```diff
    -import './path/to/makeswift/register-components'
    -
    -export { getServerSideProps, Page as default } from '@makeswift/runtime/next'
    ```

  - Go to your Makeswift site settings and update the host URL to be just your host's
    origin. For example, change `https://www.makeswift.com/makeswift` to just
    `https://www.makeswift.com` or `http://localhost:3000/makeswift` to just `http://localhost:3000`.

  If you have any questions about the migration or run into any issues, please don't hesitate to chat
  with us. [We're on Discord!](https://discord.gg/PkrUsFnMUn)

  ***

  Now onto the changes...

  Introducing `MakeswiftApiHandler`, integration with Next.js Preview Mode, and new data fetching
  APIs!

  #### `MakeswiftApiHandler` and Next.js Preview Mode

  There's no need for a preview route anymore so you can delete your `/makeswift` page. We instead
  now use [Next.js' Preview Mode](https://nextjs.org/docs/advanced-features/preview-mode) when
  you're in the builder. Read more about the feature in the
  [RFC](https://github.com/makeswift/makeswift/discussions/142).

  To migrate from the old preview route API, delete your preview route:

  ```diff
  -export { getServerSideProps, Page as default } from '@makeswift/runtime/next'
  ```

  Then create a new file at `pages/api/makeswift/[...makeswift].ts` with the following content:

  ```js
  import { MakeswiftApiHandler } from "@makeswift/runtime/next";

  export default MakeswiftApiHandler(process.env.MAKESWIFT_SITE_API_KEY);
  ```

  The API handler not only enables Next.js Preview Mode, allowing you to remove your preview route,
  but it also adds support for automatic [on-demand revalidation](https://nextjs.org/docs/basic-features/data-fetching/incremental-static-regeneration#on-demand-revalidation)! Whenever you publish a page, Makeswift will
  automatically send a request to `/api/makeswift/revalidate` and take care of on-demand ISR. This
  means that you can leave off the `revalidate` option in `getStaticProps` and trust your pages will
  always be up to date while leveraging ISR to it's fullest extent!

  #### New data fetching APIs

  There's a new API for fetching Makeswift data in your pages. No more magic behind the
  `getStaticProps` and `getServerSideProps` exports. You can now instantiate a Makeswift client
  using your site API key and see your data flow from the Makeswift API, though your Next.js app, to
  your pages. The new APIs are:

  - `Makeswift.getPages` to retrieve all Makeswift pages and use in `getStaticPaths`
  - `Makeswift.getPageSnapshot` to retrieve a page's layout data and render the Makeswift `Page`
    component

  Pages integrated with Makeswift should go from looking something like this:

  ```js
  import "./path/to/makeswift/register-components";

  export { getStaticPaths, getStaticProps, Page as default };
  ```

  To now looking something like this:

  ```js
  import "./path/to/makeswift/register-components";

  import { Makeswift, Page as MakeswiftPage } from "@makeswift/runtime/next";

  export async function getStaticPaths() {
    const makeswift = new Makeswift(process.env.MAKESWIFT_SITE_API_KEY);
    const pages = await makeswift.getPages();

    return {
      paths: pages.map((page) => ({
        params: {
          path: page.path.split("/").filter((segment) => segment !== ""),
        },
      })),
      fallback: "blocking",
    };
  }

  export async function getStaticProps(ctx) {
    const makeswift = new Makeswift(process.env.MAKESWIFT_SITE_API_KEY);
    const path = "/" + (ctx.params?.path ?? []).join("/");
    const snapshot = await makeswift.getPageSnapshot(path, {
      preview: ctx.preview,
    });

    if (snapshot == null) return { notFound: true };

    return { props: { snapshot } };
  }

  export default function Page({ snapshot }) {
    return <MakeswiftPage snapshot={snapshot} />;
  }
  ```

  While this is more lines of code, this more clearly shows what's happening in your Next.js page and
  gives you more flexiblity to add more data fetching logic to `getStaticProps` or
  `getServerSideProps`. We believe that this way of integrating will be a lot less confusing and give
  your more options as to how you want to manage things like the Makeswift API key, for example.

  We've deprecated the `getStaticPaths`, `getStaticProps`, and `getServerSideProps` exports and will
  be removing them in the next minor version.

### Patch Changes

- Updated dependencies [a033573]
  - @makeswift/next-plugin@0.1.2

## 0.1.12

### Patch Changes

- f22b832: Infer non-string TS types for Combobox control.
- 0025d7e: Add MakeswiftComponentType constant.

## 0.1.11

### Patch Changes

- 882dc0b: Properly infer Slot control prop types.

## 0.1.10

### Patch Changes

- fe9221a: Add Slot control.

  This is one of the most important controls in Makeswift as it allows you to compose React components
  together. It's powered by the same technology used in our most important component, the Box. This
  means you can now build your own Box-like components with the intuitive Makeswift layout experience.

  Here's how simple it is to build a custom Box that can have elements dropped into it:

  ```jsx
  function MyBox({ children, className }) {
    return <div className={className}>{children}</div>
  }

  ReactRuntime.registerComponent(MyBox, {
    type: 'my-box'
    label: 'My Box',
    props: {
      children: Slot(),
      className: Style()
    }
  })
  ```

  There's a lot more you can do with the Slot. Here's some ideas:

  - Custom animations for elements passed via Slot
  - Passing data between components using React context and Slot (i.e., a component with Slot provides
    a context value and any component dropped inside it can read that context)

  Read more about the Slot control in our [docs](https://www.makeswift.com/docs/controls/slot).

- Updated dependencies [e737cc7]
  - @makeswift/next-plugin@0.1.1

## 0.1.9

### Patch Changes

- 1617692: Fix: handle undefined style on getMarkSwatchIds
- 918098b: Fix: default width for Carousel, Countdown, and Video components

## 0.1.8

### Patch Changes

- c414fd5: Fix Text component not working on Chrome 105.
- bbbf781: Avoid using `next/link` with relative paths. `next/link` pre-pends the current page's path to
  relative paths and this is often undesirable.

## 0.1.7

### Patch Changes

- b9ee340: Fix: revert builtin components width control back to use Styled Components.

## 0.1.6

### Patch Changes

- e6338a7: Fix Twitter Cards meta tags.

## 0.1.5

### Patch Changes

- e2b16ee: Fix not-found components not being selectable in the builder.
- a449fd9: Fix issue where links to deleted pages would cause 500 errors.

## 0.1.4

### Patch Changes

- 5083814: Add Link Control. This control lets you add links to your custom components, like links to other pages, links to other websites, or scroll to other elements.

## 0.1.3

### Patch Changes

- 8c7cc26: Improve error messages when provided invalid environment variables. Also removes the need for the MAKESWIFT_API_HOST environment variable.
- 587a0f8: Improve error handling for getServerSideProps and getStaticProps.

## 0.1.2

### Patch Changes

- 21f9e8b: Add TextStyle option to Style control
- 4e0e38d: Fix `console.error` stack overflow.
- 1058fb2: Avoid passing an empty string to `next/link` `href` prop.

## 0.1.1

### Patch Changes

- fb7cae9: Fix issue where Form component built output wasn't a proper ES module resulting in an issue with code-splitting and component registration.

## 0.1.0

⚠️ BREAKING CHANGE ⚠️

Our new Next.js plugin is available at `@makeswift/runtime/next/plugin`. It enables code-splitting
via `next/dynamic` and also removes the need to manually configure `next/image` domains.

All builtin components now use `next/dynamic` so make sure to configure the Makeswift Next.js plugin
when upgrading to `0.1.0`. You can read more about code-splitting on our
[docs](https://www.makeswift.com/docs/guides/code-splitting).

### How to upgrade

Make the following changes to your Next.js config file:

```diff
+ const withMakeswift = require('@makeswift/runtime/next/plugin')()

  /** @type {import('next').NextConfig} */
  const nextConfig = {
    reactStrictMode: true,
-   images: {
-     domains: ['s.mkswft.com'],
-   },
  }

- module.exports = nextConfig
+ module.exports = withMakeswift(nextConfig)
```

### Minor Changes

- b6fecc0: Add code-splitting to all builtin components.
- 32129c0: Add @makeswift/next-plugin to @makeswift/runtime.

  Our new Next.js plugin is available at `@makeswift/runtime/next/plugin`. It enables code-splitting
  via `next/dynamic` and also removes the need to manually configure `next/image` domains.

  ```js
  const withMakeswift = require("@makeswift/runtime/next/plugin")();

  /**
   * @type {import('next').NextConfig}
   */
  const nextConfig = {
    /* config options here */
  };

  module.exports = withMakeswift(nextConfig);
  ```

### Patch Changes

- 28eb919: Fix text selection is preserved even after we change the focus to other text.
- Updated dependencies [0e26971]
  - @makeswift/next-plugin@0.1.0

## 0.0.22

### Patch Changes

- 9914800: Check for potentially missing typography values when prefetching page data using introspection.

## 0.0.21

### Patch Changes

- f2f90a8: Add new format for Image Control: `WithDimensions`. Now you can pass `WithDimensions` format to Image Control's config. This will make the prop of the Image control have dimensions of the image. See the documentation for further details.

## 0.0.20

### Patch Changes

- 44afd95: Fix error on introspection function when there's a null on Typography value.
- a8f037e: Add Discord icon to Social Links component.

## 0.0.19

### Patch Changes

- d4f61e6: Fix regression introduced in 0.0.18 where link wasn't working on Image component.

## 0.0.18

### Patch Changes

- b9dc1ee: Add batching to ApolloClient.
- c57fb67: Use introspection for SSR. This would solve the issues that were happening when using next/image or useRouter.
- 6aca0b1: Filter props out of HTML attributes
- 1683722: Fix useLayoutEffect SSR warning.

## 0.0.17

### Patch Changes

- c85b202: Recursively serialize Shape control.
- 60d22a3: Add Combobox control.

## 0.0.16

### Patch Changes

- 7611533: Revert "fix: fix Document component"

  This reverts commit 2c2e7e231d1127d4262bd9cb26164d3df85036ba.

- 6201155: Revert "fix: revert Document fix"

  This reverts commit 41a70cd4e0684a9f6e26c66b6495e456417a9ec7.

- 3afd933: Revert "fix: SSR for `next/image` and Next.js router"

  This reverts commit 394afc19f2c4b20e992ed3058aa386c1d3d22301.

## 0.0.15

### Patch Changes

- 0135bd1: Fix font family isn’t being applied to dropdown links in nav component
- 41a70cd: Revert Document SSR fix.

## 0.0.14

### Patch Changes

- 2c2e7e2: Fix Document component.

## 0.0.13

### Patch Changes

- 6dd8bfb: Fix FOUC when using Style control.
- 394afc1: Fix SSR issues with `next/image` and Next.js' router.

## 0.0.12

### Patch Changes

- 4ebe3dc: Fix snippets not updated immediately after changes
- aa558b3: Fix snippets invoked twice
- 936ab95: Fix scrolling doesn't work in content mode when hovering over a text block
- 392227e: Fix font not applied when added to site

## 0.0.11

### Patch Changes

- 3f140f5: Change Shape control formated value property sort order.
- e815641: Recursively serialize List control. This fixes an issue where nested types in a List control would not be serialized.
- eefeec7: Avoid calling `includes` on non-string value when suppressing React warnings.
- dd97bce: Fix Form button alignment prop not being applied
- e703d17: Remove label from Shape control.

## 0.0.10

### Patch Changes

- 84c1324: Handle ESC key to change from content mode to build mode.
- 2d3dab2: Fix if you have text selection in the builder, clicking on any of the text panel will remove the text selection bug.
- bb78979: Fix overlay for nested global components are showing the wrong selection, making you unable to edit.

## 0.0.9

The last release, `0.0.8` didn't properly fix the `useInsertionEffect` issue. This time it's for real, though!

### Patch Changes

- f8b5b96: Fix (again) the opt-in to `useInsertionEffect`, making sure that transpilers will not attempt to inline the import specifier.

## 0.0.8

### Patch Changes

- a4006a7: Fix transpilation issue that caused `useInsertionEffect` to be referenced directly in import specifiers.

## 0.0.7

### Patch Changes

- d1dd2fa: Add new `Number` control.
- 0b64822: Add new `Select` control.
- 053e1cd: Improve inferred TypeScript types when registering a component.
- 252fece: Add new `Image` control.
- c76d470: Add new `TextArea` control.
- ab35043: Add new `Checkbox` control.
- 471766b: Add new `Color` control.
- b860dde: Add new `TextInput` control.
- 1e93d48: Add new `List` and `Shape` controls.

## 0.0.6

### Patch Changes

- 85c08d0: Hide scrollbar in builder mode but not in preview.
- d06a708: Apply gutter to navigation logo
- f27521f: Fix Text in preview mode being editable.
- b467150: Fix social icons not sized correctly.
- 0cb56d9: Fix bug where editing global element with Text as the root element isn't working.

## 0.0.5

### Patch Changes

- e14fac2: Opt in to `useInsertionEffect` with Style control.
- a8272e8: Fix Width control mapping so that it uses `maxWidth` instead of `width`.
- 6b36df9: Suppress React warning when passing ref to function component.
- c410d49: Revert change that used `react-is` to detect when to forward ref.

  Unfortunately using `react-is` won't work since `isForwardRef` doesn't give the correct result is the component uses `React.memo`, `React.lazy`, or similar variants. Also, `react-is` would need to be a peer dependency, increasing the integration burden.

## 0.0.4

### Patch Changes

- 82f6afc: Suppress findDOMNode warning.
- a1c8c6a: Fix issue with Navigation builtin component and using colors.
- 5756f33: Use react-is to determine when to forward ref.
- a87afe0: Automatically find DOM nodes if registered component doesn't forward the ref.

  This functionality relies on [`findDOMNode`](https://reactjs.org/docs/react-dom.html#finddomnode), which has been deprecated in `StrictMode`. This means that in `StrictMode` users will see a warning. Moreover, since we're passing the `ref` prop to registered components regardless, if the ref isn't forwarded, users will see a warning from React during development prompting them to forward the ref.

## 0.0.3

### Patch Changes

- 265739f: Upgrade Styled Components to latest version. The old version was causing React to log a hook warning whenever a styled component was defined.
- 302e3e7: Add React 18 to peer dependencies.

## 0.0.2

### Patch Changes

- fc7b4f8: Fix Text selection bug not being send to builder

## 0.0.1

### Patch Changes

- 3c5fb6b: Add `Style` control

  The `Style` control can be used to control CSS properties such as width, margin, padding, border, and border-radius.

  For example:

  ```tsx
  import { ReactRuntime } from "@makeswift/runtime/react";
  import { Style } from "@makeswift/runtime/controls";

  ReactRuntime.registerComponent(HelloWorld, {
    type: "hello-world",
    label: "Hello, world!",
    props: {
      className: Style(),
    },
  });

  const HelloWorld = forwardRef(function HelloWorld(props, ref) {
    return (
      <p {...props} ref={ref}>
        Hello, world!
      </p>
    );
  });
  ```

  By default `Style` is configured to provide width and margin overlays and panels. This can be overwritten with the `properties` configuration option.

  For example:

  ```diff
   import { ReactRuntime } from '@makeswift/runtime/react'
   import { Style } from '@makeswift/runtime/controls'

   ReactRuntime.registerComponent(HelloWorld, {
     type: 'hello-world',
     label: 'Hello, world!',
     props: {
  -    className: Style(),
  +    className: Style({
  +      properties: [Style.Width, Style.Margin, Style.Padding],
  +    }),
     }
   })
  ```

  You can also enable _all_ suppored properties by using the special `Style.All` preset.

  For example:

  ```diff
   import { ReactRuntime } from '@makeswift/runtime/react'
   import { Style } from '@makeswift/runtime/controls'

   ReactRuntime.registerComponent(HelloWorld, {
     type: 'hello-world',
     label: 'Hello, world!',
     props: {
  -    className: Style({
  -      properties: [Style.Width, Style.Margin, Style.Padding],
  -    }),
  +    className: Style({ properties: Style.All }),
     }
   })
  ```

  Read more about the `Style` control in our [API Reference](https://makeswift.notion.site/API-reference-for-Code-Components-74b567b592de4b0e8d6070f5af45a748).<|MERGE_RESOLUTION|>--- conflicted
+++ resolved
@@ -1,28 +1,13 @@
 # @makeswift/runtime
 
-<<<<<<< HEAD
-## 0.24.6-canary.1
-
-### Patch Changes
-
-- Updated dependencies [f8720ba]
-  - @makeswift/controls@0.1.10-canary.0
-  - @makeswift/prop-controllers@0.4.3-canary.0
-
-## 0.24.6-canary.0
-=======
 ## 0.24.6
->>>>>>> ddb1450a
 
 ### Patch Changes
 
 - c47f0cb: Surround all elements with an error boundary to prevent rendering errors from causing page-wide failures.
-<<<<<<< HEAD
-=======
 - Updated dependencies [f8720ba]
   - @makeswift/controls@0.1.10
   - @makeswift/prop-controllers@0.4.3
->>>>>>> ddb1450a
 
 ## 0.24.5
 
