--- conflicted
+++ resolved
@@ -1,14 +1,8 @@
 # @makeswift/runtime
 
-<<<<<<< HEAD
-## 0.21.4-canary.0
-
-### Patch Changes
-=======
 ## 0.22.0
 
 ### Minor Changes
->>>>>>> 3a326981
 
 - 11ae3c2: refactor: rewrite element tree rendering using "unified" controls interface
 
@@ -38,11 +32,7 @@
   })
   ```
 
-<<<<<<< HEAD
-  This worked because the `slots` value was never actually passed as a _list_ of `ReactNode`s. Instead, it was passed as a single `ReactNode` representing a list component that rendered the list as a recursive [cons](https://en.wikipedia.org/wiki/Cons)-like structure.
-=======
   This worked because the `slots` value was never actually passed as a _list_ of `ReactNode`s. Instead, it was passed as a single `ReactNode` representing an internal component rendering the list as a recursive [cons](https://en.wikipedia.org/wiki/Cons)-like structure.
->>>>>>> 3a326981
 
   If you have registered components that expect a list of `ReactNode`s and rely on this undocumented behavior, you must update your code to wrap each node in a `React.Fragment` with a corresponding key:
 
@@ -53,23 +43,14 @@
   ) {
     return (
   -    <div ref={ref}>{slots}</div>
-<<<<<<< HEAD
-  +    <div ref={ref}>{slots.map((slot, i) => (<Fragment key={index}>{slot}</Fragment>))}</div>
-=======
   +    <div ref={ref}>{slots.map((slot, i) => (<Fragment key={i}>{slot}</Fragment>))}</div>
->>>>>>> 3a326981
     )
   })
   ```
 
 - Updated dependencies [11ae3c2]
-<<<<<<< HEAD
-  - @makeswift/controls@0.1.6-canary.0
-  - @makeswift/prop-controllers@0.3.7-canary.0
-=======
   - @makeswift/controls@0.1.6
   - @makeswift/prop-controllers@0.3.7
->>>>>>> 3a326981
 
 ## 0.21.3
 
