--- conflicted
+++ resolved
@@ -1,10 +1,6 @@
 # @makeswift/runtime
 
-<<<<<<< HEAD
-## 0.18.1-canary.0
-=======
 ## 0.18.1
->>>>>>> 75cf3fde
 
 ### Patch Changes
 
