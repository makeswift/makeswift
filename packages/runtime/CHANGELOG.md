--- conflicted
+++ resolved
@@ -1,102 +1,17 @@
 # @makeswift/runtime
 
-<<<<<<< HEAD
-## 0.18.0-canary.9
-
-### Patch Changes
-
-- 28e07c3: Fix global component cannot be selected after it is blurred.
-
-## 0.18.0-canary.8
-
-### Patch Changes
-
-- 2ac496f: Add data type to legacy `ResponsiveIconRadioGroup` prop controller, move it to `@makeswift/prop-controllers`
-- Updated dependencies [2ac496f]
-  - @makeswift/prop-controllers@0.3.0-canary.4
-
-## 0.18.0-canary.7
-
-### Patch Changes
-
-- f9f2c0c: fix: correctly render controls with versioned `ResponsiveSelect` data
-
-## 0.18.0-canary.6
+## 0.18.0
 
 ### Minor Changes
 
-- c65e6a8: Add data type to legacy `ResponsiveSelect` prop controller, move it to `@makeswift/prop-controllers`
-
-### Patch Changes
-
-- Updated dependencies [c65e6a8]
-  - @makeswift/prop-controllers@0.3.0-canary.3
-
-## 0.18.0-canary.5
-=======
-## 0.18.0
->>>>>>> a618f7b8
-
-### Minor Changes
-
 - b7a2a4c: Add data type to legacy `TextInput` prop controller and move it to `@makeswift/prop-controllers`.
-<<<<<<< HEAD
-- f32d402: Add data type to legacy `SocialLinks` prop controller and move it to `@makeswift/prop-controllers`.
-
-### Patch Changes
-
-- Updated dependencies [b7a2a4c]
-- Updated dependencies [f32d402]
-  - @makeswift/prop-controllers@0.3.0-canary.2
-
-## 0.18.0-canary.4
-
-### Minor Changes
-
-=======
 - c65e6a8: Add data type to legacy `ResponsiveSelect` prop controller, move it to `@makeswift/prop-controllers`
 - 8f019cd: Add data type to legacy `ResponsiveNumber` prop controller, move it to `@makeswift/prop-controllers`
 - f32d402: Add data type to legacy `SocialLinks` prop controller and move it to `@makeswift/prop-controllers`.
->>>>>>> a618f7b8
 - 7d05094: Add data type to legacy `ResponsiveOpacity` prop controller and move it to `@makeswift/prop-controllers`.
 
 ### Patch Changes
 
-<<<<<<< HEAD
-- Updated dependencies [7d05094]
-  - @makeswift/prop-controllers@0.3.0-canary.1
-
-## 0.18.0-canary.3
-
-### Patch Changes
-
-- 526f71e: Handle ResponsiveNumber prop data on component registration.
-
-## 0.18.0-canary.2
-
-### Minor Changes
-
-- 8f019cd: Add data type to legacy `ResponsiveNumber` prop controller, move it to `@makeswift/prop-controllers`
-
-### Patch Changes
-
-- Updated dependencies [8f019cd]
-  - @makeswift/prop-controllers@0.3.0-canary.0
-
-## 0.17.2-canary.1
-
-### Patch Changes
-
-- 2b14406: Separate many controls into a @makeswift/controls package.
-- Updated dependencies [2b14406]
-  - @makeswift/controls@0.0.1-canary.0
-
-## 0.17.2-canary.0
-
-### Patch Changes
-
-- f6fae30: Add a README
-=======
 - 2ac496f: Add data type to legacy `ResponsiveIconRadioGroup` prop controller, move it to `@makeswift/prop-controllers`
 - 28e07c3: Fix global component cannot be selected after it is blurred.
 - f6fae30: Add a README
@@ -112,7 +27,6 @@
 - Updated dependencies [7d05094]
   - @makeswift/prop-controllers@0.3.0
   - @makeswift/controls@0.0.1
->>>>>>> a618f7b8
 
 ## 0.17.1
 
