--- conflicted
+++ resolved
@@ -1,10 +1,6 @@
 # @makeswift/runtime
 
-<<<<<<< HEAD
-## 0.23.1-canary.0
-=======
 ## 0.23.1
->>>>>>> 7f9b0d57
 
 ### Patch Changes
 
