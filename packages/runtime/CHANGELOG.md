--- conflicted
+++ resolved
@@ -1,10 +1,6 @@
 # @makeswift/runtime
 
-<<<<<<< HEAD
-## 0.21.3-canary.0
-=======
 ## 0.21.3
->>>>>>> 11ae3c27
 
 ### Patch Changes
 
