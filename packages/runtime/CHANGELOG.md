--- conflicted
+++ resolved
@@ -1,19 +1,11 @@
 # @makeswift/runtime
 
-<<<<<<< HEAD
-## 0.24.3-canary.0
-=======
 ## 0.24.3
->>>>>>> 7fd272b8
 
 ### Patch Changes
 
 - Updated dependencies [461fe75]
-<<<<<<< HEAD
-  - @makeswift/next-plugin@0.4.1-canary.0
-=======
   - @makeswift/next-plugin@0.4.1
->>>>>>> 7fd272b8
 
 ## 0.24.2
 
