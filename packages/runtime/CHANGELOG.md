# @makeswift/runtime

<<<<<<< HEAD
## 0.20.4-canary.3

### Patch Changes

- 1081caa: refactor: move basic controls' value resolution to the new `resolveValue` method
- Updated dependencies [1081caa]
  - @makeswift/controls@0.1.3-canary.1
  - @makeswift/prop-controllers@0.3.4-canary.1

## 0.20.4-canary.2

### Patch Changes

- ec65529: Performs runtime verification of incoming data during control deserialization.
  Also adds new fields to the `deserializeControls` error callback.

## 0.20.4-canary.1

### Patch Changes

- 4d82ccd: refactor: move `is`, `deepEqual` and `shallowEqual` predicates to the `@makeswift/controls` package
- Updated dependencies [4d82ccd]
  - @makeswift/controls@0.1.3-canary.0
  - @makeswift/prop-controllers@0.3.4-canary.0

## 0.20.4-canary.0

### Patch Changes

- dfa5c65: refactor: move legacy descriptor prop rendering into its own file
=======
## 0.20.4

### Patch Changes

- dfa5c65: refactor: move legacy descriptor prop rendering into its own file
- 1081caa: refactor: move basic controls' value resolution to the new `resolveValue` method
- ec65529: Performs runtime verification of incoming data during control deserialization.
  Also adds new fields to the `deserializeControls` error callback.
- 4d82ccd: refactor: move `is`, `deepEqual` and `shallowEqual` predicates to the `@makeswift/controls` package
- Updated dependencies [1081caa]
- Updated dependencies [4d82ccd]
  - @makeswift/controls@0.1.3
  - @makeswift/prop-controllers@0.3.4
>>>>>>> e2eb5d66

## 0.20.3

### Patch Changes

- b42d767: Only forward a ref if the component supports it, with the exception of lazy components, which continue to receive a ref unconditionally.

## 0.20.2

### Patch Changes

- be118e6: fixes `Shape` introspection and copying to properly handle non-existent/orphaned props.
- Updated dependencies [be118e6]
  - @makeswift/controls@0.1.2
  - @makeswift/prop-controllers@0.3.3

## 0.20.1

### Patch Changes

- 6bb81f0: `deserializeControls` now handles deserialization issues more gracefully:
  the function attempts to deserialize all of the controls, reporting
  deserialization errors through an optional error callback.
- 97b2222: Relax `Select` options schema to allow values that can be coerced to a string.
- Updated dependencies [5cfd1af]
  - @makeswift/controls@0.1.1
  - @makeswift/prop-controllers@0.3.2

## 0.20.0

### Minor Changes

- 30a7c9b: This change updates the runtime to use the latest version of
  `@makeswift/controls`. As part of this update, this package is no longer
  exposing internal data types and functions associated with our controls.

  ## BREAKING:

  1. Attempting to create a control with arbitrary configuration options will
     now result in a TypeScript compilation error:

     ```typescript
     import { Number } from "@makeswift/runtime/controls";

     const num = Number({ foo: "bar" }); // error, `foo` is not a valid `Number` param
     ```

     Prior to this version, the arbitrary options were silently ignored.

  2. The `Select` control now requires `options` to be a readonly array with at
     least one entry. If you are not defining your options inline, you may need
     to declare the options `as const`.

     ```typescript
     import { Select } from "@makeswift/runtime/controls";

     const sel = Select({
       label: "Select",
       options: [], // error, non-empty array is required
     });
     ```

     Previously, the `options` array was allowed to be empty.

  3. In addition to stricter compile-time checks, control definitions are now
     validated at runtime when you load your site in the Makeswift builder.
     Previously, if you were using vanilla JavaScript, you might have been
     able to pass invalid or unsupported options to controls without
     encountering an error. Now, such issues will trigger an error entry in the
     browser console, and the related control panel will not appear.

### Patch Changes

- Updated dependencies [30a7c9b]
- Updated dependencies [30a7c9b]
  - @makeswift/controls@0.1.0
  - @makeswift/prop-controllers@0.3.1

## 0.19.4

### Patch Changes

- 4050164: Fix issue where Makeswift integrations with Pages Router wouldn't load in the builder when deployed on Vercel.
- 5b3d400: Send the `REGISTER_BUILDER_DOCUMENT` event during `initialize()`. This is used to inform the builder which document or element tree to subscribe to.

## 0.19.3

### Patch Changes

- 1e9e820: Fix the scaling issue with social link icons when using the small or large variant.

## 0.19.2

### Patch Changes

- d51a2b0: Fix border color not loaded properly when using the Style control.
- d82dd59: Adds rendering tests for the checkbox control

## 0.19.1

### Patch Changes

- 1ec894f: Fixes an invalid `"publishedAt"` sort option for `getPages`, which results in a
  400 exception. Replaces this sort option with `"description"`.

## 0.19.0

### Minor Changes

- 75cf3fd: BREAKING: The latest upgrade to the Makeswift client `getPages` method
  introduces sorting, path filtering, and pagination. This method was not
  previously paginated - in order to get all your pages, you may now use our
  `toArray` pagination helper method, which will automatically paginate through
  all results and aggregate them into an array:

  ```tsx
  import { client } from "@/makeswift/client";
  import { MakeswiftPage } from "@makeswift/runtime/next";

  async function getAllPages(): Promise<MakeswiftPage[]> {
    return await client.getPages().toArray();
  }
  ```

  `getPages` now returns an instance of `IterablePaginationResult`, a decorated
  async iterator which includes methods `.map` and `.filter`, in addition to
  `.toArray`, mentioned above.

  This change also deprecates the client `getSitemap` method, with the
  recommendation that sitemaps should now be generated using data returned from
  `getPages`. Note that the deprecation of `getSitemap` now involves the host
  being responsible for the construction of page paths in the sitemap (either with
  domain or path based localization). Below is an example that uses path-based
  localization with the `next-sitemap` library:

  ```tsx pages/sitemap.xml.tsx
  import { getServerSideSitemapLegacy } from "next-sitemap";
  import { MakeswiftPage } from "@makeswift/runtime/next";
  import { client } from "@makeswift/client";

  const DOMAIN = "https://example.com";
  const DEFAULT_PRIORITY = 0.75;
  const DEFAULT_FREQUENCY = "hourly";

  function pageToSitemapItem(page: MakeswiftPage) {
    const pageUrl = new URL(page.path, DOMAIN);
    return {
      loc: pageUrl.href,
      lastmod: page.createdAt,
      changefreq: page.sitemapFrequency ?? DEFAULT_FREQUENCY,
      priority: page.sitemapPriority ?? DEFAULT_PRIORITY,
      alternateRefs: page.localizedVariants.map((variant) => {
        const localizedPath = `/${variant.locale}/${variant.path}`;
        const localizedPageUrl = new URL(localizedPath, DOMAIN);
        return {
          hreflang: variant.locale,
          href: localizedPageUrl.href,
        };
      }),
    };
  }

  export async function getServerSideProps(context) {
    const sitemap = client
      .getPages()
      .filter((page) => !page.excludedFromSearch)
      .map((page) => pageToSitemapItem(page))
      .toArray();

    return getServerSideSitemapLegacy(context, sitemap);
  }

  export default function Sitemap() {}
  ```

  Here's another example for Next.js's App Router built-in support for sitemaps:

  ```ts app/sitemap.ts
  import { MetadataRoute } from "next";
  import { MakeswiftPage } from "@makeswift/runtime/dist/types/next";
  import { client } from "@/lib/makeswift/client";

  type NextSitemapItem = MetadataRoute.Sitemap[number];

  const DOMAIN = "https://example.com";
  const DEFAULT_PRIORITY = 0.75;
  const DEFAULT_FREQUENCY = "hourly";

  function pageToSitemapEntry(page: MakeswiftPage): NextSitemapItem {
    const pageUrl = new URL(page.path, DOMAIN);
    return {
      url: pageUrl.href,
      lastModified: page.createdAt,
      changeFrequency: page.sitemapFrequency ?? DEFAULT_FREQUENCY,
      priority: page.sitemapPriority ?? DEFAULT_PRIORITY,
    };
  }

  export default async function sitemap(): Promise<MetadataRoute.Sitemap> {
    return client
      .getPages()
      .filter((page) => !page.excludedFromSearch)
      .map((page) => pageToSitemapEntry(page))
      .toArray();
  }
  ```

  BREAKING: The exported `MakeswiftPage` type now includes several more data
  fields from the Makeswift page.

## 0.18.1

### Patch Changes

- 26b0262: Fix uncaught client exception on incomplete, protocol-only links

## 0.18.0

### Minor Changes

- b7a2a4c: Add data type to legacy `TextInput` prop controller and move it to `@makeswift/prop-controllers`.
- c65e6a8: Add data type to legacy `ResponsiveSelect` prop controller, move it to `@makeswift/prop-controllers`
- 8f019cd: Add data type to legacy `ResponsiveNumber` prop controller, move it to `@makeswift/prop-controllers`
- f32d402: Add data type to legacy `SocialLinks` prop controller and move it to `@makeswift/prop-controllers`.
- 7d05094: Add data type to legacy `ResponsiveOpacity` prop controller and move it to `@makeswift/prop-controllers`.

### Patch Changes

- 2ac496f: Add data type to legacy `ResponsiveIconRadioGroup` prop controller, move it to `@makeswift/prop-controllers`
- 28e07c3: Fix global component cannot be selected after it is blurred.
- f6fae30: Add a README
- 2b14406: Separate many controls into a @makeswift/controls package.
- 526f71e: Handle ResponsiveNumber prop data on component registration.
- f9f2c0c: fix: correctly render controls with versioned `ResponsiveSelect` data
- Updated dependencies [2ac496f]
- Updated dependencies [b7a2a4c]
- Updated dependencies [c65e6a8]
- Updated dependencies [8f019cd]
- Updated dependencies [2b14406]
- Updated dependencies [f32d402]
- Updated dependencies [7d05094]
  - @makeswift/prop-controllers@0.3.0
  - @makeswift/controls@0.0.1

## 0.17.1

### Patch Changes

- Updated dependencies [9a439d5]
  - @makeswift/prop-controllers@0.2.1

## 0.17.0

### Minor Changes

- f5c3617: Add data type to legacy `TableFormFields` prop controller and move it to `@makeswift/prop-controllers`.
- bb82576: Add data type to legacy `Image` prop controller and move it to `@makeswift/prop-controllers`.
- 860f92a: Add data type to legacy `Backgrounds` prop controller and move it to `@makeswift/prop-controllers`.
- 61d43cc: Add data type to legacy `Images` prop controller and move it to `@makeswift/prop-controllers`.
- 092784c: Add data type to legacy `ElementID` prop controller and move it to `@makeswift/prop-controllers`.
- 87e1665: Add data type to legacy `Grid` prop controller and move it to `@makeswift/prop-controllers`.
- 346b1f3: BREAKING CHANGE: Remove deprecated `RichText` PropControllers from `@makeswift/runtime/prop-controllers`.

  This breaking change only affects a minority of users who are upgrading from versions older than `0.0.7`.

  To migrate to the new version: update your components to use `RichText` from `@makeswift/runtime/controls` instead of `@makeswift/runtime/prop-controllers`.

  Example migration:

  ```diff
  - import { RichText } from '@makeswift/runtime/prop-controllers';
  + import { RichText } from '@makeswift/runtime/controls';
  ```

### Patch Changes

- 4b0d47c: Use correct copy method for ElementID.
- 4d38a0b: Fix v2 data values not properly transformed for `ResponsiveValue` option.
- Updated dependencies [f5c3617]
- Updated dependencies [bb82576]
- Updated dependencies [860f92a]
- Updated dependencies [61d43cc]
- Updated dependencies [092784c]
- Updated dependencies [87e1665]
- Updated dependencies [4b0d47c]
- Updated dependencies [4d38a0b]
  - @makeswift/prop-controllers@0.2.0

## 0.16.1

### Patch Changes

- a64a640: Use `turbo` in prepublishing step to automatically build dependencies as needed
- Updated dependencies [a64a640]
  - @makeswift/prop-controllers@0.1.1

## 0.16.0

### Minor Changes

- cf79dcb: Add data type to legacy `ResponsiveLength` prop controller and move it to `@makeswift/prop-controllers`.
- defb8d9: Next.js 14.2 compatibility fix: decouple `PreviewProvider`'s message channel setup from the middleware creation to make store initialization compatible with React's strict mode.
- 89a6d77: Add data type to legacy `BorderRadius` prop controller and move it to `@makeswift/prop-controllers`.
- 5bd9b5f: Add data type to legacy `Shadows` prop controller and move it to `@makeswift/prop-controllers`.
- 0a9a89c: Add data type to legacy `ResponsiveColor` prop controller and move it to `@makeswift/prop-controllers`.
- 4847f1b: Add data type to legacy `Checkbox` prop controller and move it to `@makeswift/prop-controllers`.
- 38f8798: Add data type to legacy `Border` prop controller and move it to `@makeswift/prop-controllers`.
- b5fe83a: Add data type to legacy `Date` prop controller and move it to `@makeswift/prop-controllers`.
- c37a850: Add data type to legacy `Number` prop controller and move it to `@makeswift/prop-controllers`.
- 56343d0: BREAKING CHANGE: Remove deprecated `List`, `Shape`, and `Typeahead` PropControllers from `@makeswift/runtime/prop-controllers`.

  This breaking change only affects a minority of users who are upgrading from versions older than `0.0.7`.

  To migrate to the new version: update your components to use `List`, `Shape`, and `Combobox` from `@makeswift/runtime/controls` instead of `@makeswift/runtime/prop-controllers`.

  Example migration:

  ```diff
  - import { List, Shape } from '@makeswift/runtime/prop-controllers';
  + import { List, Shape } from '@makeswift/runtime/controls';
  ```

- a909fa1: Use the `@makeswift/prop-controllers` package, and migrate `LinkPropController`.

### Patch Changes

- 24f76a8: Add data type to legacy `TextStyle` prop controller and move it to `@makeswift/prop-controllers`.
- 6bab3df: Add data type to legacy `GapY` prop controller and move it to `@makeswift/prop-controllers`.
- 9b61ad8: Add data type to legacy `NavigationLinks` prop controller and move it to `@makeswift/prop-controllers`.
- 045799d: Add data type to legacy `Width` prop controller and move it to `@makeswift/prop-controllers`.
- abf95d6: Add data type to legacy `Margin` prop controller and move it to `@makeswift/prop-controllers`.
- bc036af: Add data type to legacy `Font` prop controller and move it to `@makeswift/prop-controllers`.
- f377f89: Add data type to legacy `Table` prop controller and move it to `@makeswift/prop-controllers`.
- 66c8c6c: Fix "function components cannot be given refs" warning on the built-in `Text` component
- fe5c346: Add data type to legacy `GapX` prop controller and move it to `@makeswift/prop-controllers`.
- 6e48054: Add data type to legacy `Video` prop controller and move it to `@makeswift/prop-controllers`.
- f7fc53e: Add data type to legacy `Padding` prop controller and move it to `@makeswift/prop-controllers`.
- 612a40b: Resolve occasional `ERR_INVALID_ARG_TYPE` error when previewing a site built using Next.js Pages router.
- df976f6: Add data type to legacy `TextArea` prop controller and move it to `@makeswift/prop-controllers`.
- 2602000: Handle the new data type for `LinkPropController`.
- Updated dependencies [24f76a8]
- Updated dependencies [cf79dcb]
- Updated dependencies [6bab3df]
- Updated dependencies [89a6d77]
- Updated dependencies [9b61ad8]
- Updated dependencies [2602000]
- Updated dependencies [5bd9b5f]
- Updated dependencies [045799d]
- Updated dependencies [abf95d6]
- Updated dependencies [0a9a89c]
- Updated dependencies [4847f1b]
- Updated dependencies [38f8798]
- Updated dependencies [bc036af]
- Updated dependencies [b5fe83a]
- Updated dependencies [f377f89]
- Updated dependencies [c37a850]
- Updated dependencies [fe5c346]
- Updated dependencies [6e48054]
- Updated dependencies [a909fa1]
- Updated dependencies [f7fc53e]
- Updated dependencies [6b62ab6]
- Updated dependencies [df976f6]
  - @makeswift/prop-controllers@0.1.0

## 0.15.0

### Minor Changes

- 1b08b60: BREAKING: Remove `runtime` prop from `Page` component and introduce new `ReactRuntimeProvider` component.

  This change is an incremental step in adding App Router support to `@makeswift/runtime`.

  Remove the `runtime` prop from any occurrence of the `Page` component:

  ```diff tsx
  import { Page as MakeswiftPage } from '@makeswift/runtime/next'
  import { runtime } from '@/makeswift/runtime'

  export default function Page({ snapshot }: Props) {
  -  return <MakeswiftPage snapshot={snapshot} runtime={runtime} />
  +  return <MakeswiftPage snapshot={snapshot} />
  }
  ```

  Add `ReactRuntimeProvider` to your Next.js [Custom App](https://nextjs.org/docs/pages/building-your-application/routing/custom-app). If you don't have a Custom App, you'll need to add one.

  ```tsx
  import { runtime } from "@/makeswift/runtime";
  import { ReactRuntimeProvider } from "@makeswift/runtime/next";
  import type { AppProps } from "next/app";

  export default function App({ Component, pageProps }: AppProps) {
    return (
      <ReactRuntimeProvider runtime={runtime}>
        <Component {...pageProps} />
      </ReactRuntimeProvider>
    );
  }
  ```

- 39e160a: BREAKING: Drop support for Next.js versions lower than 13.4.0.

  We're moving our Preview Mode implementation to Draft Mode, which was added on Next.js v13.4.0.

- e5fbb9c: BREAKING: Remove client-side routing code.

  There should be no changes to consumers of the runtime as the builder should be the only consumer of this API. Because we are removing functionality, this warrants a breaking change.

- 3226974: BREAKING: Refactor `MakeswiftApiHandler` to support Next.js App Router Route Handlers.

  This change introduces function overloads for the `MakeswiftApiHandler` so that it can be used with the new signature of App Router Route Handlers. It currently implements compatibility for Preview Mode by using the new Draft Mode and storing data in a `x-makeswift-draft-mode-data` cookie. This can be read from App Router using the `getSiteVersion` function exported from `@makesiwft/runtime/next/server`.

  There shouldn't be any breaking API changes for Pages Router so there's no changes to upgrade.

  This is what a Makeswift page in App Router should now look like:

  ```ts
  import { client } from '@/makeswift/client'
  import '@/makeswift/components'
  import { getSiteVersion } from '@makeswift/runtime/next/server'
  import { notFound } from 'next/navigation'
  import { Page as MakeswiftPage } from '@makeswift/runtime/next'

  type ParsedUrlQuery = { path?: string[] }

  export async function generateStaticParams() {
    const pages = await client.getPages()

    return pages.map((page) => ({
      path: page.path.split('/').filter((segment) => segment !== ''),
    }))
  }

  export default async function Page({ params }: { params: ParsedUrlQuery }) {
    const path = '/' + (params?.path ?? []).join('/')
    const snapshot = await client.getPageSnapshot(path, {
      siteVersion: getSiteVersion(),
    })

    if (snapshot == null) return notFound()

    return <MakeswiftPage snapshot={snapshot} />
  }
  ```

- 7d314f3: BREAKING: Use `React.lazy` instead of `next/dynamic` for code-splitting.

  There's no API changes but this change is significant enough to warrant a minor version bump.

### Patch Changes

- 9e4113f: Upgrade Next.js (dev dependency) in `@makeswift/runtime`.
- 0ffe2be: Add support for snippets (including cleanup) for App Router.
- 96d5e9a: Introduces PageHead component to the base Makeswift Page. This component renders head tag data (link/title/meta) for pages in both app router and pages router. Currently does not support snippets for app router.
- 49bdf15: Removes the `http-proxy` dependency and uses native API's to proxy preview mode.
- 2bbe16a: Update the `http-proxy` within `/api/[...makeswift].tsx` to use `xfwd: true`. This enables forwarding of `x-` headers.
- e0f7e0e: Add console warning when `runtime` prop is passed to the `Page` component.
  `runtime` should now be passed to the `ReactRuntimeProvider` instead of to `Page`.
- 056aac1: Resolves issue where rewritten host API requests are unauthorized due to not checking the request header for the secret.
- fcf2a68: Avoid throwing an error in `SocialLinks` builtin component if an option is not found.
- 7d9d9b0: Update Facebook logo for `SocialLinks` builtin component.
- 266f246: Add `RootStyleRegistry` component. This component provides support for Makeswift's CSS-in-JS runtime in Next.js' App Router.

  For example, in `app/layout.tsx`:

  ```tsx
  import { RootStyleRegistry } from "@makeswift/runtime/next";

  export default function RootLayout({
    children,
  }: Readonly<{
    children: React.ReactNode;
  }>) {
    return (
      <html lang="en">
        <body>
          <RootStyleRegistry>{children}</RootStyleRegistry>
        </body>
      </html>
    );
  }
  ```

- e5c6f8d: Add `'use client'` directive to `Page` component module.
- 3b25c9a: Moves locale switching logic out of the redux middleware state and closer to Next.js logic.
- 2b25571: If `useRouter` is used within the App Router it'll throw an error as it can't be used there. This wraps the `useRouter` usage in a try/catch to conditional return `undefined` if we can't use it. We will probably use a different method of syncing the current locale in the App Router, so for now, noop this effect.
- e7c330f: Fix exports for internal `@makeswift/runtime/state/breakpoints`.
- 547b87f: Add X and Slack icons to legacy `SocialLinks` prop controller.
- 67df869: Fix types export for `@makeswift/runtime/slate`
- 0d78c22: Fix a bug in translating `Text` components containing detached typography.
- 79a91e0: Transpile dynamic imports when building CommonJS format.
- 2719416: Introduces draft mode for Next.js app router applications. Existing pages router applications are still supported via preview mode.
- 9d4ac99: Rename internal `MakeswiftClient` to `MakeswiftHostApiClient`.
- b953798: Button component and Link control now hydrate page links with the locale, if present. Brings automatic link localization to App Router, while still supporting Pages Router.
- cc8e615: Add deprecation JSDoc to undocumented, legacy prop controllers.
- 63b3a42: Move `Page` component into its own file.
- 805f9f0: Use the provided runtime in the `/api/makeswift/element-tree` handler.
- 0d706f7: Extract context from `src/api/react.ts` so that it can be imported in RSC.
- 8a6e453: Wraps the `RuntimeProvider` component in a `Suspense` boundary as it uses `React.lazy`. Not wrapping the component would cause a hydration mismatch between the server and client.
- Updated dependencies [39e160a]
- Updated dependencies [9cb2f76]
- Updated dependencies [2719416]
- Updated dependencies [a220ecb]
  - @makeswift/next-plugin@0.3.0

## 0.14.0

### Minor Changes

- 1d58edb: BREAKING: Replace Vite with tsup. The build script now transpiles source files instead of bundling them to preserve `'use client'` directives for Next.js App Router support.
- 32f9a1f: BREAKING: Move `MakeswiftApiHandler` from `@makeswift/runtime/next` to `@makeswift/runtime/next/server`.

  This change was necessary because there are server-only dependencies for the API handler and if these dependencies are bundled and run in the browser it can cause various issues. In our case, a transitive dependency of `http-proxy` (`follow-redirects`) was being included in browser bundles resulting in client-side exceptions in Safari and Firefox due to an `Error.captureStackTrace` call that was intended to run only on Node.js.

  To migrate change your `pages/api/makeswift/[...makeswift].ts` file:

  ```diff
  -import { MakeswiftApiHandler } from '@makeswift/runtime/next'
  +import { MakeswiftApiHandler } from '@makeswift/runtime/next/server'

  export default MakeswiftApiHandler(process.env.MAKESWIFT_SITE_API_KEY)
  ```

- 9021859: Fix circular dependency with `nextDynamicForwardRef`.
- f7968da: BREAKING: Remove deprecated functions from v0.2.0.

  See more info on the [GitHub release](https://github.com/makeswift/makeswift/releases/tag/%40makeswift%2Fruntime%400.2.0).

### Patch Changes

- 7e3fa8d: Reaaranged files inside the react runtime folder.
- 662985c: Remove Vitest in-source tests.
- 73fecda: Replace SVG files with React components and remove SVGR development dependency.

## 0.13.1

### Patch Changes

- 87717fe: Change the `getItemLabel` type to a valid definition.

## 0.13.0

### Minor Changes

- 2e59c52: Starting from version `0.13.0`, **versioning is now enabled by default**. With versioning, users can easily publish all changes to their website with just a few clicks. Published changes are saved so you can revert to previous versions if needed.

  Upgrade guide from version `0.12.x` to `0.13.x`:

  1. Update `getPageSnapshot` Parameters:

     a. Remove the `preview` parameter.

     b. Add the new `siteVersion` parameter.

     ```diff
       export async function getStaticProps(ctx) {
        const makeswift = new Makeswift(process.env.MAKESWIFT_SITE_API_KEY, { runtime })

        const snapshot = await makeswift.getPageSnapshot(path, {
     -    preview: ctx.preview,
     +    siteVersion: Makeswift.getSiteVersion(ctx.previewData),
          locale: ctx.locale,
        });
       }
     ```

  2. For users who have **never used versioning**:

     - No further actions are required.

  3. For users who have used versioning:

     a. Remove the `siteVersion` parameter from the `Makeswift` constructor.

     ```diff
       const makeswift = new Makeswift(process.env.MAKESWIFT_SITE_API_KEY, {
         runtime: runtime,
     -   siteVersion: Makeswift.getSiteVersion(ctx.previewData),
       });
     ```

     b. Remove the `siteVersion` parameter from the `MakeswiftApiHandler`.

     ```diff
        export default MakeswiftApiHandler(process.env.MAKESWIFT_SITE_API_KEY, {
     -    siteVersions: true,
        });
     ```

     c. If you use `client.getPage`, you need to also update the parameters:

     ```diff
        const page = await client.getPage(path, {
     -    preview,
     +    siteVersion: Makeswift.getSiteVersion(ctx.previewData),
          locale
        })
     ```

## 0.12.4

### Patch Changes

- 9c1941f: Added `type` field to the `TextArea` control
- 37f16af: Added `type` field to the `Number` control
- 8896a9b: Add `type` to Checkbox control
- 8da8717: Refeactored the `Checkbox` and `Color` control to use the locally scoped key variable
- dd7c1d1: Added `type` field to the `TextInput` control

## 0.12.3

### Patch Changes

- 6b9de46: Fix SocialLinks component options.
- 583679b: Remove X and Slack from `SocialLinkType`.
- 690d001: Add `'discord'` to `SocialLinkType`.

## 0.12.2

### Patch Changes

- 2deee74: Add type and version to the Color control

## 0.12.1

### Patch Changes

- 61f8896: Fix Preview Mode proxy for localized pages in Next.js v14.

## 0.12.0

### Minor Changes

- cbcb4d6: Upgrade `html-react-parser` to v5.0.10.
- e657aa9: Upgrade Framer Motion to v10.16.16.
- 8f87717: Move `@types/react` and `@types/react-dom` to peer dependencies.

## 0.11.19

### Patch Changes

- 603ebd1: Add Next.js v14 to peer dependencies.

## 0.11.18

### Patch Changes

- e73bb49: In preview mode, pass any original cookies through.

## 0.11.17

### Patch Changes

- 15fcc61: Add `RichText` normalization that prevents nested paragraph elements from being possible.

## 0.11.16

### Patch Changes

- 8fed463: Prevent default click behavior in `RichText` when content is being edited.

  This enables you to edit Inline `RichText` embedded within links without triggering navigation.

## 0.11.15

### Patch Changes

- 3f107f7: Correct the `List` control data's `type` field to be optional.

## 0.11.14

### Patch Changes

- cda6b51: Fix `getPage` method for site with versioning.

## 0.11.13

### Patch Changes

- a5719a1: Fix a bug `/merge-translated-data`. This bug deleted all data within the a `Shape` control rather than merging it.

## 0.11.12

### Patch Changes

- 305a0ba: Add `defaultValue` to `RichText` control.

## 0.11.11

### Patch Changes

- f1774ff: Fix the "Failed to get page pathname slices" error when adding a new link to a page on the builder.

## 0.11.10

### Patch Changes

- e143b02: Update `/merge-translatable-data` to handle partially undefined composable controls.
- 998b924: Optimize richtext used in `/translatable-data` and `/merge-translatable-data` for a simpler html output.

  This will make our Smartling integration Smartmatch for more situations.

- 4bfb4ca: Add Slack & X icons to Social Links

## 0.11.9

### Patch Changes

- b8dd8fd: Added priority to Image and BackgroundImage

## 0.11.8

### Patch Changes

- d08bf7d: Add `getPage` method to Makeswift client.
- fcd32d2: Use localized pathname on `LinkControl` and `Button` component if available.
- fcd32d2: Use the new REST API endpoint for `page-pathname-slices`.

## 0.11.7

### Patch Changes

- 2333764: Revert automatically adding hreflang tags to pages that have localized versions.

## 0.11.6

### Patch Changes

- 079297d: Update `translatable-data` API handler to handle opional values for composable controls.

## 0.11.5

### Patch Changes

- fe522b9: Add `hreflang` tag to the HTML `<head>` for pages that have localized versions. Click [here](https://developers.google.com/search/docs/specialty/international/localized-versions) to learn more about `hreflang` tag.

## 0.11.4

### Patch Changes

- b9bc710: Fix "Module not found: Can't resolve 'slate-hyperscript'" error created in `0.11.3`.

## 0.11.3

### Patch Changes

- feae6ba: Added `merge-translated-data` API handler to merge translated data back into a Makeswift page.

  To use this translation merging functionality, make sure to pass an instance of `ReactRuntime` to the Makeswift API handler like so:

  ```ts
  import { MakeswiftApiHandler } from "@makeswift/runtime/next";
  import { runtime } from "../../../lib/makeswift/register-components";

  export default MakeswiftApiHandler(process.env.MAKESWIFT_SITE_API_KEY, {
    runtime,
  });
  ```

## 0.11.2

### Patch Changes

- c630617: Add locale option to `getSitemap`. If a locale is using domain-based localization, passing the locale to `getSitemap` will return the sitemap for that particular domain.

  For example, if in the site settings there is an `es` locale with a domain of `foo.es`, then passing `es` to `getSitemap` will return the sitemap for `foo.es`.

## 0.11.1

### Patch Changes

- f434abe: Update the translation fallback value to prevent client side errors that can occur when upgrading `RichText`.

## 0.11.0

### Minor Changes

- 935ca2b: This version includes the stable release of the localization feature.

  With this feature, you can create different variations of a page. For example, if you have a `/pricing` page that you want to localize for Spanish-speaking countries, you can add an `es` locale, and create a `/es/pricing` page.

  If you have used the unstable version before, here are the steps required to migrate to the stable version:

  - Remove `unstable_i18n` on the `ReactRuntime`.
  - Rename `unstable_locale` to `locale` on the `getPageSnapshot`.

  Now, all locales and default locale can be managed directly in the **settings in the builder**, on the _Locales_ tab.

  You can also add the domain on the locale if you want to use domain-based localization. For example, if your main domain is `company.com`, on your `es` locale, you can add the `company.es` domain to make it the domain for your Spanish version of the site.

  If you're interested in this feature, reach out to our support at [support@makeswift.com](mailto:support@makeswift.com).

### Patch Changes

- 8b89c39: Fix stale localized global element when first created.

## 0.10.16

### Patch Changes

- 3c5cb43: Update the translatable data API handler to primitively return translatable data for the rich text controls.

## 0.10.15

### Patch Changes

- a0e5b8f: Add support for external files in Image control

## 0.10.14

### Patch Changes

- 44bf879: Add support for external files in legacy Backgrounds prop controller. Use descriptor in Backgrounds prop controller copy function.

## 0.10.13

### Patch Changes

- 47ebca4: Add API handler for getting translatable data for an element tree. Not yet fully implemented—only returns translatable data for text input and text area controls and prop controllers.
- 4dc09fb: - Add support for external files in legacy Image prop controller.
  - Use descriptor in legacy Images prop controller copy function.

## 0.10.12

### Patch Changes

- cb87c42: Add support for external files in legacy Image prop controller.
- 838d1bb: Use descriptor in legacy Image prop controller copy function.

## 0.10.11

### Patch Changes

- fb0b370: Change versioning from unstable to stable.

## 0.10.10

### Patch Changes

- 7e21729: Call new typography endpoints that can use versioning.
- 155014d: Add calls to new global element endpoints

## 0.10.9

### Patch Changes

- 6a2c502: Fix localization not working on recent versions of Next.js.

## 0.10.8

### Patch Changes

- 60a252d: Fix localized global element being fetched on the client instead of during SSR.

## 0.10.7

### Patch Changes

- b8e8124: Add `getSitemap` to Makeswift client.

  Use this method to generate a sitemap for your Makeswift host. Here's an example using the popular library `next-sitemap`:

  ```ts
  import { makeswift } from "@lib/makeswift";
  import { GetServerSidePropsContext, GetServerSidePropsResult } from "next";
  import { getServerSideSitemapLegacy } from "next-sitemap";

  export async function getServerSideProps(
    ctx: GetServerSidePropsContext,
  ): Promise<GetServerSidePropsResult<{}>> {
    const sitemap = await makeswift.getSitemap();

    return getServerSideSitemapLegacy(ctx, sitemap);
  }

  export default function Sitemap() {}
  ```

  The `getSitemap` method is paginated with a default page size of `50`. If you want to request more pages or use a different page size pass the `limit` and `after` arguments. Here's an example:

  ```ts
  const sitemap: Sitemap = [];
  let page;
  let after: string | undefined = undefined;

  do {
    page = await makeswift.getSitemap({ limit: 10, after });

    sitemap.push(...page);
    after = page.at(-1)?.id;
  } while (page.length > 0);
  ```

  If using TypeScript, you can import the `Sitemap` type from `@makeswift/runtime/next`.

  Also, the `getSitemap` method supports filtering results by a pathname prefix using the `pathnamePrefix` parameter. Here's an example using the popular library `next-sitemap`:

  ```ts
  import { makeswift } from "@lib/makeswift";
  import { GetServerSidePropsContext, GetServerSidePropsResult } from "next";
  import { getServerSideSitemapLegacy } from "next-sitemap";

  export async function getServerSideProps(
    ctx: GetServerSidePropsContext,
  ): Promise<GetServerSidePropsResult<{}>> {
    const blogSitemap = await makeswift.getSitemap({
      pathnamePrefix: "/blog/",
    });

    return getServerSideSitemapLegacy(ctx, blogSitemap);
  }

  export default function BlogSitemap() {}
  ```

## 0.10.6

### Patch Changes

- b18aae3: Fix preview mode for localized pages.

## 0.10.5

### Patch Changes

- f631cbb: Add a `label` option for registering fonts. This can be used to show a custom label in the font family dropdown in the builder.

## 0.10.4

### Patch Changes

- 189a27d: Add initial value to `RichText` control.
- 4cf9845: Update the `RichText` "Content" panel reset to preserves `text-align` and text styles.
- bdacab6: Fix a runtime error in the `RichText` "Content" panel reset that could happen if text was selected.
- 15a8521: Add `min-width` CSS value to `RichText` control in `Inline` mode.

## 0.10.3

### Patch Changes

- d9e0009: Add copy function to new `RichText` so that creating a site from a template automatically copies all colors and typographies.

## 0.10.2

### Patch Changes

- ebf9d66: Call versioned endpoints only if using versioning

## 0.10.1

### Patch Changes

- 02d3608: Fix `locale` not passed to `introspect` and `MakeswiftClient`.

## 0.10.0

### Minor Changes

- c066219: BREAKING: Prior to this version the `Text` component and `RichText` control used `white-space-collapse: preserve` within app.makeswift.com and `white-space-collapse: collapse` within the live page.
  Our goal is to exactly match what you see in Makeswift with what you see in the live page.
  This updates the live version to also `preserve` white space.
- 638ae58: BREAKING: Upgrade `Richtext` control with a new architecture that enables `Inline` mode and future rich text upgrades.

  This is the first time we have altered the data structure of a component, and we want you to be able to migrate the data and see the diff yourself incase the migration doesn't work.

  When you select a `Text` component or component with the `RichText` control, you will be prompted in the sidebar to upgrade. If the migration doesn't work, simple `cmd/ctrl + z`.

  Details on `Inline` mode are in the [documentation for `RichText`](https://www.makeswift.com/docs/controls/rich-text).

- 950e256: BREAKING: Change the `Text` component to use the new `RichText` control.

### Patch Changes

- fb45a4e: Add error handling when the default locale or the locale is not included in the locales list.
- 63d0ad3: Compare `unstable_locale` on `getPageSnapshot` to the default locale defined on `ReactRuntime`.

## 0.9.12

### Patch Changes

- ddb31a8: Update `unstable_RichTextV2` to sync editing history with app.makeswift.com.

## 0.9.11

### Patch Changes

- 0543105: Upgrade `typescript`, `@types/react` and `@types/react-dom` to fix issues when using typescript > 5.1.x.
- 9536667: Call versioned endpoints only if using versioning

## 0.9.10

### Patch Changes

- 3a714a0: Add localized global element support.
- bd620d0: Add support for localized page meta and page SEO.

## 0.9.9

### Patch Changes

- a24bcba: In ef73900, we fixed runtime errors that were happening in the `RichText` control when there were invalid empty lines. This is an update to that fix that cleans the richtext data rather than removing it.

## 0.9.8

### Patch Changes

- 18ae379: Fix suspense boundary error that was introduced on version `0.9.6` when you have a global element in a page.
- ef73900: Fix runtime error in `RichText` that can occur when you have data that very old.
- 18ae379: Revert localized global element support.

## 0.9.7

### Patch Changes

- 5d61357: Add support for `RichText` data within `unstable_RichTextV2`.

  When `unstable_RichTextV2` is stable this will allow users to upgrade from the old to new `RichText` control.

## 0.9.6

### Patch Changes

- b151889: Add support for localized global element.

## 0.9.5

### Patch Changes

- 2f9183c: Add type and runtime-check to unstable_locale.
- b0da14b: Fix a runtime error introduced in `0.9.2` that throws when a `Link` control is used within a `Shape` or `List` control.
- d1989e5: Add `unstable_locale` option to getPageSnapshot.

## 0.9.4

### Patch Changes

- ac31e48: Fix incorrect typography override behavior.

  Let's say you have a `Text` component with styling set on "Desktop" and "Mobile". If you add an override on "Desktop", then this should not impact "Mobile" typography, since the override is only for the "Desktop" breakpoint. This change ensures overrides do not clobber typography values in descending breakpoints.

- f0f053d: Add initial `Typography` plugin for `unstable_RichTextV2`.

## 0.9.3

### Patch Changes

- f3b8fc8: Add initial `Link` plugin for `unstable_RichTextV2`.
- 1c3d592: Add initial `Inline` plugin for `unstable_RichTextV2`.

## 0.9.2

### Patch Changes

- bc4a9bd: Add an unstable control API: `unstable_IconRadioGroup`.
- 2503ca5: Add initial `Color` plugin for `unstable_RichTextV2`.

## 0.9.1

### Patch Changes

- a21ad28: Add initial implementation of TextAlign plugin for `unstable_RichTextV2`.
- e865548: Add an unstable API fro new version of the `Style` control: `unstable_StyleV2`.

## 0.9.0

### Minor Changes

- c65ebdf: BREAKING: When registering component icons, use the `ComponentIcon` enum (available under `@makeswift/runtime`) instead of the original string values. Below is a table of the deprecated string values and their new enum equivalent:

  | Removed           | Use Instead (enum)          |
  | ----------------- | --------------------------- |
  | `'Carousel40'`    | `ComponentIcon.Carousel`    |
  | `'Code40'`        | `ComponentIcon.Code`        |
  | `'Countdown40'`   | `ComponentIcon.Countdown`   |
  | `'Cube40'`        | `ComponentIcon.Cube`        |
  | `'Divider40'`     | `ComponentIcon.Divider`     |
  | `'Form40'`        | `ComponentIcon.Form`        |
  | `'Navigation40'`  | `ComponentIcon.Navigation`  |
  | `'SocialLinks40'` | `ComponentIcon.SocialLinks` |
  | `'Video40'`       | `ComponentIcon.Video`       |

- 976b9d6: Use new versioning endpoints for swatches.
- 144f270: Always fetch live pages for `Makeswift.getPages()`.
- 144f270: Use new versioning endpoints for pages and page documents.

### Patch Changes

- fa04429: Update Block plugin for `unstable_RichTextV2` to include remaining block types (`ul`, `ol`, and `blockquote`)
- 7075388: Add `unstable_previewData` to `Makeswift` client.
- f295972: Add `unstable_i18n` to `ReactRuntime` constructor.
- 7075388: Add `unstable_siteVersions` flag to `MakeswiftApiHandler`.
- 0be3bc2: Adds 13 new icon options to the runtime that can be used when registering components.
- bbf2d30: Encode page pathname when fetching page data.

## 0.8.11

### Patch Changes

- f125648: Add initial implementation of Block plugin for `unstable_RichTextV2`.
- 662aace: Add initial implementation of `mergeElement`.

## 0.8.10

### Patch Changes

- fa41f1b: Add code splitting to `unstable_RichTextV2`.
- bf5b7ef: Add `mode` option to `unstable_RichTextV2` control.

  Setting the mode of `RichTextV2` to `RichTextV2Mode.Inline` locks down output to only include inline HTML elements. This allows you to visually edit button and link text, while protecting you from hydration mismatch errors.

- ac4202f: Fix code splitting regression for RichText control and Text component that was introduced in 0.6.6. This change ensures that Slate is not downloaded to your production site.

## 0.8.9

### Patch Changes

- a79ae7a: Add an unstable API for a new version of the RichText control: `unstable_RichTextV2`.

## 0.8.8

### Patch Changes

- 2416394: Custom breakpoints API is now stable. You can use this API to add more breakpoints or change the width of existing breakpoints. Visit [our documentation](https://www.makeswift.com/docs/runtime/custom-breakpoints) to learn more about custom breakpoints.

## 0.8.7

### Patch Changes

- 2784285: Update `unstable_breakpoints` API to be in `ReactRuntime` constructor.
- aa771b5: Refactor `ReactRuntime` to be a class.
- 8920a80: Fix rich text bug where inlines would disappear on text edit.

## 0.8.6

### Patch Changes

- d5c6845: Add an unstable API for setting custom breakpoints: `ReactRuntime.unstable_setBreakpoints`.

## 0.8.5

### Patch Changes

- 56c8f1c: Update rich text control to preserve DOM selection only when rich text is selected.

## 0.8.4

### Patch Changes

- 1e5836d: Fix rich text control to preserve DOM selection when you change things in the right sidebar.

## 0.8.3

### Patch Changes

- dd5f7b6: Fix path normalization for client-side navigation.
- f2389f9: Update Preview mode so that rich text is readonly.

## 0.8.2

### Patch Changes

- Updated dependencies [49b0981]
  - @makeswift/next-plugin@0.2.8

## 0.8.1

### Patch Changes

- a0e7079: Added missing exports for rich text plugins.

## 0.8.0

### Minor Changes

- f35186d: BREAKING: The `MakeswiftClient.prefetch()` and `MakeswiftClient.fetchTypographies` methods have been removed. These were internal APIs so there shouldn't be any changes required to upgrade.

  Refactor introspection so that it's internal to the Makeswift API client.

- 8e39cdc: Use the new Makeswift API resource endpoints exposed by the host via the Makeswift Next.js API handler. While change is backwards-caomptible, it's a large enough refactor that it warans a minor version bump.

### Patch Changes

- f9b900a: Moved proxy server inside Preview Mode proxy handler.
- 9d62088: BREAKING: Remove the `MakeswiftClient` export from `@makeswift/runtime/next`. This was an internal API that isn't documented and shouldn't be depended on by Makeswift hosts.
- 8f00a2f: Removes invoke headers from Next.js server when proxying request in Preview Mode.
- 025c8d9: Avoids using socket local port when proxying Preview Mode in development.
- 6d468d1: Remove snapshotting code. We've re-architected versioning and won't be using snapshots anymore.
- 78ff346: Remove unused GraphQL queries.
- d08eb8d: Add API endpoints to the Makeswift Next.js API handler for Makeswift API resources. The following endpoints were added:

  - /api/makeswift/swatches/:id
  - /api/makeswift/files/:id
  - /api/makeswift/typographies/:id
  - /api/makeswift/global-elements/:id
  - /api/makeswift/page-pathname-slices/:id
  - /api/makeswift/tables/:id

- Updated dependencies [f424011]
  - @makeswift/next-plugin@0.2.7

## 0.7.18

### Patch Changes

- acd43a8: Make `StyleControl` composable.

## 0.7.17

### Patch Changes

- 9d8c764: Update peer dependencies to reflect current support for React and React DOM.
- f382f82: Export types for slate rich text plugins.

## 0.7.16

### Patch Changes

- 72e5e4a: Make `RichTextControl` composable.

## 0.7.15

### Patch Changes

- ef4bc78: Fix a bug in the deployed version of the text component that prevents empty lines from being displayed.

## 0.7.14

### Patch Changes

- 527172c: Add placeholder to text component and rich text control. This was removed accidentally in 0.7.8
- 51532d9: Add layout polling back to individual rich text controls. This enables more than one rich text control at a time. This functionality was accidentally removed in 0.7.8
- e97a288: Fix react key prop warning for rich text component in dev mode

## 0.7.13

### Patch Changes

- 1578e04: Expose prop controller introspection utils.

## 0.7.12

### Patch Changes

- Updated dependencies [07fd1de]
  - @makeswift/next-plugin@0.2.6

## 0.7.11

### Patch Changes

- 03d9e2f: Update `uuid` dependency from `v3.3.3` to `v9.0.0`.
- 6156ba4: Upgrade `react-use-gesture` dependency to `@use-gesture/react`.
- Updated dependencies [b25c046]
  - @makeswift/next-plugin@0.2.5

## 0.7.10

### Patch Changes

- 40e3bf9: Fix `Text` element not editable when placed inside a `ListControl` or `ShapeControl`.

## 0.7.9

### Patch Changes

- 5482d7c: Remove `escape` shortcut during interaction mode. This means to get out of interaction mode you need to click the Move (Pointer) button. We remove this because the `escape` shortcut could interfere with user's code.

## 0.7.8

### Patch Changes

- 57a9c81: Upgrade slate to the latest version.

## 0.7.7

### Patch Changes

- 54ecf45: Make `ShapeControl` composable.
- 7335423: Make `ListControl` composable.

## 0.7.6

### Patch Changes

- aaeeef4: Disable element from point. This is temporary until the drop zones algorithm is finished.
- 777d51b: Fix element from point selection issue for nested documents (i.e., global elements).

## 0.7.5

### Patch Changes

- 26f16f5: Use builder pointer information and DOM APIs to reliably determine the active element. This guarantees that the Makeswift builder can properly select elements even if their CSS box models overlap (e.g., absolute and fixed position elements).

## 0.7.4

### Patch Changes

- 0787dce: Fix issue where certain font families were not loading properly.

## 0.7.3

### Patch Changes

- Updated dependencies [e61c4f2]
  - @makeswift/next-plugin@0.2.4

## 0.7.2

### Patch Changes

- Updated dependencies [a165537]
  - @makeswift/next-plugin@0.2.3

## 0.7.1

### Patch Changes

- 16c434d: Support tables in snapshot creation.
- 49986c8: Alias `publicUrlV2` to `publicUrl`.
- Updated dependencies [0e12b08]
  - @makeswift/next-plugin@0.2.2

## 0.7.0

### Minor Changes

- f0a53c0: Use Google Storage URL for files instead of s.mkswft.com.

### Patch Changes

- Updated dependencies [050f6f9]
  - @makeswift/next-plugin@0.2.1

## 0.6.7

### Patch Changes

- a40bb65: Separate snapshot format from serialized state.

## 0.6.6

### Patch Changes

- 75b31d9: Add support for client-side navigation.
- 9dde8e8: Fix inconsistencies between the builder and live pages for rich text list blocks.
- 6496ff0: Handle global element cycles.

## 0.6.5

### Patch Changes

- af0e818: Refactored SerializedState format.
- be2aa16: Added latent snapshotting functionality.

## 0.6.4

### Patch Changes

- 8207b36: Prevent clicks from propagating in content mode. This issue affected for example when you have a Text on a Accordion: if you click the text in content mode, the click also triggered the accordion open/close state.
- ba6d869: Add support for interaction mode.
- d258829: Handle missing `object` field in `Props.RichText` preset for built-in `Text` component.

## 0.6.3

### Patch Changes

- 017675b: Fix type issues with `Style` control data.
- ac7bfe7: Stop using `unoptimized` prop for `next/image` in built-in Image component when in builder. This fixes an SSR hydration mismatch.
- 061f787: Create RichText control for usage within custom components.

## 0.6.2

### Patch Changes

- 155820f: Add default value to width prop for built-in Box component.
- 8942b00: Handle ordered and unordered list for live pages in Text built-in component.

## 0.6.1

### Patch Changes

- 9d2ec07: Fix the single select column not rendering radio buttons on the built-in Form component.

## 0.6.0

### Minor Changes

- 99f5bc9: Adds a slimmer rich text component for live pages so that large dependencies like Slate and Immutable aren't included in bundles for live pages and are only used in the Makeswift builder. This reduces the overhead of the Makeswift runtime for live pages and boosts performance.

  While behavior is intended to be the same, these changes modify the structure of the DOM for live pages, which could cause issues with existing sites if they're relying on the DOM structure of the Text component. For this reason we're releasing this in a minor update as a _breaking change_.

### Patch Changes

- 2662228: Fix duplicate cleanup call in component registration function.
- c2ee57e: Avoid re-render from Box animations.
- e05070e: Add missing Emotion dependencies that was causing Vite to include unnecessary JavaScript in the bundle.
- 8e587d7: Use `findDOMNode` only if ref isn't being forwarded.
- 0d9c55c: Avoid using React state to track element handle.
- ed0f027: Avoid using React state for tracking BackgroundsContainer ref as it results in an extra render when the component mounts.
- 0498e3d: Avoid registering documents in the live provider since document registration is currently only needed in the builder.

## 0.5.5

### Patch Changes

- 13e1ab4: Re-add `MakeswiftComponentType` back to `@makeswift/runtime/components`

## 0.5.4

### Patch Changes

- 01f0c0a: Move `MakeswiftComponentType` from `@makeswift/runtime/components` to `@makeswift/runtime`
- ef785cc: Fix snippets don't run on client-side navigation.

## 0.5.3

### Patch Changes

- 9849bea: Fix SSR hydration mismatch due to attempting to render ReactPlayer on the server.

  See https://github.com/cookpete/react-player/issues/1428.

- 55c8439: Fix issue where API resource cache was filled too late resulting in unnecessary API requests.

## 0.5.2

### Patch Changes

- cf486bb: Fix suspense boundary hydration issue.

## 0.5.1

### Patch Changes

- 5a657ea: Swap @framer/motion box animation for a light CSS version.

## 0.5.0

This is our first release that supports Next.js v13.

Update `@makeswift/runtime` in `package.json` to use the latest version.

If you have any issues with either Next.js v12 or Next.js v13, please reach out to us or open a new issue in GitHub.

- d70c32b: Add Next.js v13 support.
- 115e3ee: BREAKING CHANGE: The Image component will use the new `next/image` if the host is using Next.js v13.
- f79ea18: BREAKING CHANGE: Drop support for Next.js v12.1. Makeswift requires a minimum Next.js version of 12.2.0. Please upgrade to Next.js version ^12.2.0 if you want to use Next.js v12, or version ^13.0.0 if you want to use Next.js v13.
- Updated dependencies [c3041ff]
  - @makeswift/next-plugin@0.2.0

## 0.4.2

### Patch Changes

- 83c1f5a: Fix falsy check on Style control CSS utility functions. This caused falsy `0` values to be ignored for margin, padding, border, and border radius.

## 0.4.1

### Patch Changes

- f1ec0ff: Add a `Suspense` boundary around all element data. This is a _huge_ performance boost due to how React schedules hydration tasks. With this change your Makeswift pages should score in the high 90s for Lighthouse performance benchmarks.

## 0.4.0

### Minor Changes

- d2d7ef9: BREAKING CHANGE: This change completely reworks how the runtime fetches Makeswift API resources like swatches, files, typographies, etc. While behavior of components shouldn't change, and we've tested extensively, it's possible there's slight behavior changes in certain edge cases or there's old behavior that Apollo had that we didn't want to replicate.

  This change removes @apollo/client as a dependency in favor of a very slim and efficient API client and cache custom built for the Makeswift runtime. This change resulted in a reduction of ~300ms from Total Blocking Time and ~700ms from Time to Interactive in our benchmarks. This is part of our ongoing work to make the Makeswift runtime more lightweight to reduce the cost of React hydration. Expect even more changes soon!

  To migrate, just upgrade to the latest version. No public APIs have changed.

## 0.3.1

### Patch Changes

- 3bcb4a1: Fix Style control default values for margin and padding.
- Updated dependencies [5b06076]
  - @makeswift/next-plugin@0.1.7

## 0.3.0

This version is a BREAKING change. No public APIs have changed but there was a major rewrite of the CSS runtime and a major dependency dropped so some built in components could exhibit new unexpected behavior. If you encounter a bug, please open an issue and we'll address it ASAP!

### Minor Changes

- #126: Perf Boost: Removal of Styled Components dependency and efficient animations.

  This change completely reworks how Makeswift handles CSS styles, resulting in improved performance. We've updated all components to use a lighter CSS runtime built on top of Emotion CSS' core utilities. On our benchmarks we've seen Total Blocking Time improve by ~25%. This change also reduces the amount of shipped JS by dropping the Styled Component depenency. There's still more work to do to get our CSS runtime even more lightweight: we want to completely drop the CSS runtime when serving live pages outside the Makeswift builder. But at this point we've squeezed as much performance as is reasonable from the CSS runtime and are hitting diminishing returns. We will return to the CSS runtime once we've addressed other areas where performance can be improved.

  We've also improved the Box component by only using Framer Motion when the Box is animated. Now, when there's no animations in a Box component, we use plain ol' divs. This had a noticeable boost on Total Blocking Time as well.

  The common thread in these improvements is reduced Total Blocking Time, which directly comes from React hydration. This is just the first of many performance boost updates we have planned, so stay tuned!

### Patch Changes

- cf83c8e: Fix class format for width prop controller.
- d64d203: Use the `useStyle` hook instead of Styled Components in the `Root` builtin component.
- e38c912: Only use Framer Motion components in the Box when animations are configured. This reduced, on average, Total Blocking Time by 195ms in our benchmarks.

## 0.2.19

### Patch Changes

- 7ec440b: Fix content-mode overlay doesn't appear properly.

## 0.2.18

### Patch Changes

- fb3dce6: Fix issue where patched fetch API was sending Preview Mode header to a separate origin, causing CORS problems.

## 0.2.17

### Patch Changes

- 04aee01: Implement copy functions for all controls, enabling templates to use code components.

## 0.2.16

### Patch Changes

- Updated dependencies [c21792b]
  - @makeswift/next-plugin@0.1.6

## 0.2.15

### Patch Changes

- 3611500: Use serializable replacement context in ReactRuntime.copyElementTree public API.

## 0.2.14

### Patch Changes

- 7116b8b: Remove authorization for producing a new element tree.

## 0.2.13

### Patch Changes

- 4400d23: Fix type errors in runtime.

## 0.2.12

### Patch Changes

- 3184597: Add copy function for element references. This completes the first version of ReactRuntime.copyElementTree.
- e70bab1: Add copy function for element id. This advances work for ReactRuntime.copyElementTree.
- beb1fce: Add copy functions for RichText and Images. This advances work on ReactRuntime.copyElementTree.
- 01cc35c: Add copy functions for table and border prop controllers. This gets closer to a complete ReactRuntime.copyElementTree.

## 0.2.11

### Patch Changes

- 1d6c968: Add copy functions NavigationLinks and Links default prop controllers. This advances work on the ReactRuntime.copyElementTree function.
- 0dea000: Add copy function for the Image prop controller. This advances work on ReactRuntime.copyElementTree.
- 25995d2: Add new endpoint to create an element tree from an existing one.

  At this point it is not complete. We will complete it under the hood, then switch over our template functionality to use it.

- b3ff4e4: Add copy function for ResponsiveColor control. This advances work done for ReactRuntime.copyElementTree.
- 1d22db7: Add copy function for ShadowPropController. This advances work for ReactRuntime.copyElementTree.
- 2ed68d6: Fix apostrophe in table column causing form data to not be recorded.

## 0.2.10

### Patch Changes

- 80aeb24: Fix table column names containing a period cause the form to not record data for that column.

## 0.2.9

### Patch Changes

- 7f56a4e: Fix issue where drop zones would appear for slots that weren't visible anymore.

## 0.2.8

### Patch Changes

- 79e2c26: Fix builder randomly put user into content mode when editing page.

## 0.2.7

### Patch Changes

- 427a709: Add better error message

## 0.2.6

### Patch Changes

- bb532b5: update preview mode proxy more flexibly determine protocol

## 0.2.5

### Patch Changes

- Updated dependencies [e777f28]
  - @makeswift/next-plugin@0.1.5

## 0.2.4

### Patch Changes

- 4c5d410: Fix changes in builder disappear on fast refresh.
- Updated dependencies [fcf33f5]
  - @makeswift/next-plugin@0.1.4

## 0.2.3

### Patch Changes

- 79c2405: Upgrade @types/react and @types/react-dom.
- 317a825: Add API handler for font registration.

## 0.2.2

### Patch Changes

- Updated dependencies [51dc17b]
  - @makeswift/next-plugin@0.1.3

## 0.2.1

### Patch Changes

- fca39c0: Fix TypeScript type declarations.

## 0.2.0

### Minor Changes

- a6c9a51: BREAKING: Add support for on-demand revalidation. This is a breaking change because
  `@makeswift/runtime` now requires Next.js v12.2.0 or higher for stable on-demand revalidation
  support.

  If you're not using Next.js v12.2.0 or greater we will attempt to use `res.unstable_revalidate`. If
  that's not available, then we'll log a warning and revalidation will be a no-op. Make sure to add a
  revalidation period to `getStaticProps` if that's the case so that changes to Makeswift pages are
  eventually reflected on your live pages.

- a033573: BREAKING: Reworks how the Makeswift builder displays your site by leveraging Next.js' Preview Mode!

  This is a _huge_ change and makes integrating Makeswift into your Next.js app a lot simpler. We've
  deprecated the `getStaticPaths`, `getStaticProps`, and `getServerSideProps` exports from
  `@makeswift/runtime/next` and will be removing them in the next minor release. We recommend you
  follow the migration steps below.

  Here's how to migrate:

  - Create a new file at `pages/api/makeswift/[...makeswift].js` with the following contents:

    ```js
    import { MakeswiftApiHandler } from "@makeswift/runtime/next";

    export default MakeswiftApiHandler(process.env.MAKESWIFT_SITE_API_KEY);
    ```

  - Update your dynamic optional catch-all route to use the new data fetching APIs,
    `Makeswift.getPages` and `Makeswift.getPage`. Note that we don't use `revalidate` since the API
    handler adds automatic support for [on-demand revalidation](https://nextjs.org/docs/basic-features/data-fetching/incremental-static-regeneration#on-demand-revalidation).

    ```diff
    import './path/to/makeswift/register-components'

    -export { getStaticPaths, getStaticProps, Page as default }
    +import { Makeswift, Page as MakeswiftPage } from '@makeswift/runtime/next'
    +
    +export async function getStaticPaths() {
    +  const makeswift = new Makeswift(process.env.MAKESWIFT_SITE_API_KEY)
    +  const pages = await makeswift.getPages()
    +
    +  return {
    +    paths: pages.map((page) => ({
    +      params: {
    +        path: page.path.split('/').filter((segment) => segment !== ''),
    +      },
    +    })),
    +    fallback: 'blocking',
    +  }
    +}
    +
    +export async function getStaticProps(ctx) {
    +  const makeswift = new Makeswift(process.env.MAKESWIFT_SITE_API_KEY)
    +  const path = '/' + (ctx.params?.path ?? []).join('/')
    +  const snapshot = await makeswift.getPageSnapshot(path, {
    +    preview: ctx.preview,
    +  })
    +
    +  if (snapshot == null) return { notFound: true }
    +
    +  return { props: { snapshot } }
    +}
    +
    +export default function Page({ snapshot }) {
    +  return <MakeswiftPage snapshot={snapshot} />
    +}
    ```

  - Delete your Makeswift preview route. This page won't be used anymore. It's likely at
    `pages/makeswift.js` and the diff might look something like this:

    ```diff
    -import './path/to/makeswift/register-components'
    -
    -export { getServerSideProps, Page as default } from '@makeswift/runtime/next'
    ```

  - Go to your Makeswift site settings and update the host URL to be just your host's
    origin. For example, change `https://www.makeswift.com/makeswift` to just
    `https://www.makeswift.com` or `http://localhost:3000/makeswift` to just `http://localhost:3000`.

  If you have any questions about the migration or run into any issues, please don't hesitate to chat
  with us. [We're on Discord!](https://discord.gg/PkrUsFnMUn)

  ***

  Now onto the changes...

  Introducing `MakeswiftApiHandler`, integration with Next.js Preview Mode, and new data fetching
  APIs!

  #### `MakeswiftApiHandler` and Next.js Preview Mode

  There's no need for a preview route anymore so you can delete your `/makeswift` page. We instead
  now use [Next.js' Preview Mode](https://nextjs.org/docs/advanced-features/preview-mode) when
  you're in the builder. Read more about the feature in the
  [RFC](https://github.com/makeswift/makeswift/discussions/142).

  To migrate from the old preview route API, delete your preview route:

  ```diff
  -export { getServerSideProps, Page as default } from '@makeswift/runtime/next'
  ```

  Then create a new file at `pages/api/makeswift/[...makeswift].ts` with the following content:

  ```js
  import { MakeswiftApiHandler } from "@makeswift/runtime/next";

  export default MakeswiftApiHandler(process.env.MAKESWIFT_SITE_API_KEY);
  ```

  The API handler not only enables Next.js Preview Mode, allowing you to remove your preview route,
  but it also adds support for automatic [on-demand revalidation](https://nextjs.org/docs/basic-features/data-fetching/incremental-static-regeneration#on-demand-revalidation)! Whenever you publish a page, Makeswift will
  automatically send a request to `/api/makeswift/revalidate` and take care of on-demand ISR. This
  means that you can leave off the `revalidate` option in `getStaticProps` and trust your pages will
  always be up to date while leveraging ISR to it's fullest extent!

  #### New data fetching APIs

  There's a new API for fetching Makeswift data in your pages. No more magic behind the
  `getStaticProps` and `getServerSideProps` exports. You can now instantiate a Makeswift client
  using your site API key and see your data flow from the Makeswift API, though your Next.js app, to
  your pages. The new APIs are:

  - `Makeswift.getPages` to retrieve all Makeswift pages and use in `getStaticPaths`
  - `Makeswift.getPageSnapshot` to retrieve a page's layout data and render the Makeswift `Page`
    component

  Pages integrated with Makeswift should go from looking something like this:

  ```js
  import "./path/to/makeswift/register-components";

  export { getStaticPaths, getStaticProps, Page as default };
  ```

  To now looking something like this:

  ```js
  import "./path/to/makeswift/register-components";

  import { Makeswift, Page as MakeswiftPage } from "@makeswift/runtime/next";

  export async function getStaticPaths() {
    const makeswift = new Makeswift(process.env.MAKESWIFT_SITE_API_KEY);
    const pages = await makeswift.getPages();

    return {
      paths: pages.map((page) => ({
        params: {
          path: page.path.split("/").filter((segment) => segment !== ""),
        },
      })),
      fallback: "blocking",
    };
  }

  export async function getStaticProps(ctx) {
    const makeswift = new Makeswift(process.env.MAKESWIFT_SITE_API_KEY);
    const path = "/" + (ctx.params?.path ?? []).join("/");
    const snapshot = await makeswift.getPageSnapshot(path, {
      preview: ctx.preview,
    });

    if (snapshot == null) return { notFound: true };

    return { props: { snapshot } };
  }

  export default function Page({ snapshot }) {
    return <MakeswiftPage snapshot={snapshot} />;
  }
  ```

  While this is more lines of code, this more clearly shows what's happening in your Next.js page and
  gives you more flexiblity to add more data fetching logic to `getStaticProps` or
  `getServerSideProps`. We believe that this way of integrating will be a lot less confusing and give
  your more options as to how you want to manage things like the Makeswift API key, for example.

  We've deprecated the `getStaticPaths`, `getStaticProps`, and `getServerSideProps` exports and will
  be removing them in the next minor version.

### Patch Changes

- Updated dependencies [a033573]
  - @makeswift/next-plugin@0.1.2

## 0.1.12

### Patch Changes

- f22b832: Infer non-string TS types for Combobox control.
- 0025d7e: Add MakeswiftComponentType constant.

## 0.1.11

### Patch Changes

- 882dc0b: Properly infer Slot control prop types.

## 0.1.10

### Patch Changes

- fe9221a: Add Slot control.

  This is one of the most important controls in Makeswift as it allows you to compose React components
  together. It's powered by the same technology used in our most important component, the Box. This
  means you can now build your own Box-like components with the intuitive Makeswift layout experience.

  Here's how simple it is to build a custom Box that can have elements dropped into it:

  ```jsx
  function MyBox({ children, className }) {
    return <div className={className}>{children}</div>
  }

  ReactRuntime.registerComponent(MyBox, {
    type: 'my-box'
    label: 'My Box',
    props: {
      children: Slot(),
      className: Style()
    }
  })
  ```

  There's a lot more you can do with the Slot. Here's some ideas:

  - Custom animations for elements passed via Slot
  - Passing data between components using React context and Slot (i.e., a component with Slot provides
    a context value and any component dropped inside it can read that context)

  Read more about the Slot control in our [docs](https://www.makeswift.com/docs/controls/slot).

- Updated dependencies [e737cc7]
  - @makeswift/next-plugin@0.1.1

## 0.1.9

### Patch Changes

- 1617692: Fix: handle undefined style on getMarkSwatchIds
- 918098b: Fix: default width for Carousel, Countdown, and Video components

## 0.1.8

### Patch Changes

- c414fd5: Fix Text component not working on Chrome 105.
- bbbf781: Avoid using `next/link` with relative paths. `next/link` pre-pends the current page's path to
  relative paths and this is often undesirable.

## 0.1.7

### Patch Changes

- b9ee340: Fix: revert builtin components width control back to use Styled Components.

## 0.1.6

### Patch Changes

- e6338a7: Fix Twitter Cards meta tags.

## 0.1.5

### Patch Changes

- e2b16ee: Fix not-found components not being selectable in the builder.
- a449fd9: Fix issue where links to deleted pages would cause 500 errors.

## 0.1.4

### Patch Changes

- 5083814: Add Link Control. This control lets you add links to your custom components, like links to other pages, links to other websites, or scroll to other elements.

## 0.1.3

### Patch Changes

- 8c7cc26: Improve error messages when provided invalid environment variables. Also removes the need for the MAKESWIFT_API_HOST environment variable.
- 587a0f8: Improve error handling for getServerSideProps and getStaticProps.

## 0.1.2

### Patch Changes

- 21f9e8b: Add TextStyle option to Style control
- 4e0e38d: Fix `console.error` stack overflow.
- 1058fb2: Avoid passing an empty string to `next/link` `href` prop.

## 0.1.1

### Patch Changes

- fb7cae9: Fix issue where Form component built output wasn't a proper ES module resulting in an issue with code-splitting and component registration.

## 0.1.0

⚠️ BREAKING CHANGE ⚠️

Our new Next.js plugin is available at `@makeswift/runtime/next/plugin`. It enables code-splitting
via `next/dynamic` and also removes the need to manually configure `next/image` domains.

All builtin components now use `next/dynamic` so make sure to configure the Makeswift Next.js plugin
when upgrading to `0.1.0`. You can read more about code-splitting on our
[docs](https://www.makeswift.com/docs/guides/code-splitting).

### How to upgrade

Make the following changes to your Next.js config file:

```diff
+ const withMakeswift = require('@makeswift/runtime/next/plugin')()

  /** @type {import('next').NextConfig} */
  const nextConfig = {
    reactStrictMode: true,
-   images: {
-     domains: ['s.mkswft.com'],
-   },
  }

- module.exports = nextConfig
+ module.exports = withMakeswift(nextConfig)
```

### Minor Changes

- b6fecc0: Add code-splitting to all builtin components.
- 32129c0: Add @makeswift/next-plugin to @makeswift/runtime.

  Our new Next.js plugin is available at `@makeswift/runtime/next/plugin`. It enables code-splitting
  via `next/dynamic` and also removes the need to manually configure `next/image` domains.

  ```js
  const withMakeswift = require("@makeswift/runtime/next/plugin")();

  /**
   * @type {import('next').NextConfig}
   */
  const nextConfig = {
    /* config options here */
  };

  module.exports = withMakeswift(nextConfig);
  ```

### Patch Changes

- 28eb919: Fix text selection is preserved even after we change the focus to other text.
- Updated dependencies [0e26971]
  - @makeswift/next-plugin@0.1.0

## 0.0.22

### Patch Changes

- 9914800: Check for potentially missing typography values when prefetching page data using introspection.

## 0.0.21

### Patch Changes

- f2f90a8: Add new format for Image Control: `WithDimensions`. Now you can pass `WithDimensions` format to Image Control's config. This will make the prop of the Image control have dimensions of the image. See the documentation for further details.

## 0.0.20

### Patch Changes

- 44afd95: Fix error on introspection function when there's a null on Typography value.
- a8f037e: Add Discord icon to Social Links component.

## 0.0.19

### Patch Changes

- d4f61e6: Fix regression introduced in 0.0.18 where link wasn't working on Image component.

## 0.0.18

### Patch Changes

- b9dc1ee: Add batching to ApolloClient.
- c57fb67: Use introspection for SSR. This would solve the issues that were happening when using next/image or useRouter.
- 6aca0b1: Filter props out of HTML attributes
- 1683722: Fix useLayoutEffect SSR warning.

## 0.0.17

### Patch Changes

- c85b202: Recursively serialize Shape control.
- 60d22a3: Add Combobox control.

## 0.0.16

### Patch Changes

- 7611533: Revert "fix: fix Document component"

  This reverts commit 2c2e7e231d1127d4262bd9cb26164d3df85036ba.

- 6201155: Revert "fix: revert Document fix"

  This reverts commit 41a70cd4e0684a9f6e26c66b6495e456417a9ec7.

- 3afd933: Revert "fix: SSR for `next/image` and Next.js router"

  This reverts commit 394afc19f2c4b20e992ed3058aa386c1d3d22301.

## 0.0.15

### Patch Changes

- 0135bd1: Fix font family isn’t being applied to dropdown links in nav component
- 41a70cd: Revert Document SSR fix.

## 0.0.14

### Patch Changes

- 2c2e7e2: Fix Document component.

## 0.0.13

### Patch Changes

- 6dd8bfb: Fix FOUC when using Style control.
- 394afc1: Fix SSR issues with `next/image` and Next.js' router.

## 0.0.12

### Patch Changes

- 4ebe3dc: Fix snippets not updated immediately after changes
- aa558b3: Fix snippets invoked twice
- 936ab95: Fix scrolling doesn't work in content mode when hovering over a text block
- 392227e: Fix font not applied when added to site

## 0.0.11

### Patch Changes

- 3f140f5: Change Shape control formated value property sort order.
- e815641: Recursively serialize List control. This fixes an issue where nested types in a List control would not be serialized.
- eefeec7: Avoid calling `includes` on non-string value when suppressing React warnings.
- dd97bce: Fix Form button alignment prop not being applied
- e703d17: Remove label from Shape control.

## 0.0.10

### Patch Changes

- 84c1324: Handle ESC key to change from content mode to build mode.
- 2d3dab2: Fix if you have text selection in the builder, clicking on any of the text panel will remove the text selection bug.
- bb78979: Fix overlay for nested global components are showing the wrong selection, making you unable to edit.

## 0.0.9

The last release, `0.0.8` didn't properly fix the `useInsertionEffect` issue. This time it's for real, though!

### Patch Changes

- f8b5b96: Fix (again) the opt-in to `useInsertionEffect`, making sure that transpilers will not attempt to inline the import specifier.

## 0.0.8

### Patch Changes

- a4006a7: Fix transpilation issue that caused `useInsertionEffect` to be referenced directly in import specifiers.

## 0.0.7

### Patch Changes

- d1dd2fa: Add new `Number` control.
- 0b64822: Add new `Select` control.
- 053e1cd: Improve inferred TypeScript types when registering a component.
- 252fece: Add new `Image` control.
- c76d470: Add new `TextArea` control.
- ab35043: Add new `Checkbox` control.
- 471766b: Add new `Color` control.
- b860dde: Add new `TextInput` control.
- 1e93d48: Add new `List` and `Shape` controls.

## 0.0.6

### Patch Changes

- 85c08d0: Hide scrollbar in builder mode but not in preview.
- d06a708: Apply gutter to navigation logo
- f27521f: Fix Text in preview mode being editable.
- b467150: Fix social icons not sized correctly.
- 0cb56d9: Fix bug where editing global element with Text as the root element isn't working.

## 0.0.5

### Patch Changes

- e14fac2: Opt in to `useInsertionEffect` with Style control.
- a8272e8: Fix Width control mapping so that it uses `maxWidth` instead of `width`.
- 6b36df9: Suppress React warning when passing ref to function component.
- c410d49: Revert change that used `react-is` to detect when to forward ref.

  Unfortunately using `react-is` won't work since `isForwardRef` doesn't give the correct result is the component uses `React.memo`, `React.lazy`, or similar variants. Also, `react-is` would need to be a peer dependency, increasing the integration burden.

## 0.0.4

### Patch Changes

- 82f6afc: Suppress findDOMNode warning.
- a1c8c6a: Fix issue with Navigation builtin component and using colors.
- 5756f33: Use react-is to determine when to forward ref.
- a87afe0: Automatically find DOM nodes if registered component doesn't forward the ref.

  This functionality relies on [`findDOMNode`](https://reactjs.org/docs/react-dom.html#finddomnode), which has been deprecated in `StrictMode`. This means that in `StrictMode` users will see a warning. Moreover, since we're passing the `ref` prop to registered components regardless, if the ref isn't forwarded, users will see a warning from React during development prompting them to forward the ref.

## 0.0.3

### Patch Changes

- 265739f: Upgrade Styled Components to latest version. The old version was causing React to log a hook warning whenever a styled component was defined.
- 302e3e7: Add React 18 to peer dependencies.

## 0.0.2

### Patch Changes

- fc7b4f8: Fix Text selection bug not being send to builder

## 0.0.1

### Patch Changes

- 3c5fb6b: Add `Style` control

  The `Style` control can be used to control CSS properties such as width, margin, padding, border, and border-radius.

  For example:

  ```tsx
  import { ReactRuntime } from "@makeswift/runtime/react";
  import { Style } from "@makeswift/runtime/controls";

  ReactRuntime.registerComponent(HelloWorld, {
    type: "hello-world",
    label: "Hello, world!",
    props: {
      className: Style(),
    },
  });

  const HelloWorld = forwardRef(function HelloWorld(props, ref) {
    return (
      <p {...props} ref={ref}>
        Hello, world!
      </p>
    );
  });
  ```

  By default `Style` is configured to provide width and margin overlays and panels. This can be overwritten with the `properties` configuration option.

  For example:

  ```diff
   import { ReactRuntime } from '@makeswift/runtime/react'
   import { Style } from '@makeswift/runtime/controls'

   ReactRuntime.registerComponent(HelloWorld, {
     type: 'hello-world',
     label: 'Hello, world!',
     props: {
  -    className: Style(),
  +    className: Style({
  +      properties: [Style.Width, Style.Margin, Style.Padding],
  +    }),
     }
   })
  ```

  You can also enable _all_ suppored properties by using the special `Style.All` preset.

  For example:

  ```diff
   import { ReactRuntime } from '@makeswift/runtime/react'
   import { Style } from '@makeswift/runtime/controls'

   ReactRuntime.registerComponent(HelloWorld, {
     type: 'hello-world',
     label: 'Hello, world!',
     props: {
  -    className: Style({
  -      properties: [Style.Width, Style.Margin, Style.Padding],
  -    }),
  +    className: Style({ properties: Style.All }),
     }
   })
  ```

  Read more about the `Style` control in our [API Reference](https://makeswift.notion.site/API-reference-for-Code-Components-74b567b592de4b0e8d6070f5af45a748).<|MERGE_RESOLUTION|>--- conflicted
+++ resolved
@@ -1,37 +1,5 @@
 # @makeswift/runtime
 
-<<<<<<< HEAD
-## 0.20.4-canary.3
-
-### Patch Changes
-
-- 1081caa: refactor: move basic controls' value resolution to the new `resolveValue` method
-- Updated dependencies [1081caa]
-  - @makeswift/controls@0.1.3-canary.1
-  - @makeswift/prop-controllers@0.3.4-canary.1
-
-## 0.20.4-canary.2
-
-### Patch Changes
-
-- ec65529: Performs runtime verification of incoming data during control deserialization.
-  Also adds new fields to the `deserializeControls` error callback.
-
-## 0.20.4-canary.1
-
-### Patch Changes
-
-- 4d82ccd: refactor: move `is`, `deepEqual` and `shallowEqual` predicates to the `@makeswift/controls` package
-- Updated dependencies [4d82ccd]
-  - @makeswift/controls@0.1.3-canary.0
-  - @makeswift/prop-controllers@0.3.4-canary.0
-
-## 0.20.4-canary.0
-
-### Patch Changes
-
-- dfa5c65: refactor: move legacy descriptor prop rendering into its own file
-=======
 ## 0.20.4
 
 ### Patch Changes
@@ -45,7 +13,6 @@
 - Updated dependencies [4d82ccd]
   - @makeswift/controls@0.1.3
   - @makeswift/prop-controllers@0.3.4
->>>>>>> e2eb5d66
 
 ## 0.20.3
 
