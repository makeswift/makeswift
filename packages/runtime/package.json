--- conflicted
+++ resolved
@@ -1,10 +1,6 @@
 {
   "name": "@makeswift/runtime",
-<<<<<<< HEAD
-  "version": "0.21.1-canary.0",
-=======
   "version": "0.21.1",
->>>>>>> 6f883458
   "license": "MIT",
   "files": [
     "dist",
