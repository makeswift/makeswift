--- conflicted
+++ resolved
@@ -1,10 +1,6 @@
 {
   "name": "@makeswift/runtime",
-<<<<<<< HEAD
-  "version": "0.21.4-canary.0",
-=======
   "version": "0.22.0",
->>>>>>> 3a326981
   "license": "MIT",
   "files": [
     "dist",
