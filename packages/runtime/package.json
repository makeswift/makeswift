{
  "name": "@makeswift/runtime",
<<<<<<< HEAD
  "version": "0.21.2-canary.0",
=======
  "version": "0.21.2",
>>>>>>> bdfdfcfa
  "license": "MIT",
  "files": [
    "dist",
    "prop-controllers",
    "react",
    "box-model",
    "components",
    "core",
    "api",
    "next",
    "builder",
    "controls",
    "slate",
    "state"
  ],
  "sideEffects": false,
  "exports": {
    ".": {
      "require": "./dist/cjs/index.js",
      "import": "./dist/esm/index.js",
      "types": "./dist/types/index.d.ts"
    },
    "./prop-controllers": {
      "require": "./dist/cjs/prop-controllers/index.js",
      "import": "./dist/esm/prop-controllers/index.js",
      "types": "./dist/types/prop-controllers/index.d.ts"
    },
    "./react": {
      "require": "./dist/cjs/react.js",
      "import": "./dist/esm/react.js",
      "types": "./dist/types/react.d.ts"
    },
    "./box-model": {
      "require": "./dist/cjs/box-model.js",
      "import": "./dist/esm/box-model.js",
      "types": "./dist/types/box-model.d.ts"
    },
    "./components": {
      "require": "./dist/cjs/components/index.js",
      "import": "./dist/esm/components/index.js",
      "types": "./dist/types/components/index.d.ts"
    },
    "./core": {
      "require": "./dist/cjs/core/index.js",
      "import": "./dist/esm/core/index.js",
      "types": "./dist/types/core/index.d.ts"
    },
    "./api": {
      "require": "./dist/cjs/api/index.js",
      "import": "./dist/esm/api/index.js",
      "types": "./dist/types/api/index.d.ts"
    },
    "./next": {
      "require": "./dist/cjs/next/index.js",
      "import": "./dist/esm/next/index.js",
      "types": "./dist/types/next/index.d.ts"
    },
    "./next/document": {
      "require": "./dist/cjs/next/document.js",
      "module": "./dist/esm/next/document.js",
      "types": "./dist/types/next/document.d.ts"
    },
    "./next/server": {
      "require": "./dist/cjs/next/server.js",
      "module": "./dist/esm/next/server.js",
      "types": "./dist/types/next/server.d.ts"
    },
    "./next/plugin": {
      "require": "./dist/cjs/next/plugin.js",
      "import": "./dist/cjs/next/plugin.js",
      "types": "./next/plugin/index.d.ts"
    },
    "./builder": {
      "require": "./dist/cjs/builder/index.js",
      "import": "./dist/esm/builder/index.js",
      "types": "./dist/types/builder/index.d.ts"
    },
    "./builder/rich-text": {
      "require": "./dist/cjs/builder/rich-text/index.js",
      "import": "./dist/esm/builder/rich-text/index.js",
      "types": "./dist/types/builder/rich-text/index.d.ts"
    },
    "./controls": {
      "require": "./dist/cjs/controls/index.js",
      "import": "./dist/esm/controls/index.js",
      "types": "./dist/types/controls/index.d.ts"
    },
    "./slate": {
      "require": "./dist/cjs/slate/index.js",
      "import": "./dist/esm/slate/index.js",
      "types": "./dist/types/slate/index.d.ts"
    },
    "./state/breakpoints": {
      "require": "./dist/cjs/state/modules/breakpoints.js",
      "import": "./dist/esm/state/modules/breakpoints.js",
      "types": "./dist/types/state/modules/breakpoints.d.ts"
    }
  },
  "types": "./dist/types/index.d.ts",
  "scripts": {
    "dev": "concurrently -k 'tsc --watch --preserveWatchOutput' 'tsup --watch'",
    "clean": "rm -rf dist",
    "build": "tsc && tsup",
    "prepublishOnly": "turbo run build",
    "generate": "graphql-codegen --config codegen.yml",
    "test": "jest",
    "test:updateSnapshot": "jest --updateSnapshot",
    "test:watch": "jest --watch",
    "madge": "madge --circular --warning --extensions ts,tsx src/ --exclude \"dist/.+\""
  },
  "peerDependencies": {
    "@types/react": "^18.0.0",
    "@types/react-dom": "^18.0.0",
    "next": "^13.4.0 || ^14.0.0 || ^15.0.0",
    "react": "^18.0.0 || ^19.0.0 || 19.0.0-rc",
    "react-dom": "^18.0.0 || ^19.0.0 || 19.0.0-rc"
  },
  "peerDependenciesMeta": {
    "@types/react": {
      "optional": true
    },
    "@types/react-dom": {
      "optional": true
    }
  },
  "dependencies": {
    "@emotion/cache": "^11.11.0",
    "@emotion/css": "^11.9.0",
    "@emotion/serialize": "^1.0.3",
    "@emotion/server": "^11.4.0",
    "@emotion/sheet": "^1.0.3",
    "@emotion/utils": "^1.0.0",
    "@makeswift/controls": "workspace:*",
    "@makeswift/next-plugin": "workspace:*",
    "@makeswift/prop-controllers": "workspace:*",
    "@popmotion/popcorn": "^0.4.4",
    "@types/is-hotkey": "^0.1.7",
    "@types/use-sync-external-store": "^0.0.3",
    "@types/uuid": "^9.0.1",
    "@use-gesture/react": "^10.2.24",
    "color": "^3.1.3",
    "corporate-ipsum": "^1.0.1",
    "cors": "^2.8.5",
    "css-box-model": "^1.2.1",
    "csstype": "^2.6.5",
    "escape-html": "^1.0.3",
    "formik": "^2.2.9",
    "framer-motion": "^10.16.16",
    "graphql": "^16.3.0",
    "html-react-parser": "^5.0.10",
    "immutable": "^4.0.0-rc.12",
    "is-hotkey": "^0.1.4",
    "ot-json0": "^1.1.0",
    "parse5": "^7.1.2",
    "path-to-regexp": "^6.2.1",
    "polished": "3.0.3",
    "react-player": "^1.12.0",
    "redux": "^4.0.5",
    "redux-thunk": "^2.3.0",
    "scroll-into-view-if-needed": "^2.2.20",
    "slate": "^0.91.4",
    "slate-hyperscript": "^0.77.0",
    "slate-react": "^0.91.7",
    "ts-pattern": "^5.0.5",
    "use-sync-external-store": "^1.0.0-rc.0",
    "uuid": "^9.0.0",
    "zod": "^3.21.4"
  },
  "devDependencies": {
    "@emotion/jest": "^11.11.0",
    "@graphql-codegen/add": "^3.1.0",
    "@graphql-codegen/cli": "2.6.2",
    "@graphql-codegen/typescript-document-nodes": "^2.3.12",
    "@graphql-codegen/typescript-operations": "2.3.4",
    "@swc/core": "^1.4.15",
    "@swc/jest": "^0.2.36",
    "@testing-library/jest-dom": "^6.4.2",
    "@testing-library/react": "^15.0.2",
    "@types/color": "^3.0.2",
    "@types/cors": "^2.8.12",
    "@types/escape-html": "^1.0.2",
    "@types/jest": "^29.5.12",
    "@types/node": "^17.0.21",
    "@types/react": "^18.2.14",
    "@types/react-dom": "^18.2.6",
    "concurrently": "^5.3.0",
    "expect-type": "^0.19.0",
    "jest": "^29.7.0",
    "jest-environment-jsdom": "^29.7.0",
    "madge": "^6.0.0",
    "msw": "^2.3.1",
    "next": "15.0.2",
    "react": "18.2.0",
    "react-dom": "18.2.0",
    "slate": "^0.91.4",
    "slate-hyperscript": "^0.77.0",
    "slate-react": "^0.91.7",
    "tsup": "^8.0.1",
    "typescript": "^5.1.6",
    "undici": "^6.19.2"
  }
}<|MERGE_RESOLUTION|>--- conflicted
+++ resolved
@@ -1,10 +1,6 @@
 {
   "name": "@makeswift/runtime",
-<<<<<<< HEAD
-  "version": "0.21.2-canary.0",
-=======
   "version": "0.21.2",
->>>>>>> bdfdfcfa
   "license": "MIT",
   "files": [
     "dist",
