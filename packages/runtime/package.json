{
  "name": "@makeswift/runtime",
<<<<<<< HEAD
  "version": "0.22.3-canary.0",
=======
  "version": "0.22.3",
>>>>>>> 8affcb29
  "license": "MIT",
  "files": [
    "dist",
    "prop-controllers",
    "react",
    "box-model",
    "components",
    "core",
    "api",
    "next",
    "builder",
    "controls",
    "slate",
    "state"
  ],
  "sideEffects": false,
  "exports": {
    ".": {
      "require": "./dist/cjs/index.js",
      "import": "./dist/esm/index.js",
      "types": "./dist/types/index.d.ts"
    },
    "./prop-controllers": {
      "require": "./dist/cjs/prop-controllers/index.js",
      "import": "./dist/esm/prop-controllers/index.js",
      "types": "./dist/types/prop-controllers/index.d.ts"
    },
    "./react": {
      "require": "./dist/cjs/react.js",
      "import": "./dist/esm/react.js",
      "types": "./dist/types/react.d.ts"
    },
    "./box-model": {
      "require": "./dist/cjs/box-model.js",
      "import": "./dist/esm/box-model.js",
      "types": "./dist/types/box-model.d.ts"
    },
    "./components": {
      "require": "./dist/cjs/components/index.js",
      "import": "./dist/esm/components/index.js",
      "types": "./dist/types/components/index.d.ts"
    },
    "./core": {
      "require": "./dist/cjs/core/index.js",
      "import": "./dist/esm/core/index.js",
      "types": "./dist/types/core/index.d.ts"
    },
    "./api": {
      "require": "./dist/cjs/api/index.js",
      "import": "./dist/esm/api/index.js",
      "types": "./dist/types/api/index.d.ts"
    },
    "./next": {
      "require": "./dist/cjs/next/index.js",
      "import": "./dist/esm/next/index.js",
      "types": "./dist/types/next/index.d.ts"
    },
    "./next/document": {
      "require": "./dist/cjs/next/document.js",
      "module": "./dist/esm/next/document.js",
      "types": "./dist/types/next/document.d.ts"
    },
    "./next/server": {
      "require": "./dist/cjs/next/server.js",
      "module": "./dist/esm/next/server.js",
      "types": "./dist/types/next/server.d.ts"
    },
    "./next/plugin": {
      "require": "./dist/cjs/next/plugin.js",
      "import": "./dist/cjs/next/plugin.js",
      "types": "./next/plugin/index.d.ts"
    },
    "./builder": {
      "require": "./dist/cjs/builder/index.js",
      "import": "./dist/esm/builder/index.js",
      "types": "./dist/types/builder/index.d.ts"
    },
    "./builder/rich-text": {
      "require": "./dist/cjs/builder/rich-text/index.js",
      "import": "./dist/esm/builder/rich-text/index.js",
      "types": "./dist/types/builder/rich-text/index.d.ts"
    },
    "./controls": {
      "require": "./dist/cjs/controls/index.js",
      "import": "./dist/esm/controls/index.js",
      "types": "./dist/types/controls/index.d.ts"
    },
    "./slate": {
      "require": "./dist/cjs/slate/index.js",
      "import": "./dist/esm/slate/index.js",
      "types": "./dist/types/slate/index.d.ts"
    },
    "./state/breakpoints": {
      "require": "./dist/cjs/state/modules/breakpoints.js",
      "import": "./dist/esm/state/modules/breakpoints.js",
      "types": "./dist/types/state/modules/breakpoints.d.ts"
    }
  },
  "types": "./dist/types/index.d.ts",
  "scripts": {
    "dev": "concurrently -k 'tsc --watch --preserveWatchOutput' 'tsup --watch'",
    "clean": "rm -rf dist",
    "build": "tsc && tsup",
    "prepublishOnly": "turbo run build",
    "generate": "graphql-codegen --config codegen.yml",
    "test": "jest",
    "test:updateSnapshot": "jest --updateSnapshot",
    "test:watch": "jest --watch",
    "madge": "madge --circular --warning --extensions ts,tsx src/ --exclude \"dist/.+\""
  },
  "peerDependencies": {
    "@types/react": "^18.0.0 || ^19.0.0",
    "@types/react-dom": "^18.0.0 || ^19.0.0",
    "next": "^13.4.0 || ^14.0.0 || ^15.0.0",
    "react": "^18.0.0 || ^19.0.0",
    "react-dom": "^18.0.0 || ^19.0.0"
  },
  "peerDependenciesMeta": {
    "@types/react": {
      "optional": true
    },
    "@types/react-dom": {
      "optional": true
    }
  },
  "dependencies": {
    "@emotion/cache": "^11.11.0",
    "@emotion/css": "^11.9.0",
    "@emotion/serialize": "^1.0.3",
    "@emotion/server": "^11.4.0",
    "@emotion/sheet": "^1.0.3",
    "@emotion/utils": "^1.0.0",
    "@makeswift/controls": "workspace:*",
    "@makeswift/next-plugin": "workspace:*",
    "@makeswift/prop-controllers": "workspace:*",
    "@popmotion/popcorn": "^0.4.4",
    "@redux-devtools/extension": "^3.3.0",
    "@types/is-hotkey": "^0.1.7",
    "@types/use-sync-external-store": "^0.0.3",
    "@types/uuid": "^9.0.1",
    "@use-gesture/react": "^10.2.24",
    "color": "^3.1.3",
    "corporate-ipsum": "^1.0.1",
    "cors": "^2.8.5",
    "css-box-model": "^1.2.1",
    "csstype": "^2.6.5",
    "escape-html": "^1.0.3",
    "formik": "^2.2.9",
    "framer-motion": "^10.16.16",
    "graphql": "^16.3.0",
    "html-react-parser": "^5.0.10",
    "immutable": "^4.0.0-rc.12",
    "is-hotkey": "^0.1.4",
    "ot-json0": "^1.1.0",
    "parse5": "^7.1.2",
    "path-to-regexp": "^6.2.1",
    "polished": "3.0.3",
    "react-player": "^1.12.0",
    "redux": "^4.0.5",
    "redux-thunk": "^2.3.0",
    "reselect": "^5.1.1",
    "scroll-into-view-if-needed": "^2.2.20",
    "slate": "^0.91.4",
    "slate-hyperscript": "^0.77.0",
    "slate-react": "^0.91.7",
    "ts-pattern": "^5.0.5",
    "use-sync-external-store": "^1.0.0-rc.0",
    "uuid": "^9.0.0",
    "zod": "^3.21.4"
  },
  "devDependencies": {
    "@emotion/jest": "^11.11.0",
    "@graphql-codegen/add": "^3.1.0",
    "@graphql-codegen/cli": "2.6.2",
    "@graphql-codegen/typescript-document-nodes": "^2.3.12",
    "@graphql-codegen/typescript-operations": "2.3.4",
    "@swc/core": "^1.4.15",
    "@swc/jest": "^0.2.36",
    "@testing-library/jest-dom": "^6.4.2",
    "@testing-library/react": "^15.0.2",
    "@types/color": "^3.0.2",
    "@types/cors": "^2.8.12",
    "@types/escape-html": "^1.0.2",
    "@types/jest": "^29.5.12",
    "@types/node": "^17.0.21",
    "@types/react": "^18.2.14",
    "@types/react-dom": "^18.2.6",
    "concurrently": "^5.3.0",
    "expect-type": "^0.19.0",
    "jest": "^29.7.0",
    "jest-environment-jsdom": "^29.7.0",
    "madge": "^6.0.0",
    "msw": "^2.3.1",
    "next": "15.0.2",
    "react": "18.2.0",
    "react-dom": "18.2.0",
    "slate": "^0.91.4",
    "slate-hyperscript": "^0.77.0",
    "slate-react": "^0.91.7",
    "tsup": "^8.0.1",
    "typescript": "^5.1.6",
    "undici": "^6.19.2"
  }
}<|MERGE_RESOLUTION|>--- conflicted
+++ resolved
@@ -1,10 +1,6 @@
 {
   "name": "@makeswift/runtime",
-<<<<<<< HEAD
-  "version": "0.22.3-canary.0",
-=======
   "version": "0.22.3",
->>>>>>> 8affcb29
   "license": "MIT",
   "files": [
     "dist",
