--- conflicted
+++ resolved
@@ -1,10 +1,6 @@
 {
   "name": "@makeswift/runtime",
-<<<<<<< HEAD
-  "version": "0.24.4-canary.2",
-=======
   "version": "0.24.4",
->>>>>>> 7c748829
   "license": "MIT",
   "files": [
     "dist",
