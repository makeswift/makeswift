{
  "name": "@makeswift/runtime",
<<<<<<< HEAD
  "version": "0.18.0-canary.9",
=======
  "version": "0.18.0",
>>>>>>> a618f7b8
  "license": "MIT",
  "files": [
    "dist",
    "prop-controllers",
    "react",
    "box-model",
    "components",
    "api",
    "next",
    "builder",
    "controls",
    "slate",
    "state"
  ],
  "sideEffects": false,
  "exports": {
    ".": {
      "require": "./dist/cjs/index.js",
      "import": "./dist/esm/index.js",
      "types": "./dist/types/index.d.ts"
    },
    "./prop-controllers": {
      "require": "./dist/cjs/prop-controllers/index.js",
      "import": "./dist/esm/prop-controllers/index.js",
      "types": "./dist/types/prop-controllers/index.d.ts"
    },
    "./react": {
      "require": "./dist/cjs/react.js",
      "import": "./dist/esm/react.js",
      "types": "./dist/types/react.d.ts"
    },
    "./box-model": {
      "require": "./dist/cjs/box-model.js",
      "import": "./dist/esm/box-model.js",
      "types": "./dist/types/box-model.d.ts"
    },
    "./components": {
      "require": "./dist/cjs/components/index.js",
      "import": "./dist/esm/components/index.js",
      "types": "./dist/types/components/index.d.ts"
    },
    "./api": {
      "require": "./dist/cjs/api/index.js",
      "import": "./dist/esm/api/index.js",
      "types": "./dist/types/api/index.d.ts"
    },
    "./next": {
      "require": "./dist/cjs/next/index.js",
      "import": "./dist/esm/next/index.js",
      "types": "./dist/types/next/index.d.ts"
    },
    "./next/server": {
      "require": "./dist/cjs/next/server.js",
      "module": "./dist/esm/next/server.js",
      "types": "./dist/types/next/server.d.ts"
    },
    "./next/plugin": {
      "require": "./dist/cjs/next/plugin.js",
      "import": "./dist/cjs/next/plugin.js",
      "types": "./next/plugin/index.d.ts"
    },
    "./builder": {
      "require": "./dist/cjs/builder/index.js",
      "import": "./dist/esm/builder/index.js",
      "types": "./dist/types/builder/index.d.ts"
    },
    "./controls": {
      "require": "./dist/cjs/controls/index.js",
      "import": "./dist/esm/controls/index.js",
      "types": "./dist/types/controls/index.d.ts"
    },
    "./slate": {
      "require": "./dist/cjs/slate/index.js",
      "import": "./dist/esm/slate/index.js",
      "types": "./dist/types/slate/index.d.ts"
    },
    "./state/breakpoints": {
      "require": "./dist/cjs/state/modules/breakpoints.js",
      "import": "./dist/esm/state/modules/breakpoints.js",
      "types": "./dist/types/state/modules/breakpoints.d.ts"
    }
  },
  "types": "./dist/types/index.d.ts",
  "scripts": {
    "dev": "concurrently -k 'tsc --watch --preserveWatchOutput' 'tsup --watch'",
    "clean": "rm -rf dist",
    "build": "tsc && tsup",
    "prepublishOnly": "turbo run build",
    "generate": "graphql-codegen --config codegen.yml",
    "test": "jest",
    "test:watch": "jest --watch",
    "madge": "madge --circular --warning --extensions ts,tsx src/ --exclude \"dist/.+\""
  },
  "peerDependencies": {
    "@types/react": "^18.0.0",
    "@types/react-dom": "^18.0.0",
    "next": "^13.4.0 || ^14.0.0",
    "react": "^18.0.0",
    "react-dom": "^18.0.0"
  },
  "peerDependenciesMeta": {
    "@types/react": {
      "optional": true
    },
    "@types/react-dom": {
      "optional": true
    }
  },
  "dependencies": {
    "@emotion/cache": "^11.11.0",
    "@emotion/css": "^11.9.0",
    "@emotion/serialize": "^1.0.3",
    "@emotion/server": "^11.4.0",
    "@emotion/sheet": "^1.0.3",
    "@emotion/utils": "^1.0.0",
    "@makeswift/controls": "workspace:*",
    "@makeswift/next-plugin": "workspace:*",
    "@makeswift/prop-controllers": "workspace:*",
    "@popmotion/popcorn": "^0.4.4",
    "@types/is-hotkey": "^0.1.7",
    "@types/use-sync-external-store": "^0.0.3",
    "@types/uuid": "^9.0.1",
    "@use-gesture/react": "^10.2.24",
    "color": "^3.1.3",
    "corporate-ipsum": "^1.0.1",
    "cors": "^2.8.5",
    "css-box-model": "^1.2.1",
    "csstype": "^2.6.5",
    "escape-html": "^1.0.3",
    "formik": "^2.2.9",
    "framer-motion": "^10.16.16",
    "graphql": "^16.3.0",
    "html-react-parser": "^5.0.10",
    "immutable": "^4.0.0-rc.12",
    "is-hotkey": "^0.1.4",
    "ot-json0": "^1.1.0",
    "parse5": "^7.1.2",
    "path-to-regexp": "^6.2.1",
    "polished": "3.0.3",
    "react-player": "^1.12.0",
    "redux": "^4.0.5",
    "redux-thunk": "^2.3.0",
    "scroll-into-view-if-needed": "^2.2.20",
    "slate": "^0.91.4",
    "slate-hyperscript": "^0.77.0",
    "slate-react": "^0.91.7",
    "ts-pattern": "^5.0.5",
    "use-sync-external-store": "^1.0.0-rc.0",
    "uuid": "^9.0.0",
    "zod": "^3.21.4"
  },
  "devDependencies": {
    "@emotion/jest": "^11.11.0",
    "@graphql-codegen/add": "^3.1.0",
    "@graphql-codegen/cli": "2.6.2",
    "@graphql-codegen/typescript-document-nodes": "^2.3.12",
    "@graphql-codegen/typescript-operations": "2.3.4",
    "@swc/core": "^1.4.15",
    "@swc/jest": "^0.2.36",
    "@testing-library/jest-dom": "^6.4.2",
    "@testing-library/react": "^15.0.2",
    "@types/color": "^3.0.2",
    "@types/cors": "^2.8.12",
    "@types/escape-html": "^1.0.2",
    "@types/jest": "^29.5.12",
    "@types/node": "^17.0.21",
    "@types/react": "^18.2.14",
    "@types/react-dom": "^18.2.6",
    "concurrently": "^5.3.0",
    "jest": "^29.7.0",
    "jest-environment-jsdom": "^29.7.0",
    "madge": "^6.0.0",
    "next": "14.1.0",
    "prettier": "^2.5.1",
    "react": "18.2.0",
    "react-dom": "18.2.0",
    "slate": "^0.91.4",
    "slate-hyperscript": "^0.77.0",
    "slate-react": "^0.91.7",
    "tsup": "^8.0.1",
    "typescript": "^5.1.6"
  }
}<|MERGE_RESOLUTION|>--- conflicted
+++ resolved
@@ -1,10 +1,6 @@
 {
   "name": "@makeswift/runtime",
-<<<<<<< HEAD
-  "version": "0.18.0-canary.9",
-=======
   "version": "0.18.0",
->>>>>>> a618f7b8
   "license": "MIT",
   "files": [
     "dist",
