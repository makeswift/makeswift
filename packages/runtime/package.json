--- conflicted
+++ resolved
@@ -1,10 +1,6 @@
 {
   "name": "@makeswift/runtime",
-<<<<<<< HEAD
-  "version": "0.23.4-canary.3",
-=======
   "version": "0.23.4",
->>>>>>> 8bcba311
   "license": "MIT",
   "files": [
     "dist",
