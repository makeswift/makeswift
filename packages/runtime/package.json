{
  "name": "@makeswift/runtime",
<<<<<<< HEAD
  "version": "0.26.0-canary.14",
=======
  "version": "0.26.0",
>>>>>>> 5c2e10a7
  "license": "MIT",
  "files": [
    "dist",
    "api",
    "builder",
    "client",
    "controls",
    "next",
    "react",
    "unstable-framework-support"
  ],
  "engines": {
    "node": ">=20.0.0"
  },
  "sideEffects": false,
  "exports": {
    ".": {
      "types": "./dist/types/index.d.ts",
      "require": "./dist/cjs/index.js",
      "import": "./dist/esm/index.js"
    },
    "./api": {
      "types": "./dist/types/api/index.d.ts",
      "require": "./dist/cjs/api/index.js",
      "import": "./dist/esm/api/index.js"
    },
    "./builder": {
      "types": "./dist/types/builder/index.d.ts",
      "require": "./dist/cjs/builder/index.js",
      "import": "./dist/esm/builder/index.js"
    },
    "./builder/breakpoints": {
      "types": "./dist/types/builder/breakpoints/index.d.ts",
      "require": "./dist/cjs/builder/breakpoints/index.js",
      "import": "./dist/esm/builder/breakpoints/index.js"
    },
    "./builder/core": {
      "types": "./dist/types/builder/core/index.d.ts",
      "require": "./dist/cjs/builder/core/index.js",
      "import": "./dist/esm/builder/core/index.js"
    },
    "./builder/rich-text": {
      "types": "./dist/types/builder/rich-text/index.d.ts",
      "require": "./dist/cjs/builder/rich-text/index.js",
      "import": "./dist/esm/builder/rich-text/index.js"
    },
    "./client": {
      "types": "./dist/types/client/index.d.ts",
      "require": "./dist/cjs/client/index.js",
      "import": "./dist/esm/client/index.js"
    },
    "./controls": {
      "types": "./dist/types/controls/index.d.ts",
      "require": "./dist/cjs/controls/index.js",
      "import": "./dist/esm/controls/index.js"
    },
    "./next": {
      "types": "./dist/types/next/index.d.ts",
      "require": "./dist/cjs/next/index.js",
      "import": "./dist/esm/next/index.js"
    },
    "./next/document": {
      "types": "./dist/types/next/document.d.ts",
      "module": "./dist/esm/next/document.js",
      "require": "./dist/cjs/next/document.js"
    },
    "./next/middleware": {
      "types": "./dist/types/next/middleware/index.d.ts",
      "require": "./dist/cjs/next/middleware/index.js",
      "import": "./dist/esm/next/middleware/index.js"
    },
    "./next/plugin": {
      "types": "./next/plugin/index.d.ts",
      "require": "./dist/cjs/next/plugin.js",
      "import": "./dist/cjs/next/plugin.js"
    },
    "./next/server": {
      "types": "./dist/types/next/server.d.ts",
      "module": "./dist/esm/next/server.js",
      "require": "./dist/cjs/next/server.js"
    },
    "./react": {
      "types": "./dist/types/react/index.d.ts",
      "require": "./dist/cjs/react/index.js",
      "import": "./dist/esm/react/index.js"
    },
    "./react/builtins": {
      "types": "./dist/types/react/builtins/index.d.ts",
      "require": "./dist/cjs/react/builtins/index.js",
      "import": "./dist/esm/react/builtins/index.js"
    },
    "./react/builtins/carousel": {
      "types": "./dist/types/react/builtins/carousel.d.ts",
      "require": "./dist/cjs/react/builtins/carousel.js",
      "import": "./dist/esm/react/builtins/carousel.js"
    },
    "./react/builtins/box": {
      "types": "./dist/types/react/builtins/box.d.ts",
      "require": "./dist/cjs/react/builtins/box.js",
      "import": "./dist/esm/react/builtins/box.js"
    },
    "./react/builtins/button": {
      "types": "./dist/types/react/builtins/button.d.ts",
      "require": "./dist/cjs/react/builtins/button.js",
      "import": "./dist/esm/react/builtins/button.js"
    },
    "./react/builtins/countdown": {
      "types": "./dist/types/react/builtins/countdown.d.ts",
      "require": "./dist/cjs/react/builtins/countdown.js",
      "import": "./dist/esm/react/builtins/countdown.js"
    },
    "./react/builtins/divider": {
      "types": "./dist/types/react/builtins/divider.d.ts",
      "require": "./dist/cjs/react/builtins/divider.js",
      "import": "./dist/esm/react/builtins/divider.js"
    },
    "./react/builtins/embed": {
      "types": "./dist/types/react/builtins/embed.d.ts",
      "require": "./dist/cjs/react/builtins/embed.js",
      "import": "./dist/esm/react/builtins/embed.js"
    },
    "./react/builtins/form": {
      "types": "./dist/types/react/builtins/form.d.ts",
      "require": "./dist/cjs/react/builtins/form.js",
      "import": "./dist/esm/react/builtins/form.js"
    },
    "./react/builtins/image": {
      "types": "./dist/types/react/builtins/image.d.ts",
      "require": "./dist/cjs/react/builtins/image.js",
      "import": "./dist/esm/react/builtins/image.js"
    },
    "./react/builtins/navigation": {
      "types": "./dist/types/react/builtins/navigation.d.ts",
      "require": "./dist/cjs/react/builtins/navigation.js",
      "import": "./dist/esm/react/builtins/navigation.js"
    },
    "./react/builtins/root": {
      "types": "./dist/types/react/builtins/root.d.ts",
      "require": "./dist/cjs/react/builtins/root.js",
      "import": "./dist/esm/react/builtins/root.js"
    },
    "./react/builtins/slot": {
      "types": "./dist/types/react/builtins/slot.d.ts",
      "require": "./dist/cjs/react/builtins/slot.js",
      "import": "./dist/esm/react/builtins/slot.js"
    },
    "./react/builtins/social-links": {
      "types": "./dist/types/react/builtins/social-links.d.ts",
      "require": "./dist/cjs/react/builtins/social-links.js",
      "import": "./dist/esm/react/builtins/social-links.js"
    },
    "./react/builtins/text": {
      "types": "./dist/types/react/builtins/text.d.ts",
      "require": "./dist/cjs/react/builtins/text.js",
      "import": "./dist/esm/react/builtins/text.js"
    },
    "./react/builtins/video": {
      "types": "./dist/types/react/builtins/video.d.ts",
      "require": "./dist/cjs/react/builtins/video.js",
      "import": "./dist/esm/react/builtins/video.js"
    },
    "./react/core": {
      "types": "./dist/types/react/core/index.d.ts",
      "require": "./dist/cjs/react/core/index.js",
      "import": "./dist/esm/react/core/index.js"
    },
    "./unstable-framework-support": {
      "types": "./dist/types/unstable-framework-support/index.d.ts",
      "require": "./dist/cjs/unstable-framework-support/index.js",
      "import": "./dist/esm/unstable-framework-support/index.js"
    }
  },
  "types": "./dist/types/index.d.ts",
  "scripts": {
    "dev": "concurrently -k 'tsc --watch --preserveWatchOutput' 'tsup --watch'",
    "clean": "rm -rf dist",
    "build": "tsc && tsup",
    "prepublishOnly": "turbo run build",
    "generate": "graphql-codegen --config codegen.yml",
    "test": "jest",
    "test:updateSnapshot": "jest --updateSnapshot",
    "test:watch": "jest --watch",
    "madge": "madge --circular --warning --extensions ts,tsx src/ --exclude \"dist/.+\"",
    "format": "prettier --write .",
    "format:check": "prettier --check ."
  },
  "peerDependencies": {
    "@types/react": "^18.0.0 || ^19.0.0",
    "@types/react-dom": "^18.0.0 || ^19.0.0",
    "next": "^13.4.0 || ^14.0.0 || ^15.0.0",
    "react": "^18.0.0 || ^19.0.0",
    "react-dom": "^18.0.0 || ^19.0.0"
  },
  "peerDependenciesMeta": {
    "@types/react": {
      "optional": true
    },
    "@types/react-dom": {
      "optional": true
    }
  },
  "dependencies": {
    "@emotion/cache": "^11.14.0",
    "@emotion/css": "^11.13.5",
    "@emotion/serialize": "^1.3.3",
    "@emotion/server": "^11.11.0",
    "@emotion/sheet": "^1.4.0",
    "@emotion/utils": "^1.4.2",
    "@makeswift/controls": "workspace:*",
    "@makeswift/next-plugin": "workspace:*",
    "@makeswift/prop-controllers": "workspace:*",
    "@reduxjs/toolkit": "^2.8.2",
    "@use-gesture/react": "^10.2.24",
    "color": "^3.1.3",
    "cookie": "^1.0.2",
    "corporate-ipsum": "^1.0.1",
    "cors": "^2.8.5",
    "css-box-model": "^1.2.1",
    "csstype": "^2.6.5",
    "escape-html": "^1.0.3",
    "formik": "^2.2.9",
    "framer-motion": "^10.16.16",
    "graphql": "^16.3.0",
    "html-react-parser": "^5.0.10",
    "immutable": "^4.0.0-rc.12",
    "is-hotkey": "^0.1.4",
    "js-base64": "^3.7.7",
    "jwt-decode": "^4.0.0",
    "ot-json0": "^1.1.0",
    "parse5": "^7.3.0",
    "path-to-regexp": "^6.2.1",
    "polished": "3.0.3",
    "react-player": "^2.16.1",
    "reselect": "^5.1.1",
    "scroll-into-view-if-needed": "^2.2.20",
    "set-cookie-parser": "^2.7.1",
    "slate": "^0.91.4",
    "slate-hyperscript": "^0.77.0",
    "slate-react": "^0.91.7",
    "ts-pattern": "^5.0.5",
    "use-sync-external-store": "^1.5.0",
    "uuid": "^9.0.0",
    "zod": "^3.21.4"
  },
  "devDependencies": {
    "@emotion/jest": "^11.11.0",
    "@graphql-codegen/add": "^3.1.0",
    "@graphql-codegen/cli": "2.6.2",
    "@graphql-codegen/typescript-document-nodes": "^2.3.12",
    "@graphql-codegen/typescript-operations": "2.3.4",
    "@swc/core": "^1.4.15",
    "@swc/jest": "^0.2.36",
    "@testing-library/jest-dom": "^6.4.2",
    "@testing-library/react": "^15.0.2",
    "@types/color": "^3.0.2",
    "@types/cors": "^2.8.12",
    "@types/escape-html": "^1.0.2",
    "@types/is-hotkey": "^0.1.7",
    "@types/jest": "^29.5.12",
    "@types/jsdom": "^21.1.7",
    "@types/node": "^20.14.8",
    "@types/react": "^18.2.14",
    "@types/react-dom": "^18.2.6",
    "@types/set-cookie-parser": "^2.4.10",
    "@types/use-sync-external-store": "^1.5.0",
    "@types/uuid": "^9.0.1",
    "@typescript/lib-dom": "npm:@types/web@^0.0.243",
    "concurrently": "^5.3.0",
    "expect-type": "^0.19.0",
    "jest": "^29.7.0",
    "jest-environment-jsdom": "^29.7.0",
    "jsdom": "^26.0.0",
    "madge": "^6.0.0",
    "msw": "^2.3.1",
    "next": "15.0.2",
    "node-mocks-http": "^1.16.2",
    "react": "18.2.0",
    "react-dom": "18.2.0",
    "slate": "^0.91.4",
    "slate-hyperscript": "^0.77.0",
    "slate-react": "^0.91.7",
    "tsup": "^8.0.1",
    "typescript": "^5.9.2",
    "undici": "^6.19.2"
  }
}<|MERGE_RESOLUTION|>--- conflicted
+++ resolved
@@ -1,10 +1,6 @@
 {
   "name": "@makeswift/runtime",
-<<<<<<< HEAD
-  "version": "0.26.0-canary.14",
-=======
   "version": "0.26.0",
->>>>>>> 5c2e10a7
   "license": "MIT",
   "files": [
     "dist",
