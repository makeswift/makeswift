# @makeswift/express-react

<<<<<<< HEAD
## 0.0.4-canary.0
=======
## 0.0.4
>>>>>>> 90a26833

### Patch Changes

- Updated dependencies [3eaad67]
<<<<<<< HEAD
  - @makeswift/runtime@0.25.3-canary.0
=======
  - @makeswift/runtime@0.25.3
>>>>>>> 90a26833

## 0.0.3

### Patch Changes

- Updated dependencies [6f5f31a]
- Updated dependencies [1acf9c3]
- Updated dependencies [951c9ea]
  - @makeswift/runtime@0.25.2

## 0.0.2

### Patch Changes

- d2d0fd9: chore: bump version to resolve incorrect `npm` dependency in 0.0.1

## 0.0.1

### Patch Changes

- 0722884: Initial alpha release, API are unstable and subject to change
- Updated dependencies [faa8c10]
- Updated dependencies [5e3eb06]
- Updated dependencies [f41b1f9]
  - @makeswift/runtime@0.25.1<|MERGE_RESOLUTION|>--- conflicted
+++ resolved
@@ -1,19 +1,11 @@
 # @makeswift/express-react
 
-<<<<<<< HEAD
-## 0.0.4-canary.0
-=======
 ## 0.0.4
->>>>>>> 90a26833
 
 ### Patch Changes
 
 - Updated dependencies [3eaad67]
-<<<<<<< HEAD
-  - @makeswift/runtime@0.25.3-canary.0
-=======
   - @makeswift/runtime@0.25.3
->>>>>>> 90a26833
 
 ## 0.0.3
 
