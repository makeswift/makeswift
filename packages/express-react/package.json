{
  "name": "@makeswift/express-react",
<<<<<<< HEAD
  "version": "0.0.0-canary.0",
=======
  "version": "0.0.1",
>>>>>>> 844cc16e
  "license": "MIT",
  "files": [
    "dist",
    "server"
  ],
  "engines": {
    "node": ">=20.0.0"
  },
  "sideEffects": false,
  "exports": {
    ".": {
      "require": "./dist/cjs/index.js",
      "import": "./dist/esm/index.js",
      "types": "./dist/types/index.d.ts"
    },
    "./server": {
      "require": "./dist/cjs/server/index.js",
      "import": "./dist/esm/server/index.js",
      "types": "./dist/types/server/index.d.ts"
    }
  },
  "scripts": {
    "dev": "concurrently -k 'tsc --watch --preserveWatchOutput' 'tsup --watch'",
    "clean": "rm -rf dist",
    "build": "tsc && tsup",
    "prepublishOnly": "turbo run build",
    "test": "jest --passWithNoTests",
    "format": "prettier --write .",
    "format:check": "prettier --check ."
  },
  "dependencies": {
    "@makeswift/runtime": "workspace:*",
    "cookie": "^1.0.2"
  },
  "peerDependencies": {
    "@types/express": "^5.0.0",
    "@types/react": "^19.0.0",
    "@types/react-dom": "^19.0.0",
    "express": "^5.0.0",
    "react": "^19.0.0",
    "react-dom": "^19.0.0"
  },
  "peerDependenciesMeta": {
    "@types/express": {
      "optional": true
    },
    "@types/react": {
      "optional": true
    },
    "@types/react-dom": {
      "optional": true
    }
  },
  "devDependencies": {
    "@swc/jest": "^0.2.36",
    "@types/express": "^5.0.3",
    "@types/jest": "^29.5.12",
    "@types/react": "^18.2.14",
    "@types/react-dom": "^18.2.6",
    "concurrently": "^8.2.2",
    "express": "^5.1.0",
    "jest": "^29.7.0",
    "react": "18.2.0",
    "react-dom": "18.2.0",
    "tsup": "^8.0.2",
    "typescript": "^5.9.2"
  }
}<|MERGE_RESOLUTION|>--- conflicted
+++ resolved
@@ -1,10 +1,6 @@
 {
   "name": "@makeswift/express-react",
-<<<<<<< HEAD
-  "version": "0.0.0-canary.0",
-=======
   "version": "0.0.1",
->>>>>>> 844cc16e
   "license": "MIT",
   "files": [
     "dist",
