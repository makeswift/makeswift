--- conflicted
+++ resolved
@@ -1,10 +1,6 @@
 {
   "name": "@makeswift/express-react",
-<<<<<<< HEAD
-  "version": "0.0.4-canary.0",
-=======
   "version": "0.0.4",
->>>>>>> 90a26833
   "license": "MIT",
   "files": [
     "dist",
