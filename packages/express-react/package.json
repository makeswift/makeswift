--- conflicted
+++ resolved
@@ -1,10 +1,6 @@
 {
   "name": "@makeswift/express-react",
-<<<<<<< HEAD
-  "version": "0.0.6-canary.4",
-=======
   "version": "0.0.6",
->>>>>>> 82d1bb73
   "license": "MIT",
   "repository": {
     "url": "makeswift/makeswift",
