--- conflicted
+++ resolved
@@ -1,10 +1,6 @@
 {
   "name": "makeswift",
-<<<<<<< HEAD
-  "version": "0.3.0-canary.0",
-=======
   "version": "0.3.0",
->>>>>>> f2ff5af2
   "description": "The official Makeswift CLI",
   "keywords": [
     "makeswift",
