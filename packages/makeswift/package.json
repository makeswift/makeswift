{
  "name": "makeswift",
<<<<<<< HEAD
  "version": "0.3.1-canary.0",
=======
  "version": "0.3.1",
>>>>>>> efec6cde
  "description": "The official Makeswift CLI",
  "keywords": [
    "makeswift",
    "next.js",
    "next",
    "react"
  ],
  "repository": {
    "type": "git",
    "url": "https://github.com/makeswift/makeswift",
    "directory": "packages/makeswift"
  },
  "license": "MIT",
  "files": [
    "dist"
  ],
  "bin": {
    "makeswift": "./dist/src/index.js"
  },
  "scripts": {
    "build": "tsc",
    "dev": "tsc --watch",
    "test": "jest --passWithNoTests",
    "prepublishOnly": "turbo run build"
  },
  "dependencies": {
    "@babel/core": "^7.18.13",
    "@babel/generator": "^7.18.13",
    "@babel/template": "^7.18.10",
    "@babel/traverse": "^7.18.13",
    "chalk": "^4.1.2",
    "commander": "^9.4.0",
    "create-next-app": "^13.1.6",
    "cross-spawn": "^7.0.3",
    "detect-port": "^1.3.0",
    "fs-extra": "^10.1.0",
    "glob": "^8.0.3",
    "inquirer": "^8.0.0",
    "open": "^8.4.0"
  },
  "devDependencies": {
    "@babel/types": "^7.23.0",
    "@types/babel__core": "^7.1.19",
    "@types/babel__generator": "^7.6.4",
    "@types/babel__template": "^7.4.1",
    "@types/babel__traverse": "^7.18.0",
    "@types/cross-spawn": "^6.0.2",
    "@types/detect-port": "^1.3.2",
    "@types/fs-extra": "^9.0.13",
    "@types/glob": "^8.0.0",
    "@types/inquirer": "^8.0.8",
    "@types/jest": "^28.1.8",
    "jest": "^29.0.1",
    "ts-jest": "^29.1.0",
    "typescript": "^5.0.4"
  }
}<|MERGE_RESOLUTION|>--- conflicted
+++ resolved
@@ -1,10 +1,6 @@
 {
   "name": "makeswift",
-<<<<<<< HEAD
-  "version": "0.3.1-canary.0",
-=======
   "version": "0.3.1",
->>>>>>> efec6cde
   "description": "The official Makeswift CLI",
   "keywords": [
     "makeswift",
