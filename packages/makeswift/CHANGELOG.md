--- conflicted
+++ resolved
@@ -1,10 +1,6 @@
 # makeswift
 
-<<<<<<< HEAD
-## 0.3.2-canary.0
-=======
 ## 0.3.2
->>>>>>> e4e1d47f
 
 ### Patch Changes
 
