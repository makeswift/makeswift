--- conflicted
+++ resolved
@@ -1,10 +1,6 @@
 # makeswift
 
-<<<<<<< HEAD
-## 0.3.0-canary.0
-=======
 ## 0.3.0
->>>>>>> f2ff5af2
 
 ### Minor Changes
 
