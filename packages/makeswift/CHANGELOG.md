# makeswift

<<<<<<< HEAD
## 0.3.4-canary.0
=======
## 0.3.4
>>>>>>> 9550bc7b

### Patch Changes

- dac927f: Force build in prepublishing step to ignore any stale build outputs

## 0.3.3

### Patch Changes

- 5cfc787: CLI `init` will now prompt user for environment variables when `.env.example` is available in example

## 0.3.2

### Patch Changes

- efec6cd: Fix bug where link command overwrites existing environment variables

## 0.3.1

### Patch Changes

- 2a5e096: Add a `link` command.

  The `link` command will allow users with an existing Next.js site to link it to a Makeswift site. This command does nothing in terms of setting up Makeswift pages or using the client inside the Next.js site - that part is expected to already be done upon use of this command.

## 0.3.0

### Minor Changes

- 66924bc: BREAKING: Removes the capability to integrate existing Next.js apps. This capability was already quite limited and didn't work in most new Next.js apps, including App Router. Instead of supporting a sub par experience we would rather remove the feature and add it back later once we can guarantee proper integration.

## 0.2.5

### Patch Changes

- a64a640: Use `turbo` in prepublishing step to automatically build dependencies as needed

## 0.2.4

### Patch Changes

- 6e001e7: Fix an issue with the CLI's HTTP connection that would break usage in the Arc web browser.

## 0.2.3

### Patch Changes

- 7afc198: Change all CLI documentation references to point to the new documentation site (docs.makeswift.com)

## 0.2.2

### Patch Changes

- e94272f: Fix issue with CLI where it wouldn't automatically start your app if used with Bun.

## 0.2.1

### Patch Changes

- e30675e: Update the CLI to support Bun.

  Opening the CLI with `bunx makeswift init` now uses Bun for all commands.
  The `--use-bun` flag was also added to force the CLI to use Bun regardless of which package manager it was opened with.

- 461698e: Update the CLI to support the `--use-yarn` flag. This flag makes the CLI use yarn regardless of which package manager it was opened with.
- 0edd60e: Update the CLI to use the package manager it was opened with.

  For `npx makeswift init`, the CLI will use `pnpm`.
  For `pnpm dlx makeswift init`, the CLI will use `pnpm`.
  For `yarn exec makeswift init`, the CLI will use `yarn`.

## 0.2.0

### Minor Changes

- 0c31138: Update the CLI for @makeswift/runtime v0.14.0.

## 0.1.8

### Patch Changes

- 49db913: Fix issue where handshake would hang forever if Yarn wasn't installed. We now detect package managers and use either npm, Yarn, or pnpm, depending on which one was detected.

## 0.1.7

### Patch Changes

- f95617b: Update `create-next-app` to `v13.1.6`

## 0.1.6

### Patch Changes

- b9d329d: Add flag for preselecting template

## 0.1.5

### Patch Changes

- c2be15e: Fix issue where environment variables are double written in .env.local.

## 0.1.4

### Patch Changes

- 29eb2fd: Fix cryptic error that occurs if you run the CLI at the root of a monorepo. Now, a new Next.js app will be created.

## 0.1.3

### Patch Changes

- c2adab7: Give the CLI the ability to accept environment variables from the browser. This paves the way for us allowing the user to add environment variables after they select a template / example that needs them.

## 0.1.2

### Patch Changes

- e59a756: Fix bug where --example flag is ignored

## 0.1.1

### Patch Changes

- 3f0f42d: Add ability for user to select example during setup process with `npx makeswift` CLI.

## 0.1.0

### Minor Changes

- e59fd1c: Release version 0.1.0 of the CLI

### Patch Changes

- e59fd1c: Add --env flag

## 0.0.10

### Patch Changes

- d946c97: Fix Google Chrome persistent connections issue

## 0.0.9

### Patch Changes

- ce1bd01: Fix two bugs — the server not closing and `at` used on older Node versions

## 0.0.8

### Patch Changes

- 5452780: Perform file integration operations in a staging environment
- f04722c: - fix error where next.config.js fails and CLI keeps going
  - make default value for integrating true
  - make `init` the default entrypoint to `npx makeswift`
  - support `src/pages` folder structures for integration
  - validate app name is a valid NPM package name
  - add a `register-components.ts` file upon integration

## 0.0.7

### Patch Changes

- 19ae5ea: Use a better workflow for deciding on the project name
- 764e971: Support --use-npm & --use-pnpm parameters
- 3823c46: - Less noisy log output
  - Ask approval before integrating and existing Next step
  - Support `MAKESWIFT_API_HOST` env var
  - Check for conflicting files before integrating
  - Don't integrate if the next config already integrated
  - Upgrade create-next-app
- 9e613bc: Cleaner error messaging

## 0.0.6

### Patch Changes

- 8e45e6b: Add support for preview mode

## 0.0.5

### Patch Changes

- f53dd00: Make name an optional parameter

## 0.0.4

### Patch Changes

- dc5f977: Added support for running `makeswift init` in existing Next.js applications

## 0.0.3

### Patch Changes

- b4bdb21: Fix directory name in npx

## 0.0.2

### Patch Changes

- 15ddfc6: Fix TS build issue

## 0.0.1

### Patch Changes

- 216bbf7: Release initial version of init command<|MERGE_RESOLUTION|>--- conflicted
+++ resolved
@@ -1,10 +1,6 @@
 # makeswift
 
-<<<<<<< HEAD
-## 0.3.4-canary.0
-=======
 ## 0.3.4
->>>>>>> 9550bc7b
 
 ### Patch Changes
 
