{
  "name": "@makeswift/react-router",
<<<<<<< HEAD
  "version": "0.0.3-canary.0",
=======
  "version": "0.0.3",
>>>>>>> 90a26833
  "license": "MIT",
  "files": [
    "dist",
    "server"
  ],
  "engines": {
    "node": ">=20.0.0"
  },
  "sideEffects": false,
  "exports": {
    ".": {
      "require": "./dist/cjs/index.js",
      "import": "./dist/esm/index.js",
      "types": "./dist/types/index.d.ts"
    },
    "./server": {
      "require": "./dist/cjs/server/index.js",
      "import": "./dist/esm/server/index.js",
      "types": "./dist/types/server/index.d.ts"
    }
  },
  "scripts": {
    "dev": "concurrently -k 'tsc --watch --preserveWatchOutput' 'tsup --watch'",
    "clean": "rm -rf dist",
    "build": "tsc && tsup",
    "prepublishOnly": "turbo run build",
    "test": "jest --passWithNoTests",
    "format": "prettier --write .",
    "format:check": "prettier --check ."
  },
  "dependencies": {
    "@makeswift/runtime": "workspace:*"
  },
  "peerDependencies": {
    "@react-router/node": "^7.0.0",
    "@types/react": "^19.0.0",
    "@types/react-dom": "^19.0.0",
    "react": "^19.0.0",
    "react-dom": "^19.0.0",
    "react-router": "^7.0.0"
  },
  "peerDependenciesMeta": {
    "@types/react": {
      "optional": true
    },
    "@types/react-dom": {
      "optional": true
    }
  },
  "devDependencies": {
    "@react-router/node": "^7.8.1",
    "@swc/jest": "^0.2.36",
    "@types/jest": "^29.5.12",
    "@types/react": "^18.2.14",
    "@types/react-dom": "^18.2.6",
    "concurrently": "^8.2.2",
    "jest": "^29.7.0",
    "react": "18.2.0",
    "react-dom": "18.2.0",
    "react-router": "^7.8.1",
    "tsup": "^8.0.2",
    "typescript": "^5.9.2"
  }
}<|MERGE_RESOLUTION|>--- conflicted
+++ resolved
@@ -1,10 +1,6 @@
 {
   "name": "@makeswift/react-router",
-<<<<<<< HEAD
-  "version": "0.0.3-canary.0",
-=======
   "version": "0.0.3",
->>>>>>> 90a26833
   "license": "MIT",
   "files": [
     "dist",
