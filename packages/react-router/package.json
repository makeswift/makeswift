{
  "name": "@makeswift/react-router",
<<<<<<< HEAD
  "version": "0.0.6-canary.0",
=======
  "version": "0.0.6",
>>>>>>> 9550bc7b
  "license": "MIT",
  "repository": {
    "url": "makeswift/makeswift",
    "directory": "packages/react-router"
  },
  "files": [
    "dist",
    "server"
  ],
  "engines": {
    "node": ">=20.0.0"
  },
  "sideEffects": false,
  "exports": {
    ".": {
      "require": "./dist/cjs/index.js",
      "import": "./dist/esm/index.js",
      "types": "./dist/types/index.d.ts"
    },
    "./server": {
      "require": "./dist/cjs/server/index.js",
      "import": "./dist/esm/server/index.js",
      "types": "./dist/types/server/index.d.ts"
    }
  },
  "scripts": {
    "dev": "concurrently -k 'tsc --watch --preserveWatchOutput' 'tsup --watch'",
    "clean": "rm -rf dist",
    "build": "tsc && tsup",
    "prepublishOnly": "turbo run build --force",
    "test": "jest --passWithNoTests",
    "format": "prettier --write .",
    "format:check": "prettier --check ."
  },
  "dependencies": {
    "@makeswift/runtime": "workspace:*"
  },
  "peerDependencies": {
    "@react-router/node": "^7.0.0",
    "@types/react": "^19.0.0",
    "@types/react-dom": "^19.0.0",
    "react": "^19.0.0",
    "react-dom": "^19.0.0",
    "react-router": "^7.0.0"
  },
  "peerDependenciesMeta": {
    "@types/react": {
      "optional": true
    },
    "@types/react-dom": {
      "optional": true
    }
  },
  "devDependencies": {
    "@react-router/node": "^7.8.1",
    "@swc/jest": "^0.2.36",
    "@types/jest": "^29.5.12",
    "@types/react": "^18.2.14",
    "@types/react-dom": "^18.2.6",
    "concurrently": "^8.2.2",
    "jest": "^29.7.0",
    "react": "18.2.0",
    "react-dom": "18.2.0",
    "react-router": "^7.8.1",
    "tsup": "^8.0.2",
    "typescript": "^5.9.2"
  }
}<|MERGE_RESOLUTION|>--- conflicted
+++ resolved
@@ -1,10 +1,6 @@
 {
   "name": "@makeswift/react-router",
-<<<<<<< HEAD
-  "version": "0.0.6-canary.0",
-=======
   "version": "0.0.6",
->>>>>>> 9550bc7b
   "license": "MIT",
   "repository": {
     "url": "makeswift/makeswift",
