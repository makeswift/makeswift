--- conflicted
+++ resolved
@@ -1,126 +1,5 @@
 # @makeswift/react-router
 
-<<<<<<< HEAD
-## 0.0.4-canary.14
-
-### Patch Changes
-
-- Updated dependencies [15d8726]
-  - @makeswift/runtime@0.26.0-canary.14
-
-## 0.0.4-canary.13
-
-### Patch Changes
-
-- @makeswift/runtime@0.26.0-canary.13
-
-## 0.0.4-canary.12
-
-### Patch Changes
-
-- Updated dependencies [8b83512]
-- Updated dependencies [10b9b91]
-- Updated dependencies [7f54667]
-- Updated dependencies [b86d4bb]
-- Updated dependencies [30bf04d]
-  - @makeswift/runtime@0.26.0-canary.12
-
-## 0.0.4-canary.11
-
-### Patch Changes
-
-- Updated dependencies [b4fd580]
-  - @makeswift/runtime@0.26.0-canary.11
-
-## 0.0.4-canary.10
-
-### Patch Changes
-
-- Updated dependencies [b31a247]
-  - @makeswift/runtime@0.26.0-canary.10
-
-## 0.0.4-canary.9
-
-### Patch Changes
-
-- Updated dependencies [c54171d]
-- Updated dependencies [69b27ad]
-- Updated dependencies [517d9fe]
-- Updated dependencies [3f9110b]
-  - @makeswift/runtime@0.26.0-canary.9
-
-## 0.0.4-canary.8
-
-### Patch Changes
-
-- Updated dependencies [d49a13c]
-- Updated dependencies [192dbe0]
-- Updated dependencies [868d21e]
-- Updated dependencies [cc1c187]
-- Updated dependencies [9d66ac8]
-- Updated dependencies [0ed75cb]
-- Updated dependencies [064408f]
-  - @makeswift/runtime@0.26.0-canary.8
-
-## 0.0.4-canary.7
-
-### Patch Changes
-
-- Updated dependencies [7ba874e]
-  - @makeswift/runtime@0.26.0-canary.7
-
-## 0.0.4-canary.6
-
-### Patch Changes
-
-- Updated dependencies [2694de9]
-- Updated dependencies [7ae5129]
-  - @makeswift/runtime@0.26.0-canary.6
-
-## 0.0.4-canary.5
-
-### Patch Changes
-
-- Updated dependencies [07b93df]
-- Updated dependencies [289a662]
-  - @makeswift/runtime@0.26.0-canary.5
-
-## 0.0.4-canary.4
-
-### Patch Changes
-
-- Updated dependencies [1233f09]
-  - @makeswift/runtime@0.25.4-canary.4
-
-## 0.0.4-canary.3
-
-### Patch Changes
-
-- Updated dependencies [6408396]
-  - @makeswift/runtime@0.25.4-canary.3
-
-## 0.0.4-canary.2
-
-### Patch Changes
-
-- Updated dependencies [542625e]
-  - @makeswift/runtime@0.25.4-canary.2
-
-## 0.0.4-canary.1
-
-### Patch Changes
-
-- Updated dependencies [d4834c4]
-  - @makeswift/runtime@0.25.4-canary.1
-
-## 0.0.4-canary.0
-
-### Patch Changes
-
-- Updated dependencies [90a2683]
-- Updated dependencies [5afcff6]
-  - @makeswift/runtime@0.25.4-canary.0
-=======
 ## 0.0.4
 
 ### Patch Changes
@@ -156,7 +35,6 @@
 - Updated dependencies [30bf04d]
 - Updated dependencies [289a662]
   - @makeswift/runtime@0.26.0
->>>>>>> 5c2e10a7
 
 ## 0.0.3
 
