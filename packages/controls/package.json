{
  "name": "@makeswift/controls",
<<<<<<< HEAD
  "version": "0.1.0-canary.0",
=======
  "version": "0.1.0",
>>>>>>> 269df3c5
  "license": "MIT",
  "files": [
    "dist"
  ],
  "main": "./dist/cjs/index.js",
  "module": "./dist/esm/index.js",
  "types": "./dist/types/index.d.ts",
  "scripts": {
    "dev": "concurrently -k 'tsc --watch --preserveWatchOutput' 'tsup --watch'",
    "clean": "rm -rf dist",
    "build": "tsc && tsup",
    "format": "prettier --write .",
    "prepublishOnly": "turbo run build",
    "test": "jest",
    "test:updateSnapshot": "jest --updateSnapshot"
  },
  "dependencies": {
    "color": "^3.1.3",
    "css-box-model": "^1.2.1",
    "slate": "0.91.4",
    "ts-pattern": "^5.0.8",
    "uuid": "^9.0.0",
    "zod": "^3.21.4"
  },
  "devDependencies": {
    "@ianvs/prettier-plugin-sort-imports": "^4.3.1",
    "@swc/jest": "^0.2.36",
    "@types/color": "^3.0.2",
    "@types/jest": "^29.5.12",
    "@types/uuid": "^9.0.1",
    "concurrently": "^8.2.2",
    "expect-type": "^0.19.0",
    "jest": "^29.7.0",
    "tsup": "^8.0.2",
    "typescript": "^5.1.6"
  }
}<|MERGE_RESOLUTION|>--- conflicted
+++ resolved
@@ -1,10 +1,6 @@
 {
   "name": "@makeswift/controls",
-<<<<<<< HEAD
-  "version": "0.1.0-canary.0",
-=======
   "version": "0.1.0",
->>>>>>> 269df3c5
   "license": "MIT",
   "files": [
     "dist"
