{
  "name": "@makeswift/controls",
<<<<<<< HEAD
  "version": "0.1.10-canary.0",
=======
  "version": "0.1.10",
>>>>>>> ddb1450a
  "license": "MIT",
  "files": [
    "dist"
  ],
  "main": "./dist/cjs/index.js",
  "module": "./dist/esm/index.js",
  "types": "./dist/types/index.d.ts",
  "scripts": {
    "dev": "concurrently -k 'tsc --watch --preserveWatchOutput' 'tsup --watch'",
    "clean": "rm -rf dist",
    "build": "tsc && tsup",
    "format": "prettier --write .",
    "prepublishOnly": "turbo run build",
    "test": "jest",
    "test:updateSnapshot": "jest --updateSnapshot"
  },
  "dependencies": {
    "color": "^3.1.3",
    "css-box-model": "^1.2.1",
    "csstype": "^2.6.5",
    "slate": "0.91.4",
    "ts-pattern": "^5.0.8",
    "uuid": "^9.0.0",
    "zod": "^3.21.4"
  },
  "devDependencies": {
    "@ianvs/prettier-plugin-sort-imports": "^4.3.1",
    "@swc/jest": "^0.2.36",
    "@types/color": "^3.0.2",
    "@types/jest": "^29.5.12",
    "@types/uuid": "^9.0.1",
    "concurrently": "^8.2.2",
    "expect-type": "^0.19.0",
    "jest": "^29.7.0",
    "tsup": "^8.0.2",
    "typescript": "^5.1.6"
  }
}<|MERGE_RESOLUTION|>--- conflicted
+++ resolved
@@ -1,10 +1,6 @@
 {
   "name": "@makeswift/controls",
-<<<<<<< HEAD
-  "version": "0.1.10-canary.0",
-=======
   "version": "0.1.10",
->>>>>>> ddb1450a
   "license": "MIT",
   "files": [
     "dist"
