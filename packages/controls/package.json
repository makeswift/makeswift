--- conflicted
+++ resolved
@@ -1,10 +1,6 @@
 {
   "name": "@makeswift/controls",
-<<<<<<< HEAD
-  "version": "0.1.6-canary.0",
-=======
   "version": "0.1.6",
->>>>>>> 3a326981
   "license": "MIT",
   "files": [
     "dist"
