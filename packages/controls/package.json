--- conflicted
+++ resolved
@@ -1,10 +1,6 @@
 {
   "name": "@makeswift/controls",
-<<<<<<< HEAD
-  "version": "0.1.8-canary.0",
-=======
   "version": "0.1.8",
->>>>>>> 3cf4d7fe
   "license": "MIT",
   "files": [
     "dist"
