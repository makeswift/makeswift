{
  "name": "@makeswift/controls",
<<<<<<< HEAD
  "version": "0.1.7-canary.0",
=======
  "version": "0.1.7",
>>>>>>> 58826181
  "license": "MIT",
  "files": [
    "dist"
  ],
  "main": "./dist/cjs/index.js",
  "module": "./dist/esm/index.js",
  "types": "./dist/types/index.d.ts",
  "scripts": {
    "dev": "concurrently -k 'tsc --watch --preserveWatchOutput' 'tsup --watch'",
    "clean": "rm -rf dist",
    "build": "tsc && tsup",
    "format": "prettier --write .",
    "prepublishOnly": "turbo run build",
    "test": "jest",
    "test:updateSnapshot": "jest --updateSnapshot"
  },
  "dependencies": {
    "color": "^3.1.3",
    "css-box-model": "^1.2.1",
    "slate": "0.91.4",
    "ts-pattern": "^5.0.8",
    "uuid": "^9.0.0",
    "zod": "^3.21.4"
  },
  "devDependencies": {
    "@ianvs/prettier-plugin-sort-imports": "^4.3.1",
    "@swc/jest": "^0.2.36",
    "@types/color": "^3.0.2",
    "@types/jest": "^29.5.12",
    "@types/uuid": "^9.0.1",
    "concurrently": "^8.2.2",
    "expect-type": "^0.19.0",
    "jest": "^29.7.0",
    "tsup": "^8.0.2",
    "typescript": "^5.1.6"
  }
}<|MERGE_RESOLUTION|>--- conflicted
+++ resolved
@@ -1,10 +1,6 @@
 {
   "name": "@makeswift/controls",
-<<<<<<< HEAD
-  "version": "0.1.7-canary.0",
-=======
   "version": "0.1.7",
->>>>>>> 58826181
   "license": "MIT",
   "files": [
     "dist"
