{
  "name": "@makeswift/controls",
<<<<<<< HEAD
  "version": "0.0.1-canary.0",
=======
  "version": "0.0.1",
>>>>>>> a618f7b8
  "license": "MIT",
  "type": "module",
  "files": [
    "dist"
  ],
  "main": "./dist/index.cjs",
  "types": "./dist/types/index.d.ts",
  "scripts": {
    "dev": "concurrently -k 'tsc --watch --preserveWatchOutput' 'tsup src/index.ts --watch'",
    "build": "tsc && tsup src/index.ts",
    "prepublishOnly": "turbo run build",
    "test": "jest --passWithNoTests"
  },
  "dependencies": {
    "ts-pattern": "^5.0.8",
    "zod": "^3.21.4"
  },
  "devDependencies": {
    "@swc/jest": "^0.2.36",
    "@types/jest": "^29.5.12",
    "concurrently": "^8.2.2",
    "jest": "^29.0.1",
    "prettier": "^2.5.1",
    "tsup": "^8.0.2",
    "typescript": "^5.1.6"
  }
}<|MERGE_RESOLUTION|>--- conflicted
+++ resolved
@@ -1,10 +1,6 @@
 {
   "name": "@makeswift/controls",
-<<<<<<< HEAD
-  "version": "0.0.1-canary.0",
-=======
   "version": "0.0.1",
->>>>>>> a618f7b8
   "license": "MIT",
   "type": "module",
   "files": [
