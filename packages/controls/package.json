{
  "name": "@makeswift/controls",
<<<<<<< HEAD
  "version": "0.1.9-canary.0",
=======
  "version": "0.1.9",
>>>>>>> 7c748829
  "license": "MIT",
  "files": [
    "dist"
  ],
  "main": "./dist/cjs/index.js",
  "module": "./dist/esm/index.js",
  "types": "./dist/types/index.d.ts",
  "scripts": {
    "dev": "concurrently -k 'tsc --watch --preserveWatchOutput' 'tsup --watch'",
    "clean": "rm -rf dist",
    "build": "tsc && tsup",
    "format": "prettier --write .",
    "prepublishOnly": "turbo run build",
    "test": "jest",
    "test:updateSnapshot": "jest --updateSnapshot"
  },
  "dependencies": {
    "color": "^3.1.3",
    "css-box-model": "^1.2.1",
    "csstype": "^2.6.5",
    "slate": "0.91.4",
    "ts-pattern": "^5.0.8",
    "uuid": "^9.0.0",
    "zod": "^3.21.4"
  },
  "devDependencies": {
    "@ianvs/prettier-plugin-sort-imports": "^4.3.1",
    "@swc/jest": "^0.2.36",
    "@types/color": "^3.0.2",
    "@types/jest": "^29.5.12",
    "@types/uuid": "^9.0.1",
    "concurrently": "^8.2.2",
    "expect-type": "^0.19.0",
    "jest": "^29.7.0",
    "tsup": "^8.0.2",
    "typescript": "^5.1.6"
  }
}<|MERGE_RESOLUTION|>--- conflicted
+++ resolved
@@ -1,10 +1,6 @@
 {
   "name": "@makeswift/controls",
-<<<<<<< HEAD
-  "version": "0.1.9-canary.0",
-=======
   "version": "0.1.9",
->>>>>>> 7c748829
   "license": "MIT",
   "files": [
     "dist"
