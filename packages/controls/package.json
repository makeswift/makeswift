{
  "name": "@makeswift/controls",
<<<<<<< HEAD
  "version": "0.1.5-canary.0",
=======
  "version": "0.1.5",
>>>>>>> bdfdfcfa
  "license": "MIT",
  "files": [
    "dist"
  ],
  "main": "./dist/cjs/index.js",
  "module": "./dist/esm/index.js",
  "types": "./dist/types/index.d.ts",
  "scripts": {
    "dev": "concurrently -k 'tsc --watch --preserveWatchOutput' 'tsup --watch'",
    "clean": "rm -rf dist",
    "build": "tsc && tsup",
    "format": "prettier --write .",
    "prepublishOnly": "turbo run build",
    "test": "jest",
    "test:updateSnapshot": "jest --updateSnapshot"
  },
  "dependencies": {
    "color": "^3.1.3",
    "css-box-model": "^1.2.1",
    "slate": "0.91.4",
    "ts-pattern": "^5.0.8",
    "uuid": "^9.0.0",
    "zod": "^3.21.4"
  },
  "devDependencies": {
    "@ianvs/prettier-plugin-sort-imports": "^4.3.1",
    "@swc/jest": "^0.2.36",
    "@types/color": "^3.0.2",
    "@types/jest": "^29.5.12",
    "@types/uuid": "^9.0.1",
    "concurrently": "^8.2.2",
    "expect-type": "^0.19.0",
    "jest": "^29.7.0",
    "tsup": "^8.0.2",
    "typescript": "^5.1.6"
  }
}<|MERGE_RESOLUTION|>--- conflicted
+++ resolved
@@ -1,10 +1,6 @@
 {
   "name": "@makeswift/controls",
-<<<<<<< HEAD
-  "version": "0.1.5-canary.0",
-=======
   "version": "0.1.5",
->>>>>>> bdfdfcfa
   "license": "MIT",
   "files": [
     "dist"
