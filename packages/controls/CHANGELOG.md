--- conflicted
+++ resolved
@@ -1,10 +1,6 @@
 # @makeswift/controls
 
-<<<<<<< HEAD
-## 0.1.14-canary.0
-=======
 ## 0.1.14
->>>>>>> 5c2e10a7
 
 ### Patch Changes
 
