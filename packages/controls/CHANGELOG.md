--- conflicted
+++ resolved
@@ -1,10 +1,6 @@
 # @makeswift/controls
 
-<<<<<<< HEAD
-## 0.1.0-canary.0
-=======
 ## 0.1.0
->>>>>>> 269df3c5
 
 ### Minor Changes
 
