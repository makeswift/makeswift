--- conflicted
+++ resolved
@@ -1,10 +1,6 @@
 # @makeswift/controls
 
-<<<<<<< HEAD
-## 0.1.1-canary.0
-=======
 ## 0.1.1
->>>>>>> be118e69
 
 ### Patch Changes
 
