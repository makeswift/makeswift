--- conflicted
+++ resolved
@@ -1,10 +1,6 @@
 # @makeswift/controls
 
-<<<<<<< HEAD
-## 0.1.10-canary.0
-=======
 ## 0.1.10
->>>>>>> ddb1450a
 
 ### Patch Changes
 
