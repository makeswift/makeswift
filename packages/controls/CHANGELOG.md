# @makeswift/controls

<<<<<<< HEAD
## 0.1.16-canary.0
=======
## 0.1.16
>>>>>>> 9550bc7b

### Patch Changes

- dac927f: Force build in prepublishing step to ignore any stale build outputs

## 0.1.15

### Patch Changes

- 6f2a4e7: Remove control serialization from the control definition interface, move towards supporting serialization via a visitor
- f7e8365: Supports plugins for deserialization. Also relocates function serialization/deserialization utilities to the runtime package.
- 846a8bf: Fix missing source maps for controls package

## 0.1.14

### Patch Changes

- 6408396: Remove translatable data merging from controls in favor of visitor pattern

## 0.1.13

### Patch Changes

- 3eaad67: fix: check null data before attempting to merge translated data
- 4c008a2: fix: support optional values for list control item data type

## 0.1.12

### Patch Changes

- a7d459d: Add optional description prop for `MakeswiftComponent`.
- f8f5d9a: Add support for optional descriptions when creating controls.

## 0.1.11

### Patch Changes

- ddb1450: Finetune clearing typography data on copy to only clear the resource reference, rather than any data.

## 0.1.10

### Patch Changes

- f8720ba: Allow tree data from copying a typography to include an undefined id

## 0.1.9

### Patch Changes

- f33c4d7: Add support for removing resources while copying control/prop-controller data with a replacement context

## 0.1.8

### Patch Changes

- 0988af6: chore: move the rest of breakpoint algorithms to the `@makeswift/controls` package

## 0.1.7

### Patch Changes

- 0e503bb: New `Group` control:

  ### New `Group` control

  We are introducing a new control called `Group`, designed to be a more versatile replacement for the `Shape` control, which has been deprecated and will be removed in a future release.

  The `Group` control offers an improved visual hierarchy for grouped controls when rendered in the Makeswift builder, along with new options for specifying the group label and preferred layout.

  The `Group` control options are:
  - `label?: string = "Group"`
    - The label for the group panel in the Makeswift builder. Defaults to `"Group"`.

  - `preferredLayout?: Group.Layout.Inline | Group.Layout.Popover = Group.Layout.Popover`
    - The preferred layout for the group in the Makeswift builder. Note that the builder may override this preference to optimize the user experience. Possible values include:
      - `Group.Layout.Inline`: Renders the group properties within the parent panel, visually grouping them to reflect the hierarchy. This is the default if no explicit value is provided.
      - `Group.Layout.Popover`: Renders the group properties in a standalone popover panel.

  - `props: Record<string, ControlDefinition>`
    - An object record defining the controls being grouped. This can include any of the Makeswift controls, including other groups. For example:

    ```typescript
    Group({
      props: {
        text: Color({ label: "Text" }),
        background: Color({ label: "Background" }),
        dismissable: Checkbox({ label: "Can be dismissed?" }),
      },
    });
    ```

  For full documentation, visit the [`Group` control reference page](https://docs.makeswift.com/developer/reference/controls/group).

- 8d9a47b: New `Font` control:

  ### New `Font` control

  We now have a `Font` control. This control let's you select a `fontFamily`, `fontStyle`, and `fontWeight`.
  The values available are sourced from our Google Fonts integration within Makeswift and from the variants you pass to `getFonts` in your [`MakeswiftApiHandler`](https://docs.makeswift.com/developer/reference/makeswift-api-handler).

  Available params for the Font control include:
  - `label?: string`
    - Text for the panel label in the Makeswift builder.
  - `variant?: boolean = true`
    - Config for whether `fontStyle` and `fontWeight` are included in the final value. Defaults to `true`.
      This value changes what panel inputs are shown in the Makeswift builder, and changes the type of `defaultValue`.
  - `defaultValue?: variant extends false ? { fontFamily: string } : { fontFamily: string, fontStyle: 'normal' | 'italic', fontWeight: 100 | 200 | 300 | 400 | 500 | 600 | 700 | 800 | 900 }`
    - The default value passed to your component when no value is available. Without `defaultValue` the data passed to your component is optional.

  ### Example Usage

  This example will explain how to use the `Font` control for a font whose `fontFamily` is stored within a CSS variable.

  #### Root layout

  We need to import a font within our root layout. In this example I am using `next/font`.

  ```tsx
  import { Grenze_Gotisch, Grenze } from "next/font/google";

  import "@/app/global.css";
  import "@/makeswift/components";

  const GrenzeGotischFont = Grenze_Gotisch({
    subsets: ["latin"],
    weight: ["400", "500", "700", "900"],
    variable: "--font-grenze-gotisch",
  });

  export default async function RootLayout() {
    return <html className={GrenzeGotischFont.variable}>{/* ... */}</html>;
  }
  ```

  #### Makeswift route handler

  Then we need to add this font within our Makeswift route handler `getFonts` option in `./src/app/api/makeswift/[...makeswift]/route.ts`.

  ```ts
  import { MAKESWIFT_SITE_API_KEY } from "@/makeswift/env";
  import { MakeswiftApiHandler } from "@makeswift/runtime/next/server";

  const handler = MakeswiftApiHandler(MAKESWIFT_SITE_API_KEY, {
    getFonts() {
      return [
        {
          family: "var(--font-grenze-gotisch)",
          label: "Grenze Gotisch",
          variants: [
            {
              weight: "400",
              style: "normal",
            },
            {
              weight: "500",
              style: "normal",
            },
            {
              weight: "700",
              style: "normal",
            },
            {
              weight: "900",
              style: "normal",
            },
          ],
        },
      ];
    },
  });

  export { handler as GET, handler as POST };
  ```

  #### Component:

  Now we can create a component that specifies font attributes.

  ```tsx
  import { Ref, forwardRef } from 'react'

  type Props = {
    className?: string
    font: {
      fontFamily: string
      fontStyle: string
      fontWeight: number
    }
    text?: string
  }

  export const MyComponent = forwardRef(function MyComponent(
    {
      className,
      font
      text,
    }: Props,
    ref: Ref<HTMLDivElement>,
  ) {
    return (
      <div
        className={className}
        ref={ref}
        style={{ ...font }}
      >
        {text ?? 'My Component'}
      </div>
    )
  })

  export default MyComponent
  ```

  #### Component registration:

  And finally we can register our component with Makeswift.
  Note since our component's `font` prop isn't optional we must pass a `defaultValue`

  ```tsx
  import { runtime } from "@/makeswift/runtime";
  import { lazy } from "react";

  import { Style, Font, TextInput } from "@makeswift/runtime/controls";

  runtime.registerComponent(
    lazy(() => import("./my-component")),
    {
      type: "Font Control Demo",
      label: "My Component",
      props: {
        className: Style(),
        font: Font({
          defaultValue: {
            fontFamily: "var(--font-grenze-gotisch)",
            fontStyle: "normal",
            fontWeight: 700,
          },
        }),
        text: TextInput(),
      },
    },
  );
  ```

  Now you can visually control fonts outside of `RichText`.

## 0.1.6

### Patch Changes

- 11ae3c2: refactor: rewrite element tree rendering using "unified" controls interface

## 0.1.5

### Patch Changes

- da076ce: fix: stalled calls/memory leaks on repeated function deserialization

## 0.1.4

### Patch Changes

- e2eb5d6: fix: `Shape` control iterates through definition instead of data/value keys

## 0.1.3

### Patch Changes

- 1081caa: refactor: move basic controls' value resolution to the new `resolveValue` method
- 4d82ccd: refactor: move `is`, `deepEqual` and `shallowEqual` predicates to the `@makeswift/controls` package

## 0.1.2

### Patch Changes

- be118e6: fixes `Shape` introspection and copying to properly handle non-existent/orphaned props.

## 0.1.1

### Patch Changes

- 5cfd1af: Relax `Select` options schema to allow values that can be coerced to a string.

## 0.1.0

### Minor Changes

- 30a7c9b: This change converts our control definitions to active classes, each with
  encapsulated implementations for control serialization/deserialization, data and
  value parsing, copying, and other core operations for controls.

  In addition, base definitions of all controls, as well as several shared
  types/schemas, have now been defined in this package.

  ## BREAKING:
  1. Several types and utilities associated with controls have been removed as part of
     this change. As an example, let's look over the types/functions associated with
     the `Color` control (keep in mind that this applies to all controls, not just
     `Color`):
     - `ColorControlType`: a string literal identifying the `Color` control
     - `ColorControlDataTypeValueV1` - a string literal identifying V1 Color control
       data.
     - `ColorControlDataTypeKey`: a string literal defining the key in which the V1
       data signature for the Color control is stored in.
     - `ColorControlDataV0` / `ColorControlDataV1` - types describing the data format
       of the color control, depending on the version of the definition.
     - `ColorControlData` - describes the data format for a `Color` control. In this
       case, it is a union of type definitions for `ColorControlDataV0` and
       `ColorControlDataV1`
     - `ColorControlDefinition` - describes the type of the `Color` control
       definition, namely its type and config options
     - `copyColorData` - Creates a copy of a given `ColorControlData`, given a copy
       context.

     All of these have been removed. Most of them have been replaced by
     functionality available on the `ColorDefinition` active class. Let's see how
     we can use this class to achieve the functionality of the removed constructs
     above:

     ```typescript
     import { type DataType, Color, ColorDefinition } from '@makeswift/controls`

     const color = Color({ defaultValue: "red" })

     // Accessing config information:
     console.log(color.config)

     type ColorControlType = ColorDefinition['controlType']

     type ColorControlData = DataType<ColorDefinition> // a union of V1 and V0 data

     // Copying Data:
     color.copyData({ swatchId: '###', alpha: 1 }, ...)
     ```

     Note the use of the `DataType` type, which can infer the data type given a
     control definition. Also note that the `copyData` method is defined on an
     instance of a color, rather than a standalone function.

## 0.0.1

### Patch Changes

- 2b14406: Separate many controls into a @makeswift/controls package.<|MERGE_RESOLUTION|>--- conflicted
+++ resolved
@@ -1,10 +1,6 @@
 # @makeswift/controls
 
-<<<<<<< HEAD
-## 0.1.16-canary.0
-=======
 ## 0.1.16
->>>>>>> 9550bc7b
 
 ### Patch Changes
 
