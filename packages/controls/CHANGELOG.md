# @makeswift/controls

<<<<<<< HEAD
## 0.1.13-canary.0
=======
## 0.1.13
>>>>>>> 90a26833

### Patch Changes

- 3eaad67: fix: check null data before attempting to merge translated data
- 4c008a2: fix: support optional values for list control item data type

## 0.1.12

### Patch Changes

- a7d459d: Add optional description prop for `MakeswiftComponent`.
- f8f5d9a: Add support for optional descriptions when creating controls.

## 0.1.11

### Patch Changes

- ddb1450: Finetune clearing typography data on copy to only clear the resource reference, rather than any data.

## 0.1.10

### Patch Changes

- f8720ba: Allow tree data from copying a typography to include an undefined id

## 0.1.9

### Patch Changes

- f33c4d7: Add support for removing resources while copying control/prop-controller data with a replacement context

## 0.1.8

### Patch Changes

- 0988af6: chore: move the rest of breakpoint algorithms to the `@makeswift/controls` package

## 0.1.7

### Patch Changes

- 0e503bb: New `Group` control:

  ### New `Group` control

  We are introducing a new control called `Group`, designed to be a more versatile replacement for the `Shape` control, which has been deprecated and will be removed in a future release.

  The `Group` control offers an improved visual hierarchy for grouped controls when rendered in the Makeswift builder, along with new options for specifying the group label and preferred layout.

  The `Group` control options are:

  - `label?: string = "Group"`

    - The label for the group panel in the Makeswift builder. Defaults to `"Group"`.

  - `preferredLayout?: Group.Layout.Inline | Group.Layout.Popover = Group.Layout.Popover`

    - The preferred layout for the group in the Makeswift builder. Note that the builder may override this preference to optimize the user experience. Possible values include:

      - `Group.Layout.Inline`: Renders the group properties within the parent panel, visually grouping them to reflect the hierarchy. This is the default if no explicit value is provided.
      - `Group.Layout.Popover`: Renders the group properties in a standalone popover panel.

  - `props: Record<string, ControlDefinition>`

    - An object record defining the controls being grouped. This can include any of the Makeswift controls, including other groups. For example:

    ```typescript
    Group({
      props: {
        text: Color({ label: "Text" }),
        background: Color({ label: "Background" }),
        dismissable: Checkbox({ label: "Can be dismissed?" }),
      },
    });
    ```

  For full documentation, visit the [`Group` control reference page](https://docs.makeswift.com/developer/reference/controls/group).

- 8d9a47b: New `Font` control:

  ### New `Font` control

  We now have a `Font` control. This control let's you select a `fontFamily`, `fontStyle`, and `fontWeight`.
  The values available are sourced from our Google Fonts integration within Makeswift and from the variants you pass to `getFonts` in your [`MakeswiftApiHandler`](https://docs.makeswift.com/developer/reference/makeswift-api-handler).

  Available params for the Font control include:

  - `label?: string`
    - Text for the panel label in the Makeswift builder.
  - `variant?: boolean = true`
    - Config for whether `fontStyle` and `fontWeight` are included in the final value. Defaults to `true`.
      This value changes what panel inputs are shown in the Makeswift builder, and changes the type of `defaultValue`.
  - `defaultValue?: variant extends false ? { fontFamily: string } : { fontFamily: string, fontStyle: 'normal' | 'italic', fontWeight: 100 | 200 | 300 | 400 | 500 | 600 | 700 | 800 | 900 }`
    - The default value passed to your component when no value is available. Without `defaultValue` the data passed to your component is optional.

  ### Example Usage

  This example will explain how to use the `Font` control for a font whose `fontFamily` is stored within a CSS variable.

  #### Root layout

  We need to import a font within our root layout. In this example I am using `next/font`.

  ```tsx
  import { Grenze_Gotisch, Grenze } from "next/font/google";

  import "@/app/global.css";
  import "@/makeswift/components";

  const GrenzeGotischFont = Grenze_Gotisch({
    subsets: ["latin"],
    weight: ["400", "500", "700", "900"],
    variable: "--font-grenze-gotisch",
  });

  export default async function RootLayout() {
    return <html className={GrenzeGotischFont.variable}>{/* ... */}</html>;
  }
  ```

  #### Makeswift route handler

  Then we need to add this font within our Makeswift route handler `getFonts` option in `./src/app/api/makeswift/[...makeswift]/route.ts`.

  ```ts
  import { MAKESWIFT_SITE_API_KEY } from "@/makeswift/env";
  import { MakeswiftApiHandler } from "@makeswift/runtime/next/server";

  const handler = MakeswiftApiHandler(MAKESWIFT_SITE_API_KEY, {
    getFonts() {
      return [
        {
          family: "var(--font-grenze-gotisch)",
          label: "Grenze Gotisch",
          variants: [
            {
              weight: "400",
              style: "normal",
            },
            {
              weight: "500",
              style: "normal",
            },
            {
              weight: "700",
              style: "normal",
            },
            {
              weight: "900",
              style: "normal",
            },
          ],
        },
      ];
    },
  });

  export { handler as GET, handler as POST };
  ```

  #### Component:

  Now we can create a component that specifies font attributes.

  ```tsx
  import { Ref, forwardRef } from 'react'

  type Props = {
    className?: string
    font: {
      fontFamily: string
      fontStyle: string
      fontWeight: number
    }
    text?: string
  }

  export const MyComponent = forwardRef(function MyComponent(
    {
      className,
      font
      text,
    }: Props,
    ref: Ref<HTMLDivElement>,
  ) {
    return (
      <div
        className={className}
        ref={ref}
        style={{ ...font }}
      >
        {text ?? 'My Component'}
      </div>
    )
  })

  export default MyComponent
  ```

  #### Component registration:

  And finally we can register our component with Makeswift.
  Note since our component's `font` prop isn't optional we must pass a `defaultValue`

  ```tsx
  import { runtime } from "@/makeswift/runtime";
  import { lazy } from "react";

  import { Style, Font, TextInput } from "@makeswift/runtime/controls";

  runtime.registerComponent(
    lazy(() => import("./my-component")),
    {
      type: "Font Control Demo",
      label: "My Component",
      props: {
        className: Style(),
        font: Font({
          defaultValue: {
            fontFamily: "var(--font-grenze-gotisch)",
            fontStyle: "normal",
            fontWeight: 700,
          },
        }),
        text: TextInput(),
      },
    },
  );
  ```

  Now you can visually control fonts outside of `RichText`.

## 0.1.6

### Patch Changes

- 11ae3c2: refactor: rewrite element tree rendering using "unified" controls interface

## 0.1.5

### Patch Changes

- da076ce: fix: stalled calls/memory leaks on repeated function deserialization

## 0.1.4

### Patch Changes

- e2eb5d6: fix: `Shape` control iterates through definition instead of data/value keys

## 0.1.3

### Patch Changes

- 1081caa: refactor: move basic controls' value resolution to the new `resolveValue` method
- 4d82ccd: refactor: move `is`, `deepEqual` and `shallowEqual` predicates to the `@makeswift/controls` package

## 0.1.2

### Patch Changes

- be118e6: fixes `Shape` introspection and copying to properly handle non-existent/orphaned props.

## 0.1.1

### Patch Changes

- 5cfd1af: Relax `Select` options schema to allow values that can be coerced to a string.

## 0.1.0

### Minor Changes

- 30a7c9b: This change converts our control definitions to active classes, each with
  encapsulated implementations for control serialization/deserialization, data and
  value parsing, copying, and other core operations for controls.

  In addition, base definitions of all controls, as well as several shared
  types/schemas, have now been defined in this package.

  ## BREAKING:

  1. Several types and utilities associated with controls have been removed as part of
     this change. As an example, let's look over the types/functions associated with
     the `Color` control (keep in mind that this applies to all controls, not just
     `Color`):

     - `ColorControlType`: a string literal identifying the `Color` control
     - `ColorControlDataTypeValueV1` - a string literal identifying V1 Color control
       data.
     - `ColorControlDataTypeKey`: a string literal defining the key in which the V1
       data signature for the Color control is stored in.
     - `ColorControlDataV0` / `ColorControlDataV1` - types describing the data format
       of the color control, depending on the version of the definition.
     - `ColorControlData` - describes the data format for a `Color` control. In this
       case, it is a union of type definitions for `ColorControlDataV0` and
       `ColorControlDataV1`
     - `ColorControlDefinition` - describes the type of the `Color` control
       definition, namely its type and config options
     - `copyColorData` - Creates a copy of a given `ColorControlData`, given a copy
       context.

     All of these have been removed. Most of them have been replaced by
     functionality available on the `ColorDefinition` active class. Let's see how
     we can use this class to achieve the functionality of the removed constructs
     above:

     ```typescript
     import { type DataType, Color, ColorDefinition } from '@makeswift/controls`

     const color = Color({ defaultValue: "red" })

     // Accessing config information:
     console.log(color.config)

     type ColorControlType = ColorDefinition['controlType']

     type ColorControlData = DataType<ColorDefinition> // a union of V1 and V0 data

     // Copying Data:
     color.copyData({ swatchId: '###', alpha: 1 }, ...)
     ```

     Note the use of the `DataType` type, which can infer the data type given a
     control definition. Also note that the `copyData` method is defined on an
     instance of a color, rather than a standalone function.

## 0.0.1

### Patch Changes

- 2b14406: Separate many controls into a @makeswift/controls package.<|MERGE_RESOLUTION|>--- conflicted
+++ resolved
@@ -1,10 +1,6 @@
 # @makeswift/controls
 
-<<<<<<< HEAD
-## 0.1.13-canary.0
-=======
 ## 0.1.13
->>>>>>> 90a26833
 
 ### Patch Changes
 
