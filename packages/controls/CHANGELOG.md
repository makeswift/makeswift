# @makeswift/controls

<<<<<<< HEAD
## 0.1.12-canary.0
=======
## 0.1.12
>>>>>>> 1fa96566

### Patch Changes

- a7d459d: Add optional description prop for `MakeswiftComponent`.
- f8f5d9a: Add support for optional descriptions when creating controls.

## 0.1.11

### Patch Changes

- ddb1450: Finetune clearing typography data on copy to only clear the resource reference, rather than any data.

## 0.1.10

### Patch Changes

- f8720ba: Allow tree data from copying a typography to include an undefined id

## 0.1.9

### Patch Changes

- f33c4d7: Add support for removing resources while copying control/prop-controller data with a replacement context

## 0.1.8

### Patch Changes

- 0988af6: chore: move the rest of breakpoint algorithms to the `@makeswift/controls` package

## 0.1.7

### Patch Changes

- 0e503bb: New `Group` control:

  ### New `Group` control

  We are introducing a new control called `Group`, designed to be a more versatile replacement for the `Shape` control, which has been deprecated and will be removed in a future release.

  The `Group` control offers an improved visual hierarchy for grouped controls when rendered in the Makeswift builder, along with new options for specifying the group label and preferred layout.

  The `Group` control options are:

  - `label?: string = "Group"`

    - The label for the group panel in the Makeswift builder. Defaults to `"Group"`.

  - `preferredLayout?: Group.Layout.Inline | Group.Layout.Popover = Group.Layout.Popover`

    - The preferred layout for the group in the Makeswift builder. Note that the builder may override this preference to optimize the user experience. Possible values include:

      - `Group.Layout.Inline`: Renders the group properties within the parent panel, visually grouping them to reflect the hierarchy. This is the default if no explicit value is provided.
      - `Group.Layout.Popover`: Renders the group properties in a standalone popover panel.

  - `props: Record<string, ControlDefinition>`

    - An object record defining the controls being grouped. This can include any of the Makeswift controls, including other groups. For example:

    ```typescript
    Group({
      props: {
        text: Color({ label: "Text" }),
        background: Color({ label: "Background" }),
        dismissable: Checkbox({ label: "Can be dismissed?" }),
      },
    });
    ```

  For full documentation, visit the [`Group` control reference page](https://docs.makeswift.com/developer/reference/controls/group).

- 8d9a47b: New `Font` control:

  ### New `Font` control

  We now have a `Font` control. This control let's you select a `fontFamily`, `fontStyle`, and `fontWeight`.
  The values available are sourced from our Google Fonts integration within Makeswift and from the variants you pass to `getFonts` in your [`MakeswiftApiHandler`](https://docs.makeswift.com/developer/reference/makeswift-api-handler).

  Available params for the Font control include:

  - `label?: string`
    - Text for the panel label in the Makeswift builder.
  - `variant?: boolean = true`
    - Config for whether `fontStyle` and `fontWeight` are included in the final value. Defaults to `true`.
      This value changes what panel inputs are shown in the Makeswift builder, and changes the type of `defaultValue`.
  - `defaultValue?: variant extends false ? { fontFamily: string } : { fontFamily: string, fontStyle: 'normal' | 'italic', fontWeight: 100 | 200 | 300 | 400 | 500 | 600 | 700 | 800 | 900 }`
    - The default value passed to your component when no value is available. Without `defaultValue` the data passed to your component is optional.

  ### Example Usage

  This example will explain how to use the `Font` control for a font whose `fontFamily` is stored within a CSS variable.

  #### Root layout

  We need to import a font within our root layout. In this example I am using `next/font`.

  ```tsx
  import { Grenze_Gotisch, Grenze } from "next/font/google";

  import "@/app/global.css";
  import "@/makeswift/components";

  const GrenzeGotischFont = Grenze_Gotisch({
    subsets: ["latin"],
    weight: ["400", "500", "700", "900"],
    variable: "--font-grenze-gotisch",
  });

  export default async function RootLayout() {
    return <html className={GrenzeGotischFont.variable}>{/* ... */}</html>;
  }
  ```

  #### Makeswift route handler

  Then we need to add this font within our Makeswift route handler `getFonts` option in `./src/app/api/makeswift/[...makeswift]/route.ts`.

  ```ts
  import { MAKESWIFT_SITE_API_KEY } from "@/makeswift/env";
  import { MakeswiftApiHandler } from "@makeswift/runtime/next/server";

  const handler = MakeswiftApiHandler(MAKESWIFT_SITE_API_KEY, {
    getFonts() {
      return [
        {
          family: "var(--font-grenze-gotisch)",
          label: "Grenze Gotisch",
          variants: [
            {
              weight: "400",
              style: "normal",
            },
            {
              weight: "500",
              style: "normal",
            },
            {
              weight: "700",
              style: "normal",
            },
            {
              weight: "900",
              style: "normal",
            },
          ],
        },
      ];
    },
  });

  export { handler as GET, handler as POST };
  ```

  #### Component:

  Now we can create a component that specifies font attributes.

  ```tsx
  import { Ref, forwardRef } from 'react'

  type Props = {
    className?: string
    font: {
      fontFamily: string
      fontStyle: string
      fontWeight: number
    }
    text?: string
  }

  export const MyComponent = forwardRef(function MyComponent(
    {
      className,
      font
      text,
    }: Props,
    ref: Ref<HTMLDivElement>,
  ) {
    return (
      <div
        className={className}
        ref={ref}
        style={{ ...font }}
      >
        {text ?? 'My Component'}
      </div>
    )
  })

  export default MyComponent
  ```

  #### Component registration:

  And finally we can register our component with Makeswift.
  Note since our component's `font` prop isn't optional we must pass a `defaultValue`

  ```tsx
  import { runtime } from "@/makeswift/runtime";
  import { lazy } from "react";

  import { Style, Font, TextInput } from "@makeswift/runtime/controls";

  runtime.registerComponent(
    lazy(() => import("./my-component")),
    {
      type: "Font Control Demo",
      label: "My Component",
      props: {
        className: Style(),
        font: Font({
          defaultValue: {
            fontFamily: "var(--font-grenze-gotisch)",
            fontStyle: "normal",
            fontWeight: 700,
          },
        }),
        text: TextInput(),
      },
    },
  );
  ```

  Now you can visually control fonts outside of `RichText`.

## 0.1.6

### Patch Changes

- 11ae3c2: refactor: rewrite element tree rendering using "unified" controls interface

## 0.1.5

### Patch Changes

- da076ce: fix: stalled calls/memory leaks on repeated function deserialization

## 0.1.4

### Patch Changes

- e2eb5d6: fix: `Shape` control iterates through definition instead of data/value keys

## 0.1.3

### Patch Changes

- 1081caa: refactor: move basic controls' value resolution to the new `resolveValue` method
- 4d82ccd: refactor: move `is`, `deepEqual` and `shallowEqual` predicates to the `@makeswift/controls` package

## 0.1.2

### Patch Changes

- be118e6: fixes `Shape` introspection and copying to properly handle non-existent/orphaned props.

## 0.1.1

### Patch Changes

- 5cfd1af: Relax `Select` options schema to allow values that can be coerced to a string.

## 0.1.0

### Minor Changes

- 30a7c9b: This change converts our control definitions to active classes, each with
  encapsulated implementations for control serialization/deserialization, data and
  value parsing, copying, and other core operations for controls.

  In addition, base definitions of all controls, as well as several shared
  types/schemas, have now been defined in this package.

  ## BREAKING:

  1. Several types and utilities associated with controls have been removed as part of
     this change. As an example, let's look over the types/functions associated with
     the `Color` control (keep in mind that this applies to all controls, not just
     `Color`):

     - `ColorControlType`: a string literal identifying the `Color` control
     - `ColorControlDataTypeValueV1` - a string literal identifying V1 Color control
       data.
     - `ColorControlDataTypeKey`: a string literal defining the key in which the V1
       data signature for the Color control is stored in.
     - `ColorControlDataV0` / `ColorControlDataV1` - types describing the data format
       of the color control, depending on the version of the definition.
     - `ColorControlData` - describes the data format for a `Color` control. In this
       case, it is a union of type definitions for `ColorControlDataV0` and
       `ColorControlDataV1`
     - `ColorControlDefinition` - describes the type of the `Color` control
       definition, namely its type and config options
     - `copyColorData` - Creates a copy of a given `ColorControlData`, given a copy
       context.

     All of these have been removed. Most of them have been replaced by
     functionality available on the `ColorDefinition` active class. Let's see how
     we can use this class to achieve the functionality of the removed constructs
     above:

     ```typescript
     import { type DataType, Color, ColorDefinition } from '@makeswift/controls`

     const color = Color({ defaultValue: "red" })

     // Accessing config information:
     console.log(color.config)

     type ColorControlType = ColorDefinition['controlType']

     type ColorControlData = DataType<ColorDefinition> // a union of V1 and V0 data

     // Copying Data:
     color.copyData({ swatchId: '###', alpha: 1 }, ...)
     ```

     Note the use of the `DataType` type, which can infer the data type given a
     control definition. Also note that the `copyData` method is defined on an
     instance of a color, rather than a standalone function.

## 0.0.1

### Patch Changes

- 2b14406: Separate many controls into a @makeswift/controls package.<|MERGE_RESOLUTION|>--- conflicted
+++ resolved
@@ -1,10 +1,6 @@
 # @makeswift/controls
 
-<<<<<<< HEAD
-## 0.1.12-canary.0
-=======
 ## 0.1.12
->>>>>>> 1fa96566
 
 ### Patch Changes
 
